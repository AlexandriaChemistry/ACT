#
# This file is part of the GROMACS molecular simulation package.
#
# Copyright (c) 2009,2010,2011,2012,2013,2014, by the GROMACS development team, led by
# Mark Abraham, David van der Spoel, Berk Hess, and Erik Lindahl,
# and including many others, as listed in the AUTHORS file in the
# top-level source directory and at http://www.gromacs.org.
#
# GROMACS is free software; you can redistribute it and/or
# modify it under the terms of the GNU Lesser General Public License
# as published by the Free Software Foundation; either version 2.1
# of the License, or (at your option) any later version.
#
# GROMACS is distributed in the hope that it will be useful,
# but WITHOUT ANY WARRANTY; without even the implied warranty of
# MERCHANTABILITY or FITNESS FOR A PARTICULAR PURPOSE.  See the GNU
# Lesser General Public License for more details.
#
# You should have received a copy of the GNU Lesser General Public
# License along with GROMACS; if not, see
# http://www.gnu.org/licenses, or write to the Free Software Foundation,
# Inc., 51 Franklin Street, Fifth Floor, Boston, MA  02110-1301  USA.
#
# If you want to redistribute modifications to GROMACS, please
# consider that scientific software is very special. Version
# control is crucial - bugs must be traceable. We will be happy to
# consider code for inclusion in the official distribution, but
# derived work must not be called official GROMACS. Details are found
# in the README & COPYING files - if they are missing, get the
# official version at http://www.gromacs.org.
#
# To help us fund GROMACS development, we humbly ask that you cite
# the research papers on the package. Check out http://www.gromacs.org.

# Test C flags FLAGS, and set VARIABLE to true if the work. Also add the
# flags to CFLAGSVAR.
MACRO(GMX_TEST_CFLAG VARIABLE FLAGS CFLAGSVAR)
    IF(NOT DEFINED ${VARIABLE})
        CHECK_C_COMPILER_FLAG("${FLAGS}" ${VARIABLE})
    ENDIF()
    IF (${VARIABLE})
        SET (${CFLAGSVAR} "${FLAGS} ${${CFLAGSVAR}}")
    ENDIF ()
ENDMACRO(GMX_TEST_CFLAG VARIABLE FLAGS CFLAGSVAR)

# Test C++ flags FLAGS, and set VARIABLE to true if the work. Also add the
# flags to CXXFLAGSVAR.
MACRO(GMX_TEST_CXXFLAG VARIABLE FLAGS CXXFLAGSVAR)
    IF(NOT DEFINED ${VARIABLE})
        CHECK_CXX_COMPILER_FLAG("${FLAGS}" ${VARIABLE})
    ENDIF()
    IF (${VARIABLE})
        SET (${CXXFLAGSVAR} "${FLAGS} ${${CXXFLAGSVAR}}")
    ENDIF ()
ENDMACRO(GMX_TEST_CXXFLAG VARIABLE FLAGS CXXFLAGSVAR)

# Set the real CMake variables for compiler flags. This should be a function
# so we can have proper local variables while avoiding duplicating code.
function(gmx_set_cmake_compiler_flags)
    foreach(language C CXX)
        # Copy the flags for the release build type to the build types
        # that are modified forms of it. Ideally, the list of build
        # types that are modifications of the Release build type would
        # be set up elsewhere and passed to this function, but it is
        # inconvenient in CMake to pass more than one list, and such a
        # list is only used here.
<<<<<<< HEAD
        foreach(build_type RELWITHDEBUGINFO RELWITHASSERT MINSIZEREL PROFILE)
=======
        foreach(build_type RELWITHDEBINFO RELWITHASSERT MINSIZEREL)
>>>>>>> a349e4be
            set(GMXC_${language}FLAGS_${build_type} "${GMXC_${language}FLAGS_RELEASE}")
        endforeach()
        # Copy the flags that are only used by the real Release build
        # type. Currently unused, but we plan to use -Wno-array-bounds
        # in Release to work around gcc-4.8 being a little too vocal
        # about some perfectly good code, while using RelWithAssert
        # (ie. without that suppression) in Jenkins.
        set(GMXC_${language}FLAGS_RELEASE "${GMXC_${language}FLAGS_RELEASE} ${GMXC_${language}FLAGS_RELEASE_ONLY}")

        # Modify the real CMake variables for compiler flags for all
        # builds and language types, and also those common to all
        # build types.
        foreach(build_type "" ${build_types_with_explicit_flags})
            if("${build_type}" STREQUAL "")
                set(punctuation "") # for general compiler flags (e.g.) CMAKE_CXX_FLAGS
            else()
                set(punctuation "_") # for build-type-specific compiler flags (e.g.) CMAKE_CXX_FLAGS_RELEASE
            endif()

            # Append to the variables for the given build type for
            # each language, in the parent scope. We add our new variables at the end, so
            # compiler-specific choices are more likely to override default CMake choices.
            # This is for instance useful for RelWithDebInfo builds, where we want to use the full
            # set of our optimization flags detected in this file, rather than having -O2 override them.
            set(CMAKE_${language}_FLAGS${punctuation}${build_type}
                "${CMAKE_${language}_FLAGS${punctuation}${build_type}} ${GMXC_${language}FLAGS${punctuation}${build_type}}"
                PARENT_SCOPE)
        endforeach()
    endforeach()
endfunction()

# This is the actual exported function to be called 
MACRO(gmx_c_flags)

    include(CheckCCompilerFlag)
    include(CheckCXXCompilerFlag)

    # gcc
    if(CMAKE_COMPILER_IS_GNUCC)
        #flags are added in reverse order and -Wno* need to appear after -Wall
        if(NOT GMX_OPENMP)
            GMX_TEST_CFLAG(CFLAGS_PRAGMA "-Wno-unknown-pragmas" GMXC_CFLAGS)
        endif()
        GMX_TEST_CFLAG(CFLAGS_WARN "-Wall -Wno-unused -Wunused-value -Wunused-parameter" GMXC_CFLAGS)
        GMX_TEST_CFLAG(CFLAGS_WARN_EXTRA "-Wextra -Wno-missing-field-initializers -Wno-sign-compare -Wpointer-arith" GMXC_CFLAGS)
        # Since 4.8 on by default. For previous version disabling is a no-op. Only disabling for Release because with assert
        # the warnings are OK.
        GMX_TEST_CFLAG(CFLAGS_WARN_REL "-Wno-array-bounds" GMXC_CFLAGS_RELEASE_ONLY)
        if(CYGWIN)
            GMX_TEST_CFLAG(CFLAGS_WARN_SUBSCRIPT "-Wno-char-subscripts" GMXC_CFLAGS)
        endif()
        # new in gcc 4.5
        GMX_TEST_CFLAG(CFLAGS_EXCESS_PREC "-fexcess-precision=fast" GMXC_CFLAGS_RELEASE)
        GMX_TEST_CFLAG(CFLAGS_COPT "-funroll-all-loops"
                       GMXC_CFLAGS_RELEASE)
        GMX_TEST_CFLAG(CFLAGS_NOINLINE "-fno-inline" GMXC_CFLAGS_DEBUG)
    endif()
    # g++
    if(CMAKE_COMPILER_IS_GNUCXX)
        if(NOT GMX_OPENMP)
            GMX_TEST_CXXFLAG(CXXFLAGS_PRAGMA "-Wno-unknown-pragmas" GMXC_CXXFLAGS)
        endif()
        GMX_TEST_CXXFLAG(CXXFLAGS_WARN "-Wall -Wno-unused-function" GMXC_CXXFLAGS)
        # Problematic with CUDA
        # GMX_TEST_CXXFLAG(CXXFLAGS_WARN_EFFCXX "-Wnon-virtual-dtor" GMXC_CXXFLAGS)
        GMX_TEST_CXXFLAG(CXXFLAGS_WARN_EXTRA "-Wextra -Wno-missing-field-initializers -Wpointer-arith" GMXC_CXXFLAGS)
        GMX_TEST_CFLAG(CXXFLAGS_WARN_REL "-Wno-array-bounds" GMXC_CXXFLAGS_RELEASE_ONLY)
        # new in gcc 4.5
        GMX_TEST_CXXFLAG(CXXFLAGS_EXCESS_PREC "-fexcess-precision=fast" GMXC_CXXFLAGS_RELEASE)
        GMX_TEST_CXXFLAG(CXXFLAGS_COPT "-funroll-all-loops"
                         GMXC_CXXFLAGS_RELEASE)
        GMX_TEST_CXXFLAG(CXXFLAGS_NOINLINE "-fno-inline" GMXC_CXXFLAGS_DEBUG)
    endif()

    # icc
    if (CMAKE_C_COMPILER_ID MATCHES "Intel")
        if (NOT WIN32) 
            if(NOT GMX_OPENMP)
                if(CMAKE_C_COMPILER_VERSION VERSION_GREATER 13.99.99)
# 3180: unrecognized OpenMP #pragma
                    GMX_TEST_CFLAG(CFLAGS_PRAGMA "-wd3180" GMXC_CFLAGS)
                else()
# 161: unrecognized #pragma
                    GMX_TEST_CFLAG(CFLAGS_PRAGMA "-wd161" GMXC_CFLAGS)
                endif()
            endif()
# 177: function/variable ".." was declared but never referenced
# 193: zero used for undefined preprocessing identifier ".."
# 271: trailing comma is nonstandard
# 304: access control not specified ("public" by default)
# 383: value copied to temporary, reference to temporary used
# 424: extra ";" ignored
# 444: destructor for base class ".." is not virtual
# 522: function ".." redeclared "inline" after being called
# 593: variable ".." was set but never used
# 869: parameter ".." was never referenced
# 981: operands are evaluated in unspecified order
#1418: external function definition with no prior declaration
#1419: external declaration in primary source file
#1572: floating-point equality and inequality comparisons are unreliable
#1599: declaration hides variable ".."
#2259: non-pointer conversion from ".." to ".." may lose significant bits
#2415: variable ".." of static storage duration was declared but never referenced
#2547: ".." was specified as both a system and non-system include directory
#2557: comparison between signed and unsigned operands
#3280: declaration hides member ".."
#3346: dynamic exception specifications are deprecated
#11074: Inlining inhibited by limit max-size(/max-total-size)
#11076: To get full report use -opt-report=3 -opt-report-phase ipo (shown for previous remark)
            GMX_TEST_CFLAG(CFLAGS_WARN "-w3 -wd177 -wd193 -wd271 -wd304 -wd383 -wd424 -wd444 -wd522 -wd593 -wd869 -wd981 -wd1418 -wd1419 -wd1572 -wd1599 -wd2259 -wd2415 -wd2547 -wd2557 -wd3280 -wd3346 -wd11074 -wd11076" GMXC_CFLAGS)
            GMX_TEST_CFLAG(CFLAGS_STDGNU "-std=gnu99" GMXC_CFLAGS)
            GMX_TEST_CFLAG(CFLAGS_OPT "-ip -funroll-all-loops -alias-const -ansi-alias" GMXC_CFLAGS_RELEASE)
        else()
            if(NOT GMX_OPENMP)
                if(CMAKE_C_COMPILER_VERSION VERSION_GREATER 13.99.99)
                    GMX_TEST_CFLAG(CFLAGS_PRAGMA "/wd3180" GMXC_CFLAGS)
                else()
                    GMX_TEST_CFLAG(CFLAGS_PRAGMA "/wd161" GMXC_CFLAGS)
                endif()
            endif()
            GMX_TEST_CFLAG(CFLAGS_WARN "/W3 /wd177 /wd193 /wd271 /wd304 /wd383 /wd424 /wd444 /wd522 /wd593 /wd869 /wd981 /wd1418 /wd1419 /wd1572 /wd1599 /wd2259 /wd2415 /wd2547 /wd2557 /wd3280 /wd3346" GMXC_CFLAGS)
            GMX_TEST_CFLAG(CFLAGS_OPT "/Qip" GMXC_CFLAGS_RELEASE)
        endif()
    endif()

    if (CMAKE_CXX_COMPILER_ID MATCHES "Intel")
        if (NOT WIN32) 
            if(NOT GMX_OPENMP)
                if(CMAKE_CXX_COMPILER_VERSION VERSION_GREATER 13.99.99)
                    GMX_TEST_CXXFLAG(CXXFLAGS_PRAGMA "-wd3180" GMXC_CXXFLAGS)
                else()
                    GMX_TEST_CXXFLAG(CXXFLAGS_PRAGMA "-wd161" GMXC_CXXFLAGS)
                endif()
            endif()
#All but the following warnings are identical for the C-compiler (see above)
#1782: #pragma once is obsolete
#2282: unrecognized GCC pragma
            GMX_TEST_CXXFLAG(CXXFLAGS_WARN "-w3 -wd177 -wd193 -wd271 -wd304 -wd383 -wd424 -wd444 -wd522 -wd593 -wd869 -wd981 -wd1418 -wd1419 -wd1572 -wd1599 -wd2259 -wd2415 -wd2547 -wd2557 -wd3280 -wd3346 -wd11074 -wd11076 -wd1782 -wd2282" GMXC_CXXFLAGS)
            GMX_TEST_CXXFLAG(CXXFLAGS_OPT "-ip -funroll-all-loops -alias-const -ansi-alias" GMXC_CXXFLAGS_RELEASE)
        else()
            if(NOT GMX_OPENMP)
                if(CMAKE_CXX_COMPILER_VERSION VERSION_GREATER 13.99.99)
                    GMX_TEST_CXXFLAG(CXXFLAGS_PRAGMA "/wd3180" GMXC_CFLAGS)
                else()
                    GMX_TEST_CXXFLAG(CXXFLAGS_PRAGMA "/wd161" GMXC_CXXFLAGS)
                endif()
            endif()
            GMX_TEST_CXXFLAG(CXXFLAGS_WARN "/W3 /wd177 /wd193 /wd271 /wd304 /wd383 /wd424 /wd444 /wd522 /wd593 /wd869 /wd981 /wd1418 /wd1419 /wd1572 /wd1599 /wd2259 /wd2415 /wd2547 /wd2557 /wd3280 /wd3346 /wd1782 /wd2282" GMXC_CXXFLAGS)
            GMX_TEST_CXXFLAG(CXXFLAGS_OPT "/Qip" GMXC_CXXFLAGS_RELEASE)
        endif()
    endif()

    # pgi
    if (CMAKE_C_COMPILER_ID MATCHES "PGI")
        GMX_TEST_CFLAG(CFLAGS_OPT "-fastsse" GMXC_CFLAGS_RELEASE)
    endif()
    if (CMAKE_CXX_COMPILER_ID MATCHES "PGI")
        GMX_TEST_CXXFLAG(CXXFLAGS_OPT "-fastsse" GMXC_CXXFLAGS_RELEASE)
    endif()

    # Pathscale
    if (CMAKE_C_COMPILER_ID MATCHES "PathScale")
        if(NOT GMX_OPENMP)
            GMX_TEST_CFLAG(CFLAGS_PRAGMA "-Wno-unknown-pragmas" GMXC_CFLAGS)
        endif()
        GMX_TEST_CFLAG(CFLAGS_WARN "-Wall -Wno-unused -Wunused-value" GMXC_CFLAGS)
        GMX_TEST_CFLAG(CFLAGS_OPT "-OPT:Ofast -fno-math-errno -ffast-math" 
                         GMXC_CFLAGS_RELEASE)
        GMX_TEST_CFLAG(CFLAGS_LANG "-std=gnu99" GMXC_CFLAGS)
    endif()
    if (CMAKE_CXX_COMPILER_ID MATCHES "PathScale")
        if(NOT GMX_OPENMP)
            GMX_TEST_CXXFLAG(CXXFLAGS_PRAGMA "-Wno-unknown-pragmas" GMXC_CXXFLAGS)
        endif()
        GMX_TEST_CXXFLAG(CXXFLAGS_WARN "-Wall -Wno-unused -Wunused-value" GMXC_CXXFLAGS)
        GMX_TEST_CXXFLAG(CXXFLAGS_OPT "-OPT:Ofast -fno-math-errno -ffast-math" 
                         GMXC_CXXFLAGS_RELEASE)
    endif()

    # xlc
    # The suppressions below stop information messages about -O3
    # causing non-strict IEEE compliance that changes the semantics of
    # the program (duh; 1500-036), warnings about correct PBC-related use of
    # maximum array indices of DIM-sized C arrays (1500-010).
    if (CMAKE_C_COMPILER_ID MATCHES "XL")
        GMX_TEST_CFLAG(CFLAGS_OPT "-qarch=auto -qtune=auto" GMXC_CFLAGS)
        GMX_TEST_CFLAG(CFLAGS_LANG "-qlanglvl=extc99" GMXC_CFLAGS)
        GMX_TEST_CFLAG(CFLAGS_LANG "-qsuppress=1500-036 -qsuppress=1500-010" GMXC_CFLAGS)
    endif()
    if (CMAKE_CXX_COMPILER_ID MATCHES "XL")
        GMX_TEST_CXXFLAG(CXXFLAGS_OPT "-qarch=auto -qtune=auto" GMXC_CXXFLAGS)
        GMX_TEST_CXXFLAG(CFLAGS_LANG "-qsuppress=1500-036 -qsuppress=1500-010" GMXC_CXXFLAGS)
    endif()

    # msvc
    if (MSVC)
        # disable warnings for: 
        #      forcing value to bool
        #      "this" in initializer list
        #      deprecated (posix, secure) functions
        #      truncation (double -> float)
        #      conversion from 'double' to 'real', possible loss of data
        #      unreferenced local variable (only C)
        #      conversion from 'size_t' to 'int', possible loss of data
        #      conversion from 'const char*' to 'void*', different 'const' qualifiers (only C)
        if(NOT CMAKE_CONFIGURATION_TYPES)
            GMX_TEST_CFLAG(CFLAGS_WARN "/wd4800 /wd4355 /wd4996 /wd4305 /wd4244 /wd4101 /wd4267 /wd4090" GMXC_CFLAGS)
            GMX_TEST_CXXFLAG(CXXFLAGS_WARN "/wd4800 /wd4355 /wd4996 /wd4305 /wd4244 /wd4267" GMXC_CXXFLAGS)
        else() #Projects only use the C++ flags
            GMX_TEST_CXXFLAG(CXXFLAGS_WARN "/wd4800 /wd4355 /wd4996 /wd4305 /wd4244 /wd4101 /wd4267 /wd4090" GMXC_CXXFLAGS)
        endif()
    endif()

    if (CMAKE_C_COMPILER_ID MATCHES "Clang")
        if(NOT GMX_OPENMP)
            GMX_TEST_CFLAG(CFLAGS_PRAGMA "-Wno-unknown-pragmas" GMXC_CFLAGS)
        endif()
        GMX_TEST_CFLAG(CFLAGS_WARN "-Wall -Wno-unused -Wunused-value -Wunused-parameter" GMXC_CFLAGS)
        GMX_TEST_CFLAG(CFLAGS_WARN_EXTRA "-Wpointer-arith" GMXC_CFLAGS_EXTRA)
    endif()

    if (CMAKE_CXX_COMPILER_ID MATCHES "Clang")
        if(NOT GMX_OPENMP)
            GMX_TEST_CXXFLAG(CXXFLAGS_PRAGMA "-Wno-unknown-pragmas" GMXC_CXXFLAGS)
        endif()
        GMX_TEST_CXXFLAG(CXXFLAGS_WARN "-Wall -Wno-unused-function" GMXC_CXXFLAGS)
        GMX_TEST_CXXFLAG(CXXFLAGS_WARN_EXTRA "-Wextra -Wno-missing-field-initializers -Wpointer-arith" GMXC_CXXFLAGS)
    endif()

    # Fujitsu compilers on PrimeHPC/Sparc64
    if(${CMAKE_C_COMPILER_ID} MATCHES Fujitsu OR
       (${CMAKE_C_COMPILER_ID} MATCHES unknown AND ${CMAKE_C_COMPILER} MATCHES ^fcc))
        GMX_TEST_CFLAG(CFLAG_GNUCOMPAT "-Xg -w" GMXC_CFLAGS)
        GMX_TEST_CFLAG(CFLAG_OPT "-Kfast,reduction,swp,simd=2,uxsimd,fsimple -x100" GMXC_CFLAGS)
    endif()

    if(${CMAKE_CXX_COMPILER_ID} MATCHES Fujitsu OR
       (${CMAKE_CXX_COMPILER_ID} MATCHES unknown AND ${CMAKE_CXX_COMPILER} MATCHES ^FCC))
        GMX_TEST_CXXFLAG(CXXFLAG_GNUCOMPAT "-Xg -w" GMXC_CXXFLAGS)
        GMX_TEST_CXXFLAG(CXXFLAG_OPT "-Kfast,reduction,swp,simd=2,uxsimd,fsimple -x100" GMXC_CXXFLAGS)
    endif()

    # now actually set the flags:
    if (NOT GMX_SKIP_DEFAULT_CFLAGS)
        gmx_set_cmake_compiler_flags()
    endif()
ENDMACRO(gmx_c_flags)
<|MERGE_RESOLUTION|>--- conflicted
+++ resolved
@@ -64,11 +64,7 @@
         # be set up elsewhere and passed to this function, but it is
         # inconvenient in CMake to pass more than one list, and such a
         # list is only used here.
-<<<<<<< HEAD
-        foreach(build_type RELWITHDEBUGINFO RELWITHASSERT MINSIZEREL PROFILE)
-=======
-        foreach(build_type RELWITHDEBINFO RELWITHASSERT MINSIZEREL)
->>>>>>> a349e4be
+        foreach(build_type RELWITHDEBINFO RELWITHASSERT MINSIZEREL PROFILE)
             set(GMXC_${language}FLAGS_${build_type} "${GMXC_${language}FLAGS_RELEASE}")
         endforeach()
         # Copy the flags that are only used by the real Release build
