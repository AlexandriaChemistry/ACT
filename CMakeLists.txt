#
# This file is part of the GROMACS molecular simulation package.
#
# Copyright (c) 2009,2010,2011,2012,2013,2014,2015,2016, by the GROMACS development team, led by
# Mark Abraham, David van der Spoel, Berk Hess, and Erik Lindahl,
# and including many others, as listed in the AUTHORS file in the
# top-level source directory and at http://www.gromacs.org.
#
# GROMACS is free software; you can redistribute it and/or
# modify it under the terms of the GNU Lesser General Public License
# as published by the Free Software Foundation; either version 2.1
# of the License, or (at your option) any later version.
#
# GROMACS is distributed in the hope that it will be useful,
# but WITHOUT ANY WARRANTY; without even the implied warranty of
# MERCHANTABILITY or FITNESS FOR A PARTICULAR PURPOSE.  See the GNU
# Lesser General Public License for more details.
#
# You should have received a copy of the GNU Lesser General Public
# License along with GROMACS; if not, see
# http://www.gnu.org/licenses, or write to the Free Software Foundation,
# Inc., 51 Franklin Street, Fifth Floor, Boston, MA  02110-1301  USA.
#
# If you want to redistribute modifications to GROMACS, please
# consider that scientific software is very special. Version
# control is crucial - bugs must be traceable. We will be happy to
# consider code for inclusion in the official distribution, but
# derived work must not be called official GROMACS. Details are found
# in the README & COPYING files - if they are missing, get the
# official version at http://www.gromacs.org.
#
# To help us fund GROMACS development, we humbly ask that you cite
# the research papers on the package. Check out http://www.gromacs.org.

cmake_minimum_required(VERSION 2.8.8)
# When we require cmake >= 2.8.12, it will provide
# CMAKE_MINIMUM_REQUIRED_VERSION automatically, but in the meantime we
# need to set a variable, and it must have a different name.
set(GMX_CMAKE_MINIMUM_REQUIRED_VERSION "2.8.8")

# CMake modules/macros are in a subdirectory to keep this file cleaner
# This needs to be set before project() in order to pick up toolchain files
list(APPEND CMAKE_MODULE_PATH ${CMAKE_CURRENT_SOURCE_DIR}/cmake ${CMAKE_CURRENT_SOURCE_DIR}/cmake/Platform)

project(Gromacs)

set(CMAKE_LIBRARY_OUTPUT_DIRECTORY ${CMAKE_BINARY_DIR}/lib)
set(CMAKE_ARCHIVE_OUTPUT_DIRECTORY ${CMAKE_BINARY_DIR}/lib)
set(CMAKE_RUNTIME_OUTPUT_DIRECTORY ${CMAKE_BINARY_DIR}/bin)

# Set up common version variables, as well as general information about
# the build tree (whether the build is from a source package or from a git
# repository).  Also declares a few functions that will be used for generating
# version info files later.
include(gmxBuildTreeInfo)
include(gmxVersionInfo)

if(CMAKE_INSTALL_PREFIX_INITIALIZED_TO_DEFAULT AND UNIX)
    set(CMAKE_INSTALL_PREFIX "/usr/local/gromacs" CACHE STRING "Installation prefix (installation will need write permissions here)" FORCE)
endif()
if("${CMAKE_INSTALL_PREFIX}" STREQUAL "${CMAKE_BINARY_DIR}")
    message(FATAL_ERROR "GROMACS cannot be installed into the build tree, choose a different location for CMAKE_INSTALL_PREFIX")
endif()

include(gmxBuildTypeReference)
include(gmxBuildTypeProfile)
include(gmxBuildTypeTSAN)
include(gmxBuildTypeASAN)
include(gmxBuildTypeMSAN)
include(gmxBuildTypeReleaseWithAssert)

if(NOT CMAKE_BUILD_TYPE)
    set(CMAKE_BUILD_TYPE "Release" CACHE STRING "Choose the type of build, options are: Debug Release RelWithDebInfo MinSizeRel Reference RelWithAssert Profile." FORCE)
    # There's no need to offer a user the choice of ThreadSanitizer
    # Set the possible values of build type for cmake-gui
    set_property(CACHE CMAKE_BUILD_TYPE PROPERTY STRINGS "Debug" "Release"
        "MinSizeRel" "RelWithDebInfo" "Reference" "RelWithAssert" "Profile")
endif()
if(CMAKE_CONFIGURATION_TYPES)
    # Add appropriate GROMACS-specific build types for the Visual
    # Studio generator (Debug, Release, MinSizeRel and RelWithDebInfo
    # are already present by default).
    list(APPEND CMAKE_CONFIGURATION_TYPES "RelWithAssert" "Reference")
    list(REMOVE_DUPLICATES CMAKE_CONFIGURATION_TYPES)
    set(CMAKE_CONFIGURATION_TYPES "${CMAKE_CONFIGURATION_TYPES}" CACHE STRING
        "List of configuration types"
        FORCE)
endif()
set(build_types_with_explicit_flags RELEASE DEBUG RELWITHDEBINFO RELWITHASSERT MINSIZEREL PROFILE)

set_property(GLOBAL PROPERTY FIND_LIBRARY_USE_LIB64_PATHS ON)

# Set a default valgrind suppression file.
# This unfortunately needs to duplicate information from CTest to work as
# expected...
set(MEMORYCHECK_SUPPRESSIONS_FILE
    "${CMAKE_SOURCE_DIR}/cmake/legacy_and_external.supp"
    CACHE FILEPATH
    "File that contains suppressions for the memory checker")
include(CTest)

include(gmxCPackUtilities)
gmx_cpack_init()

# Variables that accumulate stuff influencing the installed headers
set(INSTALLED_HEADER_INCLUDE_DIRS "")
set(INSTALLED_HEADER_DEFINITIONS "")

########################################################################
# Check and warn if cache generated on a different host is being reused
########################################################################
if(CMAKE_HOST_UNIX)
    execute_process(COMMAND hostname
                    OUTPUT_VARIABLE TMP_HOSTNAME
                    OUTPUT_STRIP_TRAILING_WHITESPACE)
    if(GMX_BUILD_HOSTNAME AND NOT "${GMX_BUILD_HOSTNAME}" STREQUAL "${TMP_HOSTNAME}")
        message(WARNING "
            The CMake cache, probably generated on a different host (${GMX_BUILD_HOSTNAME}),
            is being reused! This could lead to inconsistencies; therefore, it is
            recommended to regenerate the cache!")
    endif()
    set(GMX_BUILD_HOSTNAME "${TMP_HOSTNAME}" CACHE INTERNAL
            "Hostname of the machine where the cache was generated.")
endif()

########################################################################
# Detect architecture before setting options so we can alter defaults
########################################################################
# Detect the architecture the compiler is targetting, detect
# SIMD instructions possibilities on that hardware, suggest SIMD instruction set
# to use if none is specified, and populate the cache option for CPU
# SIMD.
include(gmxDetectTargetArchitecture)
gmx_detect_target_architecture()

# Permit the user to specify a particular standard library, e.g. compiling
# with "-stdlib=libc++" and linking with "-lc++abi -lc++" to get clang's libcxx.
set(GMX_STDLIB_CXX_FLAGS "" CACHE STRING "Compiler flag for a C++ standard library flavour")
set(GMX_STDLIB_LIBRARIES "" CACHE STRING "Linker libraries for a particular C++ standard library")
mark_as_advanced(GMX_STDLIB_CXX_FLAGS)
mark_as_advanced(GMX_STDLIB_LIBRARIES)

########################################################################
# Detect CXX11 support and flags
########################################################################
# The cmake/Check{C,CXX}CompilerFlag.cmake files in the GROMACS distribution
# are used with permission from CMake v3.0.0 so that GROMACS can detect
# invalid options with the Intel Compilers, and we have added a line
# to detect warnings with the Fujitsu compilers on K computer and ICC.
# CMake-3.0 also has a bug where the FAIL_REGEX pattern for AIX contains
# a semicolon. Since this is also used as a separator in lists inside CMake,
# that string ends up being split into two separate patterns, and the last
# part is just a single word that also matches other messages. We solved this
# by replacing the semicolon with a period that matches any character.
#
# These files should be removed from the source tree when a CMake version that
# includes the features in question becomes required for building GROMACS.
include(CheckCCompilerFlag)
include(CheckCXXCompilerFlag)

# This must come early, since some of our configuration flag tests
# depend on being able to compile C++11 source files.
include(gmxTestCXX11)
gmx_test_cxx11(GMX_CXX11_FLAGS GMX_STDLIB_CXX_FLAGS GMX_STDLIB_LIBRARIES)

# Make sure all C++ code will be compiled in C++11 mode, with the
# expected standard library.
set(CMAKE_CXX_FLAGS "${CMAKE_CXX_FLAGS} ${GMX_CXX11_FLAGS} ${GMX_STDLIB_CXX_FLAGS}")

########################################################################
# User input options                                                   #
########################################################################
include(gmxOptionUtilities)

set(CMAKE_PREFIX_PATH "" CACHE STRING "Extra locations to search for external libraries and tools (give directory without lib, bin, or include)")

# Fujitsu only has SIMD in double precision, so this will be faster
gmx_set_boolean(GMX_DOUBLE_DEFAULT GMX_TARGET_FUJITSU_SPARC64)
option(GMX_DOUBLE "Use double precision (much slower, use only if you really need it)" ${GMX_DOUBLE_DEFAULT})
option(GMX_RELAXED_DOUBLE_PRECISION "Accept single precision 1/sqrt(x) when using Fujitsu HPC-ACE SIMD" OFF)
mark_as_advanced(GMX_RELAXED_DOUBLE_PRECISION)

option(GMX_MPI    "Build a parallel (message-passing) version of GROMACS" OFF)
option(GMX_THREAD_MPI  "Build a thread-MPI-based multithreaded version of GROMACS (not compatible with MPI)" ON)
gmx_dependent_option(
    GMX_MPI_IN_PLACE
    "Enable MPI_IN_PLACE for MPIs that have it defined"
    ON
    GMX_MPI)
mark_as_advanced(GMX_MPI_IN_PLACE)
option(GMX_FAHCORE "Build a library with mdrun functionality" OFF)
mark_as_advanced(GMX_FAHCORE)

option(GMX_COOL_QUOTES "Enable GROMACS cool quotes" ON)
mark_as_advanced(GMX_COOL_QUOTES)
gmx_add_cache_dependency(GMX_COOL_QUOTES BOOL "NOT GMX_FAHCORE" OFF)

option(GMX_USE_OPENCL "Enable OpenCL acceleration" OFF)

# Decide on GPU settings based on user-settings and GPU/CUDA detection.
# GCC 4.6 requires CUDA 5.0 and VS2015 requires CUDA 8.0
if(MSVC)
    set(REQUIRED_CUDA_VERSION 8.0)
else()
    set(REQUIRED_CUDA_VERSION 5.0)
endif()
set(REQUIRED_CUDA_COMPUTE_CAPABILITY 2.0)

# OpenCL required version: 1.1 or newer
set(REQUIRED_OPENCL_MIN_VERSION 1.1)

if(NOT GMX_USE_OPENCL)
    # CUDA detection is done only if GMX_USE_OPENCL is OFF.
    include(gmxManageGPU)
    set(GMX_USE_CUDA ${GMX_GPU})
    if(GMX_GPU)
        set(GMX_GPU_ACCELERATION_FRAMEWORK "GMX_GPU_CUDA")
    else()
        set(GMX_GPU_ACCELERATION_FRAMEWORK "GMX_GPU_NONE")
    endif()
else()
    #Now the OpenCL path (for both AMD and NVIDIA)
    if(GMX_GPU)
        include(gmxManageOpenCL)
        set(GMX_GPU_ACCELERATION_FRAMEWORK "GMX_GPU_OPENCL")
    else()
        message(FATAL_ERROR "OpenCL requested but GPU option is not enabled (try -DGMX_GPU=on) ")
    endif()
endif()

include(gmxDetectSimd)
gmx_detect_simd(GMX_SUGGESTED_SIMD)

gmx_option_multichoice(
    GMX_SIMD
    "SIMD instruction set for CPU kernels and compiler optimization"
    "${GMX_SUGGESTED_SIMD}"
    None SSE2 SSE4.1 AVX_128_FMA AVX_256 AVX2_256 AVX_512 AVX_512_KNL MIC ARM_NEON ARM_NEON_ASIMD IBM_QPX IBM_VMX IBM_VSX Sparc64_HPC_ACE Reference)

if(GMX_TARGET_MIC)
    set(GMX_FFT_LIBRARY_DEFAULT "mkl")
else()
    set(GMX_FFT_LIBRARY_DEFAULT "fftw3")
endif()

gmx_option_multichoice(
    GMX_FFT_LIBRARY
    "FFT library"
    "${GMX_FFT_LIBRARY_DEFAULT}"
    fftw3 mkl "fftpack[built-in]")
gmx_dependent_option(
    GMX_BUILD_OWN_FFTW
    "Download and build FFTW 3 during the GROMACS build process, rather than fall back on the really slow fftpack."
    OFF
    "GMX_FFT_LIBRARY STREQUAL FFTW3")
gmx_dependent_option(
    GMX_DISABLE_FFTW_MEASURE
    "Do not optimize FFTW setups (not needed with SSE)"
    OFF
    "GMX_FFT_LIBRARY STREQUAL FFTW3")
mark_as_advanced(GMX_BUILD_OWN_FFTW)
mark_as_advanced(GMX_DISABLE_FFTW_MEASURE)

gmx_option_multichoice(
    GMX_QMMM_PROGRAM
    "QM package for QM/MM"
    None
    none gaussian mopac gamess orca)

gmx_dependent_cache_variable(GMX_SIMD_REF_FLOAT_WIDTH  "Reference SIMD single precision width" STRING "4" "GMX_SIMD STREQUAL REFERENCE")
gmx_dependent_cache_variable(GMX_SIMD_REF_DOUBLE_WIDTH "Reference SIMD double precision width" STRING "2" "GMX_SIMD STREQUAL REFERENCE")

# This should be moved to a separate NBNXN cmake module when that code is cleaned up and modularized

option(GMX_BROKEN_CALLOC "Work around broken calloc()" OFF)
mark_as_advanced(GMX_BROKEN_CALLOC)
option(GMX_LOAD_PLUGINS "Compile with plugin support, needed to read VMD supported file formats" ON)
mark_as_advanced(GMX_LOAD_PLUGINS)

option(GMX_OPENMP "Enable OpenMP-based multithreading" ON)

option(GMX_USE_TNG "Use the TNG library for trajectory I/O" ON)

option(GMX_BUILD_MDRUN_ONLY "Build and install only the mdrun binary" OFF)

option(GMX_CYCLE_SUBCOUNTERS "Enable cycle subcounters to get a more detailed cycle timings" OFF)
mark_as_advanced(GMX_CYCLE_SUBCOUNTERS)

option(GMX_SKIP_DEFAULT_CFLAGS "Don't automatically add suggested/required Compiler flags." OFF)
mark_as_advanced(GMX_SKIP_DEFAULT_CFLAGS)

option(GMX_BUILD_FOR_COVERAGE
       "Tune build for better code coverage metrics (e.g., disable asserts)"
       OFF)
mark_as_advanced(GMX_BUILD_FOR_COVERAGE)

option(GMX_DEVELOPER_BUILD
    "Enable Developer convenience features: always build unit-tests"
    OFF)
mark_as_advanced(GMX_DEVELOPER_BUILD)

gmx_set_boolean(GMX_COMPILER_WARNINGS_DEFAULT "NOT SOURCE_IS_SOURCE_DISTRIBUTION")
option(GMX_COMPILER_WARNINGS
    "Enable a default set of compiler warnings"
    ${GMX_COMPILER_WARNINGS_DEFAULT})
mark_as_advanced(GMX_COMPILER_WARNINGS)
# Always turn on compiler warnings with a developer build.
gmx_add_cache_dependency(GMX_COMPILER_WARNINGS BOOL "NOT GMX_DEVELOPER_BUILD" ON)

option(GMX_BUILD_SHARED_EXE
    "Build exectuables as shared binaries. If not set, this disables rpath and dynamic linker flags in an attempt to build a static binary, but this may require setting up the toolchain properly and making appropriate libraries available."
    ON)
mark_as_advanced(GMX_BUILD_SHARED_EXE)

######################################################################
# Detect OpenMP support
######################################################################
# The OpenMP detection _must_ come before tests for other CFLAGS.
include(gmxManageOpenMP)



######################################################################
# Compiler tests
# These need to be done early (before further tests).
#####################################################################

include(gmxCFlags)
gmx_c_flags()

# This variable should be used for additional compiler flags which are not
# generated in gmxCFlags nor are SIMD or MPI related.
set(EXTRA_C_FLAGS "")
set(EXTRA_CXX_FLAGS "")

# Run through a number of tests for buggy compilers and other issues
include(gmxTestCompilerProblems)
gmx_test_compiler_problems()
# GMX_SIMD will not be set automatically until the second
# pass (which is not strictly guaranteed to occur), so putting this
# check here among logically-related tests is inefficient, but the
# potential loss is likely zero.
if(GMX_SIMD STREQUAL "AVX_256"
        AND CMAKE_COMPILER_IS_GNUCC
        AND (C_COMPILER_VERSION VERSION_EQUAL "4.6.1"
            OR CXX_COMPILER_VERSION VERSION_EQUAL "4.6.1"))
    message(FATAL_ERROR "gcc 4.6.1 has buggy support for AVX, and GROMACS mdrun will not work. If you want simulation performance, use a more recent compiler. Otherwise, use GMX_SIMD=SSE4.1")
    # See http://gcc.gnu.org/bugzilla/show_bug.cgi?id=49002
endif()

# Implement double-precision option. This is complicated because we
# need installed headers to use the precision mode of the build that
# produced the library, but cannot use config.h in that case. We also
# want such variables to always have a definition, because #if is more
# robust than #ifdef. So, we put this value on the compiler command
# line in all cases.
#
# GMX_RELAXED_DOUBLE_PRECISION does not need to be handled here,
# because no installed header needs it
if(GMX_DOUBLE)
    set(GMX_DOUBLE_VALUE 1)
else()
    set(GMX_DOUBLE_VALUE 0)
endif()
add_definitions(-DGMX_DOUBLE=${GMX_DOUBLE_VALUE})
list(APPEND INSTALLED_HEADER_DEFINITIONS "-DGMX_DOUBLE=${GMX_DOUBLE_VALUE}")

if(WIN32)
    list(APPEND GMX_EXTRA_LIBRARIES "wsock32")
    add_definitions(-DGMX_HAVE_WINSOCK)
endif()



########################################################################
# Basic system tests (standard libraries, headers, functions, types)   #
########################################################################
include(CheckIncludeFiles)
include(CheckIncludeFileCXX)
check_include_files(unistd.h     HAVE_UNISTD_H)
check_include_files(pwd.h        HAVE_PWD_H)
check_include_files(dirent.h     HAVE_DIRENT_H)
check_include_files(time.h       HAVE_TIME_H)
check_include_files(sys/time.h   HAVE_SYS_TIME_H)
check_include_files(io.h         HAVE_IO_H)
check_include_files(sched.h      HAVE_SCHED_H)

check_include_files(regex.h      HAVE_POSIX_REGEX)
# TODO: It could be nice to inform the user if no regex support is found,
# as selections won't be fully functional.

include(CheckCXXSymbolExists)
check_cxx_symbol_exists(gettimeofday      sys/time.h   HAVE_GETTIMEOFDAY)
check_cxx_symbol_exists(sysconf           unistd.h     HAVE_SYSCONF)
check_cxx_symbol_exists(nice              unistd.h     HAVE_NICE)
check_cxx_symbol_exists(fsync             unistd.h     HAVE_FSYNC)
check_cxx_symbol_exists(_fileno           stdio.h      HAVE__FILENO)
check_cxx_symbol_exists(fileno            stdio.h      HAVE_FILENO)
check_cxx_symbol_exists(_commit           io.h         HAVE__COMMIT)
check_cxx_symbol_exists(sigaction         signal.h     HAVE_SIGACTION)

# We cannot check for the __builtins as symbols, but check if code compiles
check_cxx_source_compiles("int main(){ return __builtin_clz(1);}"   HAVE_BUILTIN_CLZ)
check_cxx_source_compiles("int main(){ return __builtin_clzll(1);}" HAVE_BUILTIN_CLZLL)
if(MSVC)
    check_cxx_source_compiles("#include <intrin.h>\n int main(){unsigned long r;unsigned long i=1;_BitScanReverse(&r,i);return r;}" HAVE_BITSCANREVERSE)
    check_cxx_source_compiles("#include <intrin.h>\n int main(){unsigned long r;unsigned __int64 i=1;_BitScanReverse(&r,i);return r;}" HAVE_BITSCANREVERSE64)
elseif(CMAKE_CXX_COMPILER_ID MATCHES "XL")
    check_cxx_source_compiles("int main(){ return __cntlz4(1);}" HAVE_CNTLZ4)
    check_cxx_source_compiles("int main(){ return __cntlz8(1);}" HAVE_CNTLZ8)
endif()

include(CheckLibraryExists)
find_library(HAVE_LIBM m)
mark_as_advanced(HAVE_LIBM)
check_library_exists(rt clock_gettime "" HAVE_CLOCK_GETTIME)
check_library_exists(m feenableexcept "" HAVE_FEENABLEEXCEPT)

include(TestSchedAffinity)
test_sched_affinity(HAVE_SCHED_AFFINITY)

# Aligned memory allocation. We need to check for both mm_malloc(),
# posix_memalign(), memalign(), and on windows also _aligned_malloc()
include(gmxTestMMMalloc)
gmx_test_mm_malloc(HAVE__MM_MALLOC)
check_cxx_symbol_exists(posix_memalign    stdlib.h     HAVE_POSIX_MEMALIGN)
check_cxx_symbol_exists(memalign          stdlib.h     HAVE_MEMALIGN)
if(MSVC)
    # No need to waste time on this test on platforms where it will never be true
    check_cxx_symbol_exists(_aligned_malloc   stdlib.h     HAVE__ALIGNED_MALLOC)
endif()

include(TestBigEndian)
test_big_endian(GMX_INTEGER_BIG_ENDIAN)

gmx_set_boolean(GMX_USE_NICE "HAVE_UNISTD_H AND HAVE_NICE")

# Management of GROMACS options for specific toolchains should go
# here. Because the initial settings for some of the main options have
# already happened, but things like library detection and MPI compiler
# feature detection have not, the docstrings for any over-rides of
# GROMACS defaults or user settings will make sense. Also, any
# toolchain-related reasons for choosing whether to detect various
# things can be sorted out now, before the detection takes place.
if(${CMAKE_SYSTEM_NAME} MATCHES BlueGene)
    include(gmxManageBlueGene)
endif()

if(GMX_TARGET_FUJITSU_SPARC64)
    include(gmxManageFujitsuSparc64)
endif()

########################################################################
#Process MPI settings
########################################################################
include(gmxManageMPI)


########################################################################
#Process shared/static library settings
########################################################################
include(gmxManageSharedLibraries)


########################################################################
# Find external packages                                               #
########################################################################

# TNG wants zlib if it is available. And static libxml2 might have a dependency
find_package(ZLIB QUIET)
include(gmxTestZLib)
gmx_test_zlib(HAVE_ZLIB)

# Unconditionally find the package, as it is also required for unit
# tests. This exports LIBXML2_FOUND, which we should not use because
# it does not tell us that linking will succeed. Instead, we test that
# next.
#if(DEFINED LIBXML2_LIBRARIES)
#  set(LibXml2_FIND_QUIETLY TRUE)
#endif()
#find_package(LibXml2)
#include(gmxTestLibXml2)
#gmx_test_libxml2(HAVE_LIBXML2)
#option(GMX_XML "Use libxml2 to parse xml files (currently has no effect)" ${HAVE_LIBXML2})
#set(PKG_XML "")
#mark_as_advanced(GMX_XML)
# Don't actually do anything, since libxml2 is currently not used by libgromacs
#if(GMX_XML AND NOT HAVE_LIBXML2)
#    message(FATAL_ERROR "libxml2 not found. Set GMX_XML=OFF to compile without XML support")
#endif()
#if(GMX_XML)
#    include_directories(${LIBXML2_INCLUDE_DIR})
#    set(PKG_XML libxml-2.0)
#    set(XML_LIBRARIES ${LIBXML2_LIBRARIES})
#endif()

if(DEFINED HWLOC_LIBRARIES)
  set(Hwloc_FIND_QUIETLY TRUE)
endif()
find_package(Hwloc 1.5)
if(HWLOC_FOUND)
    set(GMX_HWLOC_DEFAULT ON)
else()
    set(GMX_HWLOC_DEFAULT OFF)
endif()
option(GMX_HWLOC "Add support for hwloc Portable Hardware locality library" ${GMX_HWLOC_DEFAULT})
if(GMX_HWLOC)
    if(HWLOC_FOUND)
        include_directories(${HWLOC_INCLUDE_DIRS})
        list(APPEND GMX_EXTRA_LIBRARIES ${HWLOC_LIBRARIES})
    else()
        message(FATAL_ERROR "Hwloc package support requested, but not found.")
    endif()
endif()

option(GMX_EXTERNAL_TINYXML2 "Use external TinyXML-2 instead of compiling the version bundled with GROMACS." OFF)
mark_as_advanced(GMX_EXTERNAL_TINYXML2)
if(GMX_EXTERNAL_TINYXML2)
    # Find an external TinyXML-2 library.
    find_package(TinyXML-2 3.0.0)
    set(HAVE_TINYXML2 ${TinyXML2_FOUND})
    if(NOT HAVE_TINYXML2)
        message(FATAL_ERROR "External TinyXML-2 could not be found, please adjust your search paths")
    endif()
endif()

option(GMX_EXTRAE "Add support for tracing using EXTRAE" OFF)
mark_as_advanced(GMX_EXTRAE)

if (GMX_EXTRAE)
  find_package(EXTRAE)
  if(EXTRAE_FOUND)
    include_directories(SYSTEM ${EXTRAE_INCLUDE_DIR})
    set(HAVE_EXTRAE 1)
  else()
    message(FATAL_ERROR "EXTRAE library was not found. Please add the correct path to CMAKE_PREFIX_PATH")
  endif()
endif()

option(GMX_X11 "Use X window system" OFF)
if (GMX_X11)
    find_package(X11)
    # X11 includes/libraries are only set in the ngmx subdirectory!
    if(NOT X11_FOUND)
        message(FATAL_ERROR
                "X11 include files and/or libraries were not found. "
                "Set GMX_X11=OFF to compile without X11 support. "
                "gmx view will not be available.")
    endif()
    include_directories(SYSTEM ${X11_INCLUDE_DIR})
endif()

include(ThreadMPI)
# Enable core threading facilities
tmpi_enable_core("${CMAKE_SOURCE_DIR}/src/external/thread_mpi/include")
# Enable tMPI C++ support
tmpi_enable_cxx()
if(GMX_THREAD_MPI)
    # enable MPI functions
    tmpi_enable()
    set(MPI_IN_PLACE_EXISTS 1)
endif()
# If atomics are manually disabled a define is needed because atomics.h doesn't depend on config.h
if (TMPI_ATOMICS_DISABLED)
   add_definitions(-DTMPI_ATOMICS_DISABLED)
endif()

<<<<<<< HEAD
# Note this relies on zlib detection having already run
include(gmxManageTNG)

# now that we have detected the dependencies, do the second GPU configure pass
gmx_gpu_setup()
=======
if(GMX_GPU)
    # now that we have detected the dependencies, do the second configure pass
    gmx_gpu_setup()
else()
    mark_as_advanced(CUDA_HOST_COMPILER)
endif()
>>>>>>> cc4214a2

if(CYGWIN)
    set(GMX_CYGWIN 1)
endif()

if(WIN32)
    set(GMX_NATIVE_WINDOWS 1)
    # This makes windows.h not declare min/max as macros that would break
    # C++ code using std::min/std::max.
    add_definitions(-DNOMINMAX)
endif()

if(CMAKE_SYSTEM_NAME STREQUAL "Darwin") #Work-around for cmake bug #10837
    if (CMAKE_COMPILER_IS_GNUCC OR CMAKE_C_COMPILER_ID MATCHES "Intel" OR CMAKE_C_COMPILER_ID MATCHES "Clang")
        set(CMAKE_INCLUDE_SYSTEM_FLAG_C "-isystem ")
    endif()
    if (CMAKE_COMPILER_IS_GNUCXX OR CMAKE_CXX_COMPILER_ID MATCHES "Intel" OR CMAKE_CXX_COMPILER_ID MATCHES "Clang")
        set(CMAKE_INCLUDE_SYSTEM_FLAG_CXX "-isystem ")
    endif()
endif()

option(GMX_BUILD_UNITTESTS "Build unit tests with BUILD_TESTING" ON)
mark_as_advanced(GMX_BUILD_UNITTESTS)
gmx_add_cache_dependency(GMX_BUILD_UNITTESTS BOOL BUILD_TESTING OFF)

########################################################################
# Our own GROMACS tests
########################################################################

add_definitions( -DHAVE_CONFIG_H )
include_directories(BEFORE ${CMAKE_SOURCE_DIR}/src)
include_directories(BEFORE ${CMAKE_SOURCE_DIR}/src/external/thread_mpi/include)
# Required for config.h, maybe should only be set in src/CMakeLists.txt
include_directories(BEFORE ${CMAKE_BINARY_DIR}/src)

include(gmxTestInlineASM)
gmx_test_inline_asm_gcc_x86(GMX_X86_GCC_INLINE_ASM)

include(gmxSetBuildInformation)
gmx_set_build_information()
# Turn on RDTSCP if:
# - the build system's CPU supports it
# - the acceleration is set to AVX as all AVX-capable CPUs support AVX (which
#   at this point means that the user set it).
# Note: it's better to not use the later set value of GMX_SIMD because
# it reflects the system's capability of both compiling and running AVX code.
# TODO: After merge with 5.0 one could implement a cache variable dependency
# such that GMX_USE_RDTSCP can change if GMX_SIMD is changed to AVX
# after the first cmake pass.
if (BUILD_CPU_FEATURES MATCHES "rdtscp" OR GMX_SIMD MATCHES "AVX")
    set(GMX_USE_RDTSCP_DEFAULT_VALUE ON)
else()
    set(GMX_USE_RDTSCP_DEFAULT_VALUE OFF)
endif()
option(GMX_USE_RDTSCP "Use RDTSCP for better CPU-based timers (available on recent x86 CPUs; might need to be off when compiling for heterogeneous environments)" ${GMX_USE_RDTSCP_DEFAULT_VALUE})
mark_as_advanced(GMX_USE_RDTSCP)
if(GMX_USE_RDTSCP)
    set(HAVE_RDTSCP 1)
endif()

include(gmxTestLargeFiles)
gmx_test_large_files(GMX_LARGEFILES)

include(gmxTestSignal)
gmx_test_sigusr1(HAVE_SIGUSR1)

include(gmxTestPipes)
gmx_test_pipes(HAVE_PIPES)

check_include_file_cxx(regex     HAVE_CXX11_REGEX)

include(gmxTestXDR)
gmx_test_xdr(GMX_SYSTEM_XDR)
if(NOT GMX_SYSTEM_XDR)
    set(GMX_INTERNAL_XDR 1)
endif()


##################################################
# Process SIMD instruction settings
##################################################
# This checks what flags to add in order to
# support the SIMD instructions we need, it sets
# correct defines for the SIMD instructions supported,
# and adds advanced options to control accuracy
# for SIMD math operations.
include(gmxManageSimd)
gmx_manage_simd()

# Process QM/MM Settings
if(${GMX_QMMM_PROGRAM} STREQUAL "GAUSSIAN")
    set(GMX_QMMM_GAUSSIAN 1)
elseif(${GMX_QMMM_PROGRAM} STREQUAL "MOPAC")
    set(GMX_QMMM_MOPAC 1)
elseif(${GMX_QMMM_PROGRAM} STREQUAL "GAMESS")
    set(GMX_QMMM_GAMESS 1)
elseif(${GMX_QMMM_PROGRAM} STREQUAL "ORCA")
    set(GMX_QMMM_ORCA 1)
elseif(${GMX_QMMM_PROGRAM} STREQUAL "NONE")
    # nothing to do
else()
    gmx_invalid_option_value(GMX_QMMM_PROGRAM)
endif()


##################################################
# Process FFT library settings
##################################################
include(gmxManageFFTLibraries)


include(gmxManageLinearAlgebraLibraries)

# Whether GROMACS will really try to compile support for VMD plugins
set(GMX_USE_PLUGINS OFF)

if(GMX_LOAD_PLUGINS)
  if(NOT WIN32)
    # Native Windows does not have, nor need dlopen
    include(gmxTestdlopen)
    gmx_test_dlopen(HAVE_DLOPEN)
  endif()

  # so, should we use plug-ins?
  if(WIN32 OR (HAVE_DLOPEN AND BUILD_SHARED_LIBS))
    if(NOT VMD_QUIETLY)
      MESSAGE(STATUS "Using dynamic plugins (e.g VMD-supported file formats)")
    endif()
    if(NOT GMX_VMD_PLUGIN_PATH)
      find_package(VMD)
    endif()
    set(GMX_USE_PLUGINS ON)
    list(APPEND GMX_EXTRA_LIBRARIES ${CMAKE_DL_LIBS}) # magic cross-platform pre-set variable for dlopen library
    set(PKG_DL_LIBS "-l${CMAKE_DL_LIBS}")
  else()
    set(PKG_DL_LIBS)
  endif()
endif()
set(VMD_QUIETLY TRUE CACHE INTERNAL "")

# Link real-time library for POSIX timers. The check for clock_gettime
# confirms the linkability of rt.
if(HAVE_TIME_H AND HAVE_UNISTD_H AND HAVE_CLOCK_GETTIME)
    list(APPEND GMX_EXTRA_LIBRARIES rt)
endif()

# Math and thread libraries must often come after all others when linking...
if(HAVE_LIBM)
    list(APPEND GMX_EXTRA_LIBRARIES m)
endif()

option(GMX_NACL "Configure for Native Client builds" OFF)
if (GMX_NACL)
  list(APPEND GMX_EXTRA_LIBRARIES nosys)
  set(GMX_EXE_LINKER_FLAGS "${CMAKE_EXE_LINKER_FLAGS} -lnosys")
  # TODO: Is this still necessary with the check for its presence?
  set(GMX_USE_NICE 0)
  set(GMX_NO_RENAME 1)
endif()
mark_as_advanced(GMX_NACL)

if(GMX_FAHCORE)
  set(COREWRAP_INCLUDE_DIR "${CMAKE_SOURCE_DIR}/../corewrap" CACHE STRING
      "Path to swindirect.h")
  include_directories(${COREWRAP_INCLUDE_DIR})
endif()

# Value of GMX_BUILD_HELP=AUTO tries to generate things, but will only
# produce warnings if that fails.
set(build_help_default AUTO)
if (SOURCE_IS_SOURCE_DISTRIBUTION OR CMAKE_CROSSCOMPILING)
    set(build_help_default OFF)
endif()
gmx_option_trivalue(GMX_BUILD_HELP "Build completions automatically (requires that compiled binaries can be executed on the build host) and install man pages if built (requires building the 'man' target manually)" ${build_help_default})
mark_as_advanced(GMX_BUILD_HELP)
if (GMX_BUILD_HELP AND SOURCE_IS_SOURCE_DISTRIBUTION AND BUILD_IS_INSOURCE)
    message(FATAL_ERROR
        "Rebuilding shell completions or man pages is not supported for "
        "in-source builds from a source distribution. "
        "Set GMX_BUILD_HELP=OFF or do an out-of-source build to proceed.")
endif()

# # # # # # # # # # NO MORE TESTS AFTER THIS LINE! # # # # # # # # # # #
# these are set after everything else
if (NOT GMX_SKIP_DEFAULT_CFLAGS)
    set(CMAKE_C_FLAGS "${SIMD_C_FLAGS} ${MPI_COMPILE_FLAGS} ${EXTRA_C_FLAGS} ${CMAKE_C_FLAGS}")
    set(CMAKE_CXX_FLAGS "${SIMD_CXX_FLAGS} ${MPI_COMPILE_FLAGS} ${EXTRA_CXX_FLAGS} ${CMAKE_CXX_FLAGS}")
    set(CMAKE_EXE_LINKER_FLAGS "${FFT_LINKER_FLAGS} ${MPI_LINKER_FLAGS} ${CMAKE_EXE_LINKER_FLAGS}")
    set(CMAKE_SHARED_LINKER_FLAGS "${FFT_LINKER_FLAGS} ${MPI_LINKER_FLAGS} ${CMAKE_SHARED_LINKER_FLAGS}")
else()
    message("Recommended flags which are not added because GMX_SKIP_DEFAULT_CFLAGS=yes:")
    message("CMAKE_C_FLAGS: ${SIMD_C_FLAGS} ${MPI_COMPILE_FLAGS} ${EXTRA_C_FLAGS} ${GMXC_CFLAGS}")
    message("CMAKE_C_FLAGS_RELEASE: ${GMXC_CFLAGS_RELEASE}")
    message("CMAKE_C_FLAGS_DEBUG: ${GMXC_CFLAGS_DEBUG}")
    message("CMAKE_CXX_FLAGS: ${SIMD_CXX_FLAGS} ${MPI_COMPILE_FLAGS} ${EXTRA_CXX_FLAGS} ${GMXC_CXXFLAGS}")
    message("CMAKE_CXX_FLAGS_RELEASE: ${GMXC_CXXFLAGS_RELEASE}")
    message("CMAKE_CXX_FLAGS_DEBUG: ${GMXC_CXXFLAGS_DEBUG}")
    message("CMAKE_EXE_LINKER_FLAGS: ${FFT_LINKER_FLAGS} ${MPI_LINKER_FLAGS}")
    message("CMAKE_SHARED_LINKER_FLAGS: ${MPI_LINKER_FLAGS}")
endif()

if(NOT GMX_OPENMP)
    #Unset all OpenMP flags in case OpenMP was disabled either by the user
    #or because it was only partially detected (e.g. only for C but not C++ compiler)
    unset(OpenMP_C_FLAGS CACHE)
    unset(OpenMP_CXX_FLAGS CACHE)
else()
    set(GMX_EXE_LINKER_FLAGS ${GMX_EXE_LINKER_FLAGS} ${OpenMP_LINKER_FLAGS})
    set(GMX_SHARED_LINKER_FLAGS ${GMX_SHARED_LINKER_FLAGS} ${OpenMP_SHARED_LINKER_FLAGS})
endif()

########################################################################
# Specify install locations
########################################################################
# Use GNUInstallDirs to set paths on multiarch systems.
include(GNUInstallDirs)

# Customization for the installation tree paths.
set(GMX_LIB_INSTALL_DIR ${CMAKE_INSTALL_LIBDIR} CACHE STRING
    "Library installation directory (default: ${CMAKE_INSTALL_LIBDIR})")
set(GMX_DATA_INSTALL_DIR gromacs CACHE STRING
    "Data installation directory under share/ (default: gromacs)")
mark_as_advanced(GMX_LIB_INSTALL_DIR GMX_DATA_INSTALL_DIR)

# These variables are used internally to provide a central location for
# customizing the install locations.
set(LIB_INSTALL_DIR       ${GMX_LIB_INSTALL_DIR})
set(BIN_INSTALL_DIR       bin)
# This variable also gets written into config.h for use in finding the data
# directories.
set(DATA_INSTALL_DIR      share/${GMX_DATA_INSTALL_DIR})
set(MAN_INSTALL_DIR       share/man)
# If the nesting level wrt. the installation root is changed,
# gromacs-config.cmake.cmakein needs to be adapted.
set(CMAKE_INSTALL_DIR     share/cmake)
# TODO: Make GMXRC adapt if this is changed
set(PKGCONFIG_INSTALL_DIR ${LIB_INSTALL_DIR}/pkgconfig)
set(OCL_INSTALL_DIR       ${DATA_INSTALL_DIR}/opencl)
set(INCL_INSTALL_DIR      include)

list(APPEND INSTALLED_HEADER_INCLUDE_DIRS ${INCL_INSTALL_DIR})

# Binary and library suffix options
include(gmxManageSuffixes)

################################################################
# Shared library load path settings
################################################################
# CMake supports RPATH on OS X only from 2.8.12 upwards.
# CMAKE_SYSTEM_VERSION > 8.0 matches OS X 10.5 and above, where RPATH support
# was added.

if(NOT GMX_BUILD_SHARED_EXE)
    # No rpath
    set(CMAKE_SKIP_RPATH TRUE)
    set(CMAKE_EXE_LINK_DYNAMIC_C_FLAGS) # remove -Wl,-Bdynamic
    set(CMAKE_EXE_LINK_DYNAMIC_CXX_FLAGS)
elseif((NOT CMAKE_SYSTEM_NAME STREQUAL "Darwin") OR
   ((CMAKE_SYSTEM_VERSION VERSION_GREATER 8.0) AND (NOT CMAKE_VERSION VERSION_LESS 2.8.12)))
    # The build folder always has bin/ and lib/; if we are also going to
    # install to lib/, then the installation RPATH works also in the build
    # tree.  This makes installation slightly faster (no need to rewrite the
    # RPATHs), and makes the binaries in the build tree relocatable.
    if(GMX_LIB_INSTALL_DIR STREQUAL "lib")
        set(CMAKE_BUILD_WITH_INSTALL_RPATH TRUE)
    endif()
    # Set the RPATH as relative to the executable location to make the
    # binaries relocatable.
    if(NOT CMAKE_SYSTEM_NAME STREQUAL "Darwin")
        set(CMAKE_INSTALL_RPATH "\$ORIGIN/../${GMX_LIB_INSTALL_DIR}")
    else()
        set(CMAKE_INSTALL_RPATH "@executable_path/../${GMX_LIB_INSTALL_DIR}")
    endif()
    set(CMAKE_INSTALL_RPATH_USE_LINK_PATH TRUE)
    set(CMAKE_MACOSX_RPATH 1)
else()
    # We are on Darwin/OSX, and CMake cannot handle RPATHs automatically.
    if(CMAKE_SYSTEM_VERSION VERSION_GREATER 8.0)
        # Set the RPATH options manually.
        set(CMAKE_INSTALL_NAME_DIR "@rpath")
        set(GMX_EXE_LINKER_FLAGS ${GMX_EXE_LINKER_FLAGS} "-Wl,-rpath,@executable_path/../${GMX_LIB_INSTALL_DIR}")
    else()
        # Use the old INSTALL_NAME_DIR mechanism if RPATH is not supported.
        set(CMAKE_INSTALL_NAME_DIR "${CMAKE_INSTALL_PREFIX}/${LIB_INSTALL_DIR}")
    endif()
endif()

#COPYING file: Only necessary for binary distributions.
#Simpler to always install.
install(FILES COPYING DESTINATION ${DATA_INSTALL_DIR} COMPONENT data)

if (GMX_BUILD_FOR_COVERAGE)
    # Code heavy with asserts makes conditional coverage close to useless metric,
    # as by design most of the false branches are impossible to trigger in
    # correctly functioning code.  And the benefit of testing those that could
    # be triggered by using an API against its specification isn't usually
    # worth the effort.
    add_definitions(-DNDEBUG -DGMX_DISABLE_ASSERTS)
endif()

if (BUILD_TESTING)
    # "tests" target builds all the separate test binaries.
    add_custom_target(tests)
    # "run-ctest" is an internal target that actually runs the tests.
    # This is necessary to be able to add separate targets that execute as part
    # of 'make check', but are ensured to be executed after the actual tests.
    add_custom_target(run-ctest
                      COMMAND ${CMAKE_CTEST_COMMAND} --output-on-failure
                      COMMENT "Running all tests"
                      VERBATIM)
    add_dependencies(run-ctest tests)
    # "check" target builds and runs all tests.
    add_custom_target(check DEPENDS run-ctest)
endif()

if (NOT GMX_BUILD_MDRUN_ONLY)
    add_subdirectory(docs)
    add_subdirectory(share)
    add_subdirectory(scripts)
endif()
add_subdirectory(src)

if (BUILD_TESTING)
    add_subdirectory(tests)
endif()

gmx_cpack_write_config()

# Issue a warning if NVIDIA GPUs were detected, but CUDA was not found.
# Don't bother the user after the first configure pass.
if ((CUDA_NOTFOUND_AUTO AND GMX_DETECT_GPU_AVAILABLE) AND NOT GMX_GPU_DETECTION_DONE)
    message(WARNING "${CUDA_NOTFOUND_MESSAGE}")
endif()
set(GMX_GPU_DETECTION_DONE TRUE CACHE INTERNAL "Whether GPU detection has already been done")

#######################
## uninstall target
#######################
CONFIGURE_FILE(   "${CMAKE_CURRENT_SOURCE_DIR}/cmake/cmake_uninstall.cmake.in"
                  "${CMAKE_CURRENT_BINARY_DIR}/cmake/cmake_uninstall.cmake"
                  IMMEDIATE @ONLY)
###########################
ADD_CUSTOM_TARGET(uninstall
                  "${CMAKE_COMMAND}" -P
                  "${CMAKE_CURRENT_BINARY_DIR}/cmake/cmake_uninstall.cmake")
###########################
set_directory_properties(PROPERTIES
            ADDITIONAL_MAKE_CLEAN_FILES "install_manifest.txt")<|MERGE_RESOLUTION|>--- conflicted
+++ resolved
@@ -565,20 +565,15 @@
    add_definitions(-DTMPI_ATOMICS_DISABLED)
 endif()
 
-<<<<<<< HEAD
 # Note this relies on zlib detection having already run
 include(gmxManageTNG)
 
-# now that we have detected the dependencies, do the second GPU configure pass
-gmx_gpu_setup()
-=======
 if(GMX_GPU)
     # now that we have detected the dependencies, do the second configure pass
     gmx_gpu_setup()
 else()
     mark_as_advanced(CUDA_HOST_COMPILER)
 endif()
->>>>>>> cc4214a2
 
 if(CYGWIN)
     set(GMX_CYGWIN 1)
