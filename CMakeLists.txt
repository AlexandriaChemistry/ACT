#
# This file is part of the GROMACS molecular simulation package.
#
# Copyright (c) 2009,2010,2011,2012,2013,2014, by the GROMACS development team, led by
# Mark Abraham, David van der Spoel, Berk Hess, and Erik Lindahl,
# and including many others, as listed in the AUTHORS file in the
# top-level source directory and at http://www.gromacs.org.
#
# GROMACS is free software; you can redistribute it and/or
# modify it under the terms of the GNU Lesser General Public License
# as published by the Free Software Foundation; either version 2.1
# of the License, or (at your option) any later version.
#
# GROMACS is distributed in the hope that it will be useful,
# but WITHOUT ANY WARRANTY; without even the implied warranty of
# MERCHANTABILITY or FITNESS FOR A PARTICULAR PURPOSE.  See the GNU
# Lesser General Public License for more details.
#
# You should have received a copy of the GNU Lesser General Public
# License along with GROMACS; if not, see
# http://www.gnu.org/licenses, or write to the Free Software Foundation,
# Inc., 51 Franklin Street, Fifth Floor, Boston, MA  02110-1301  USA.
#
# If you want to redistribute modifications to GROMACS, please
# consider that scientific software is very special. Version
# control is crucial - bugs must be traceable. We will be happy to
# consider code for inclusion in the official distribution, but
# derived work must not be called official GROMACS. Details are found
# in the README & COPYING files - if they are missing, get the
# official version at http://www.gromacs.org.
#
# To help us fund GROMACS development, we humbly ask that you cite
# the research papers on the package. Check out http://www.gromacs.org.

cmake_minimum_required(VERSION 2.8.8)

# CMake modules/macros are in a subdirectory to keep this file cleaner
# This needs to be set before project() in order to pick up toolchain files
list(APPEND CMAKE_MODULE_PATH ${CMAKE_CURRENT_SOURCE_DIR}/cmake ${CMAKE_CURRENT_SOURCE_DIR}/cmake/Platform)

project(Gromacs)

set(CMAKE_LIBRARY_OUTPUT_DIRECTORY ${CMAKE_BINARY_DIR}/lib)
set(CMAKE_ARCHIVE_OUTPUT_DIRECTORY ${CMAKE_BINARY_DIR}/lib)
set(CMAKE_RUNTIME_OUTPUT_DIRECTORY ${CMAKE_BINARY_DIR}/bin)

# PROJECT_VERSION should have the following structure:
# VERSION-dev[-SUFFIX] where the VERSION should have the for: vMajor.vMinor.vPatch
#
# The "-dev" suffix is important to keep because it makes possible to distinguish
# between a build from official release and a build from git release branch on a
# machine with no git.
#
# NOTE: when releasing the "-dev" suffix needs to be stripped off!
# REGRESSIONTEST_VERSION and REGRESSIONTEST_BRANCH should always be
# defined.
set(PROJECT_VERSION "5.0-rc1-dev")
# If this is a released tarball, "-dev" will not be present in
# PROJECT_VERSION, and REGRESSIONTEST_VERSION specifies the version
# number of the regressiontest tarball against which the code tarball
# can be tested. This will be the version of the last patch release.
set(REGRESSIONTEST_VERSION "5.0-rc1")
# If this is not a released tarball, "-dev" will be present in
# PROJECT_VERSION, and REGRESSIONTEST_BRANCH specifies the name of the
# gerrit.gromacs.org branch whose HEAD can test this code, *if* this
# code contains all recent fixes from the corresponding code branch.
set(REGRESSIONTEST_BRANCH "refs/heads/release-5-0")

set(CUSTOM_VERSION_STRING ""
    CACHE STRING "Custom version string (if empty, use hard-coded default)")
mark_as_advanced(CUSTOM_VERSION_STRING)
if (CUSTOM_VERSION_STRING)
    set(PROJECT_VERSION ${CUSTOM_VERSION_STRING})
endif()
set(LIBRARY_SOVERSION 0)
set(LIBRARY_VERSION ${LIBRARY_SOVERSION}.0.0)
# It is a bit irritating, but this has to be set separately for now!
SET(CPACK_PACKAGE_VERSION_MAJOR "5")
SET(CPACK_PACKAGE_VERSION_MINOR "0")
#SET(CPACK_PACKAGE_VERSION_PATCH "0")

# The numerical gromacs version. It is 40600 for 4.6.0.
# The #define GMX_VERSION in gromacs/version.h is set to this value.
math(EXPR NUM_VERSION
    "${CPACK_PACKAGE_VERSION_MAJOR}*10000 + ${CPACK_PACKAGE_VERSION_MINOR}*100")
if(CPACK_PACKAGE_VERSION_PATCH)
    math(EXPR NUM_VERSION
         "${NUM_VERSION} + ${CPACK_PACKAGE_VERSION_PATCH}")
endif()

# The API version tracks the numerical Gromacs version (for now).
# It is potentially different from the Gromacs version in the future, if
# the programs/libraries diverge from the presumably more stable API.
# The #define GMX_API_VERSION in version.h is set to this value to
# provide backward compatibility of software written against the Gromacs API.
set(API_VERSION ${NUM_VERSION})

if(CMAKE_INSTALL_PREFIX_INITIALIZED_TO_DEFAULT AND UNIX)
    set(CMAKE_INSTALL_PREFIX "/usr/local/gromacs" CACHE STRING "Installation prefix (installation will need write permissions here)" FORCE)
endif()

set(GMX_INSTALL_PREFIX "" CACHE STRING "Prefix gets appended to CMAKE_INSTALL_PREFIX. For cpack it sets the root folder of the archive.")
mark_as_advanced(GMX_INSTALL_PREFIX)

include(gmxBuildTypeReference)
include(gmxBuildTypeTSAN)
include(gmxBuildTypeASAN)
include(gmxBuildTypeReleaseWithAssert)

if(NOT CMAKE_BUILD_TYPE)
    set(CMAKE_BUILD_TYPE "Release" CACHE STRING "Choose the type of build, options are: Debug Release RelWithDebInfo MinSizeRel Reference RelWithAssert." FORCE)
    # There's no need to offer a user the choice of ThreadSanitizer
    # Set the possible values of build type for cmake-gui
    set_property(CACHE CMAKE_BUILD_TYPE PROPERTY STRINGS "Debug" "Release"
        "MinSizeRel" "RelWithDebInfo" "Reference" "RelWithAssert")
endif()
if(CMAKE_CONFIGURATION_TYPES)
    # Add appropriate GROMACS-specific build types for the Visual
    # Studio generator (Debug, Release, MinSizeRel and RelWithDebInfo
    # are already present by default).
    list(APPEND CMAKE_CONFIGURATION_TYPES "RelWithAssert" "Reference")
    list(REMOVE_DUPLICATES CMAKE_CONFIGURATION_TYPES)
    set(CMAKE_CONFIGURATION_TYPES "${CMAKE_CONFIGURATION_TYPES}" CACHE STRING
        "List of configuration types"
        FORCE)
endif()
set(build_types_with_explicit_flags RELEASE DEBUG RELWITHDEBUGINFO RELWITHASSERT MINSIZEREL)

enable_language(C)
enable_language(CXX)

set(CPACK_PACKAGE_VERSION ${PROJECT_VERSION})
set(CPACK_PACKAGE_VENDOR "gromacs.org")
set(CPACK_PACKAGE_DESCRIPTION_SUMMARY "Gromacs - a toolkit for high-performance molecular simulation")
set(CPACK_RESOURCE_FILE_WELCOME "${CMAKE_SOURCE_DIR}/admin/InstallWelcome.txt")
# Its GPL/LGPL, so they do not have to agree to a license for mere usage, but some installers require this...
set(CPACK_RESOURCE_FILE_LICENSE "${CMAKE_SOURCE_DIR}/COPYING")
set(CPACK_RESOURCE_FILE_README "${CMAKE_SOURCE_DIR}/admin/InstallInfo.txt")
set(CPACK_SOURCE_IGNORE_FILES "\\\\.isreposource$;\\\\.git/;\\\\.gitignore$")
set(CPACK_PROJECT_CONFIG_FILE "${CMAKE_SOURCE_DIR}/CPackInit.cmake")
set(CPACK_SOURCE_INSTALLED_DIRECTORIES "${CMAKE_SOURCE_DIR};/;${CMAKE_BINARY_DIR}/src/programs/completion;src/programs/completion;${CMAKE_BINARY_DIR}/share/man/man1;share/man/man1;${CMAKE_BINARY_DIR}/share/man/man7;share/man/man7;${CMAKE_BINARY_DIR}/share/html/final;share/html/final")
set(CPACK_PACKAGE_CONTACT "gmx-users@gromacs.org")

#must come after all cpack settings!
include(CPack)

# Set a default valgrind suppression file.
# This unfortunately needs to duplicate information from CTest to work as
# expected...
set(MEMORYCHECK_SUPPRESSIONS_FILE
    "${CMAKE_SOURCE_DIR}/cmake/legacy_and_external.supp"
    CACHE FILEPATH
    "File that contains suppressions for the memory checker")
include(CTest)

set(SOURCE_IS_GIT_REPOSITORY OFF)
set(SOURCE_IS_SOURCE_DISTRIBUTION OFF)
if(EXISTS "${CMAKE_SOURCE_DIR}/.git")
    set(SOURCE_IS_GIT_REPOSITORY ON)
endif()
if(NOT EXISTS "${CMAKE_SOURCE_DIR}/admin/.isreposource")
    set(SOURCE_IS_SOURCE_DISTRIBUTION ON)
endif()

########################################################################
# Check and warn if cache generated on a different host is being reused
########################################################################
if(CMAKE_HOST_UNIX)
    execute_process(COMMAND hostname
                    OUTPUT_VARIABLE TMP_HOSTNAME
                    OUTPUT_STRIP_TRAILING_WHITESPACE)
    if(GMX_BUILD_HOSTNAME AND NOT "${GMX_BUILD_HOSTNAME}" STREQUAL "${TMP_HOSTNAME}")
        message(WARNING "
            The CMake cache, probably generated on a different host (${GMX_BUILD_HOSTNAME}),
            is being reused! This could lead to inconsitencies; therefore, it is
            recommended to regenerate the cache!")
    endif()
    set(GMX_BUILD_HOSTNAME "${TMP_HOSTNAME}" CACHE INTERNAL
            "Hostname of the machine where the cache was generated.")
endif()

########################################################################
# User input options                                                   #
########################################################################
include(gmxOptionUtilities)

set(CMAKE_PREFIX_PATH "" CACHE STRING "Extra locations to search for external libraries and tools (give directory without lib, bin, or include)")

option(GMX_DOUBLE "Use double precision (much slower, use only if you really need it)" OFF)
option(GMX_MPI    "Build a parallel (message-passing) version of GROMACS" OFF)
option(GMX_THREAD_MPI  "Build a thread-MPI-based multithreaded version of GROMACS (not compatible with MPI)" ON)
gmx_dependent_option(
    GMX_MPI_IN_PLACE
    "Enable MPI_IN_PLACE for MPIs that have it defined"
    ON
    GMX_MPI)
mark_as_advanced(GMX_MPI_IN_PLACE)
option(GMX_SOFTWARE_INVSQRT "Use GROMACS software 1/sqrt" ON)
mark_as_advanced(GMX_SOFTWARE_INVSQRT)
option(GMX_FAHCORE "Build a library with mdrun functionality" OFF)
mark_as_advanced(GMX_FAHCORE)

option(GMX_COOL_QUOTES "Enable Gromacs cool quotes" ON)
mark_as_advanced(GMX_COOL_QUOTES)
gmx_add_cache_dependency(GMX_COOL_QUOTES BOOL "NOT GMX_FAHCORE" OFF)

# decide on GPU settings based on user-settings and GPU/CUDA detection
include(gmxManageGPU)

# Detect the architecture the compiler is targetting, detect
# SIMD instructions possibilities on that hardware, suggest SIMD instruction set
# to use if none is specified, and populate the cache option for CPU
# SIMD.
include(gmxDetectTargetArchitecture)
gmx_detect_target_architecture()

if(GMX_CPU_ACCELERATION)
    # Stay compatible with old Jenkins command line options for specific SIMD acceleration
    set(GMX_SIMD "${GMX_CPU_ACCELERATION}" CACHE STRING "SIMD instruction set level and compiler optimization" FORCE)
    message("You set GMX_CPU_ACCELERATION, which is deprecated, and will be removed in a later version of GROMACS. It is replaced by GMX_SIMD. For now, copying the value from GMX_CPU_ACCELERATION to GMX_SIMD.")
    # TODO remove all references to GMX_CPU_ACCELERATION in master branch
endif()

if(NOT GMX_TARGET_MIC)
    include(gmxDetectSimd)
    gmx_detect_simd(GMX_SUGGESTED_SIMD)
else()
    set(GMX_SUGGESTED_SIMD "None")
endif()

gmx_option_multichoice(
    GMX_SIMD
    "SIMD instruction set for CPU kernels and compiler optimization"
    "${GMX_SUGGESTED_SIMD}"
    None SSE2 SSE4.1 AVX_128_FMA AVX_256 AVX2_256 IBM_QPX Sparc64_HPC_ACE Reference)

gmx_option_multichoice(
    GMX_FFT_LIBRARY
    "FFT library"
    "fftw3"
    fftw3 mkl "fftpack[built-in]")
gmx_dependent_option(
    GMX_BUILD_OWN_FFTW
    "Download and build FFTW 3 during the GROMACS build process, rather than fall back on the really slow fftpack."
    OFF
    "GMX_FFT_LIBRARY STREQUAL FFTW3")
gmx_dependent_option(
    GMX_DISABLE_FFTW_MEASURE
    "Do not optimize FFTW setups (not needed with SSE)"
    OFF
    "GMX_FFT_LIBRARY STREQUAL FFTW3")
mark_as_advanced(GMX_BUILD_OWN_FFTW)
mark_as_advanced(GMX_DISABLE_FFTW_MEASURE)

gmx_option_multichoice(
    GMX_QMMM_PROGRAM
    "QM package for QM/MM"
    None
    none gaussian mopac gamess orca)

gmx_dependent_cache_variable(GMX_SIMD_REF_FLOAT_WIDTH  "Reference SIMD single precision width" STRING "4" "GMX_SIMD STREQUAL REFERENCE")
gmx_dependent_cache_variable(GMX_SIMD_REF_DOUBLE_WIDTH "Reference SIMD double precision width" STRING "2" "GMX_SIMD STREQUAL REFERENCE")

# This should be moved to a separate NBNXN cmake module when that code is cleaned up and modularized

option(GMX_BROKEN_CALLOC "Work around broken calloc()" OFF)
mark_as_advanced(GMX_BROKEN_CALLOC)
option(GMX_LOAD_PLUGINS "Compile with plugin support, needed to read VMD supported file formats" ON)
mark_as_advanced(GMX_LOAD_PLUGINS)

option(GMX_GPU  "Enable GPU acceleration" ON)
option(GMX_OPENMP "Enable OpenMP-based multithreading" ON)

option(GMX_USE_TNG "Use the TNG library for trajectory I/O" ON)

option(GMX_GIT_VERSION_INFO "Generate git version information" ${SOURCE_IS_GIT_REPOSITORY})
mark_as_advanced(GMX_GIT_VERSION_INFO)

if(UNIX)
    option(GMX_SYMLINK_OLD_BINARY_NAMES "Create symbolic links for pre-5.0 binary names" ON)
endif()
option(GMX_BUILD_MDRUN_ONLY "Build and install only the mdrun binary" OFF)

option(GMX_CYCLE_SUBCOUNTERS "Enable cycle subcounters to get a more detailed cycle timings" OFF)
mark_as_advanced(GMX_CYCLE_SUBCOUNTERS)

option(GMX_SKIP_DEFAULT_CFLAGS "Don't automatically add suggested/required Compiler flags." OFF)
mark_as_advanced(GMX_SKIP_DEFAULT_CFLAGS)

option(GMX_BUILD_FOR_COVERAGE
       "Tune build for better code coverage metrics (e.g., disable asserts)"
       OFF)
mark_as_advanced(GMX_BUILD_FOR_COVERAGE)


######################################################################
# Detect OpenMP support
######################################################################
# The OpenMP detection _must_ come before tests for other CFLAGS.
include(gmxManageOpenMP)



######################################################################
# Compiler tests
# These need to be done early (before further tests).
#####################################################################

# The cmake/Check{C,CXX}CompilerFlag.cmake files in the GROMACS distribution
# are used with permission from CMake v2.8.9 so that GROMACS can detect
# invalid options with the Intel Compilers.
# These files should be removed from the source tree when a CMake version that
# includes the features in question becomes required for building GROMACS.
include(CheckCCompilerFlag)
include(CheckCXXCompilerFlag)


include(gmxCFlags)
gmx_c_flags()

# This variable should be used for additional compiler flags which are not
# generated in gmxCFlags nor are SIMD or MPI related.
set(EXTRA_C_FLAGS "")
set(EXTRA_CXX_FLAGS "")

# Run through a number of tests for buggy compilers and other issues
include(gmxTestCompilerProblems)
gmx_test_compiler_problems()
# GMX_SIMD will not be set automatically until the second
# pass (which is not strictly guaranteed to occur), so putting this
# check here among logically-related tests is inefficient, but the
# potential loss is likely zero.
if(GMX_SIMD STREQUAL "AVX_256"
        AND CMAKE_COMPILER_IS_GNUCC
        AND (C_COMPILER_VERSION VERSION_EQUAL "4.6.1"
            OR CXX_COMPILER_VERSION VERSION_EQUAL "4.6.1"))
    message(FATAL_ERROR "gcc 4.6.1 has buggy support for AVX, and GROMACS mdrun will not work. If you want simulation performance, use a more recent compiler. Otherwise, use GMX_SIMD=SSE4.1")
    # See http://gcc.gnu.org/bugzilla/show_bug.cgi?id=49002
endif()



set(PKG_CFLAGS "")
if(GMX_DOUBLE)
    add_definitions(-DGMX_DOUBLE)
    set(PKG_CFLAGS "${PKG_CFLAGS} -DGMX_DOUBLE")
endif()
if(GMX_SOFTWARE_INVSQRT)
  set(PKG_CFLAGS "${PKG_CFLAGS} -DGMX_SOFTWARE_INVSQRT")
endif()

if(WIN32 AND NOT CYGWIN)
    set(GMX_WSOCKLIB_PATH CACHE PATH "Path to winsock (wsock32.lib) library.")
    mark_as_advanced(GMX_WSOCKLIB_PATH)
    find_library(WSOCK32_LIBRARY NAMES wsock32 PATHS ${GMX_WSOCKLIB_PATH})
    if(WSOCK32_LIBRARY)
        list(APPEND GMX_EXTRA_LIBRARIES ${WSOCK32_LIBRARY})
        add_definitions(-DGMX_HAVE_WINSOCK)
    else()
        message(STATUS "No winsock found. Cannot use interactive molecular dynamics (IMD).")
    endif(WSOCK32_LIBRARY)
endif()



########################################################################
# Basic system tests (standard libraries, headers, functions, types)   #
########################################################################
include(CheckIncludeFiles)
include(CheckIncludeFileCXX)
check_include_files(unistd.h     HAVE_UNISTD_H)
check_include_files(pwd.h        HAVE_PWD_H)
check_include_files(dirent.h     HAVE_DIRENT_H)
check_include_files(time.h       HAVE_TIME_H)
check_include_files(sys/time.h   HAVE_SYS_TIME_H)
check_include_files(io.h         HAVE_IO_H)
check_include_files(sched.h      HAVE_SCHED_H)

check_include_files(regex.h      HAVE_POSIX_REGEX)
check_include_file_cxx(regex     HAVE_CXX11_REGEX)
# TODO: It could be nice to inform the user if no regex support is found,
# as selections won't be fully functional.

include(CheckFunctionExists)
check_function_exists(posix_memalign    HAVE_POSIX_MEMALIGN)
check_function_exists(memalign          HAVE_MEMALIGN)
check_function_exists(_aligned_malloc   HAVE__ALIGNED_MALLOC)
check_function_exists(gettimeofday      HAVE_GETTIMEOFDAY)
check_function_exists(fsync             HAVE_FSYNC)
check_function_exists(_fileno           HAVE__FILENO)
check_function_exists(fileno            HAVE_FILENO)
check_function_exists(_commit           HAVE__COMMIT)
check_function_exists(sigaction         HAVE_SIGACTION)
check_function_exists(sysconf           HAVE_SYSCONF)
check_function_exists(sched_setaffinity HAVE_SCHED_SETAFFINITY)
check_function_exists(sched_getaffinity HAVE_SCHED_GETAFFINITY)
check_function_exists(rsqrt             HAVE_RSQRT)
check_function_exists(rsqrtf            HAVE_RSQRTF)
check_function_exists(sqrtf             HAVE_SQRTF)

include(CheckLibraryExists)
check_library_exists(m sqrt "" HAVE_LIBM)
check_library_exists(rt clock_gettime "" HAVE_CLOCK_GETTIME)

include(TestBigEndian)
test_big_endian(GMX_INTEGER_BIG_ENDIAN)

# Management of GROMACS options for specific toolchains should go
# here. Because the initial settings for some of the main options have
# already happened, but things like library detection and MPI compiler
# feature detection have not, the docstrings for any over-rides of
# GROMACS defaults or user settings will make sense. Also, any
# toolchain-related reasons for choosing whether to detect various
# things can be sorted out now, before the detection takes place.
if(${CMAKE_SYSTEM_NAME} MATCHES BlueGene)
    include(gmxManageBlueGene)
endif()

########################################################################
#Process MPI settings
########################################################################
include(gmxManageMPI)


########################################################################
#Process shared/static library settings
########################################################################
include(gmxManageSharedLibraries)


########################################################################
# Find external packages                                               #
########################################################################

# Unconditionally find the package, as it is also required for unit
# tests. This exports LIBXML2_FOUND, which we should not use because
# it does not tell us that linking will succeed. Instead, we test that
# next.
find_package(LibXml2)
include(gmxTestLibXml2)
gmx_test_libxml2(HAVE_LIBXML2)
option(GMX_XML "Use libxml2 to parse xml files (currently has no effect)" ${HAVE_LIBXML2})
set(PKG_XML "")
mark_as_advanced(GMX_XML)
# Don't actually do anything, since libxml2 is currently not used by libgromacs
#if(GMX_XML AND NOT HAVE_LIBXML2)
#    message(FATAL_ERROR "libxml2 not found. Set GMX_XML=OFF to compile without XML support")
#endif()
#if(GMX_XML)
#    include_directories(${LIBXML2_INCLUDE_DIR})
#    set(PKG_XML libxml-2.0)
#    set(XML_LIBRARIES ${LIBXML2_LIBRARIES})
#endif()

option(GMX_EXTRAE "Add support for tracing using EXTRAE" OFF)
mark_as_advanced(GMX_EXTRAE)

if (GMX_EXTRAE)
  find_package(EXTRAE)
  if(EXTRAE_FOUND)
    include_directories(${EXTRAE_INCLUDE_DIR})
    set(HAVE_EXTRAE 1)
  else()
    message(FATAL_ERROR "EXTRAE library was not found. Please add the correct path to CMAKE_PREFIX_PATH")
  endif()
endif()

option(GMX_X11 "Use X window system" OFF)
if (GMX_X11)
    find_package(X11)
    # X11 includes/libraries are only set in the ngmx subdirectory!
    if(NOT X11_FOUND)
        message(FATAL_ERROR
                "X11 include files and/or libraries were not found. "
                "Set GMX_X11=OFF to compile without X11 support. "
                "gmx view will not be available.")
    endif()
    include_directories(${X11_INCLUDE_DIR})
endif()

include(ThreadMPI)
# Enable core threading facilities
tmpi_enable_core("${CMAKE_SOURCE_DIR}/src/external/thread_mpi/include")
# Enable tMPI C++ support
tmpi_enable_cxx()
if(GMX_THREAD_MPI)
    # enable MPI functions
    tmpi_enable()
    set(GMX_MPI 1)
    set(MPI_IN_PLACE_EXISTS 1)
endif()
# If atomics are manually disabled a define is needed because atomics.h doesn't depend on config.h
if (TMPI_ATOMICS_DISABLED)
   add_definitions(-DTMPI_ATOMICS_DISABLED)
endif()

if(GMX_GPU)
    # now that we have detected the dependencies, do the second configure pass
    gmx_gpu_setup()
endif()

if(CYGWIN)
    set(GMX_CYGWIN 1)
endif()

if(WIN32 AND NOT CYGWIN)
    set(GMX_NATIVE_WINDOWS 1)
    # This makes windows.h not declare min/max as macros that would break
    # C++ code using std::min/std::max.
    add_definitions(-DNOMINMAX)
endif()

# only bother with finding git and using version.h if the source is a git repo
if(GMX_GIT_VERSION_INFO)
    if (NOT SOURCE_IS_GIT_REPOSITORY)
        message(FATAL_ERROR
            "Cannot generate git version information from source tree not under git. "
            "Set GMX_GIT_VERSION_INFO=OFF to proceed.")
    endif()
    # We need at least git v1.5.3 be able to parse git's date output. If not
    # found or the version is too small, we can't generate version information.
    find_package(Git)

    if(NOT GIT_FOUND OR GIT_VERSION_STRING VERSION_LESS "1.5.3")
        message(FATAL_ERROR
            "No compatible git version found (>= 1.5.3 required). "
            "Won't be able to generate development version information. "
            "Set GMX_GIT_VERSION_INFO=OFF to proceed.")
    endif()
endif()

# Detect boost unless GMX_EXTERNAL_BOOST is explicitly OFF
# Used for default if GMX_EXTERNAL_BOOST is not defined (first CMake pass)
if(NOT DEFINED GMX_EXTERNAL_BOOST OR GMX_EXTERNAL_BOOST)
    find_package(Boost 1.44.0)
    if(Boost_FOUND AND Boost_VERSION VERSION_LESS "104400")
        set(Boost_FOUND FALSE)
    endif()
    # Print the notification only on first run, when determining the default
    if(NOT DEFINED GMX_EXTERNAL_BOOST AND NOT Boost_FOUND)
        message("Boost >= 1.44 not found. Using minimal internal version. "
                "This may cause trouble if you plan on compiling/linking other "
                "software that uses Boost against Gromacs.")
    endif()
endif()
option(GMX_EXTERNAL_BOOST "Use external Boost instead of minimal built-in version"
       ${Boost_FOUND})
if(GMX_EXTERNAL_BOOST AND NOT Boost_FOUND)
    message(FATAL_ERROR
        "Boost >= 1.44 not found. "
        "You can set GMX_EXTERNAL_BOOST=OFF to compile against minimal "
        "version of Boost included with Gromacs.")
endif()

option(GMX_BUILD_UNITTESTS "Build unit tests with BUILD_TESTING (uses Google C++ Testing and Mocking Frameworks, requires libxml2)" ${HAVE_LIBXML2})
mark_as_advanced(GMX_BUILD_UNITTESTS)
gmx_add_cache_dependency(GMX_BUILD_UNITTESTS BOOL BUILD_TESTING OFF)
if (GMX_BUILD_UNITTESTS AND NOT HAVE_LIBXML2)
    message(FATAL_ERROR
        "Cannot build unit tests without libxml2. "
        "Either set GMX_BUILD_UNITTESTS=OFF or tell CMake how to find a working version of libxml2.")
endif()

########################################################################
# Generate development version info for cache
########################################################################
# set(GEN_VERSION_INFO_INTERNAL "ON")
# include(gmxGenerateVersionString)

########################################################################
# Our own GROMACS tests
########################################################################

add_definitions( -DHAVE_CONFIG_H )
include_directories(${CMAKE_SOURCE_DIR}/src)
include_directories(${CMAKE_SOURCE_DIR}/src/external/thread_mpi/include)
# Required for config.h, maybe should only be set in src/CMakeLists.txt
include_directories(${CMAKE_BINARY_DIR}/src)
# Required for gmx_header_config_gen.h to be found before installation
include_directories(${CMAKE_BINARY_DIR}/src/gromacs/utility)
# Required for now to make old code compile
include_directories(${CMAKE_SOURCE_DIR}/src/gromacs/legacyheaders)

include(gmxTestInlineASM)
gmx_test_inline_asm_gcc_x86(GMX_X86_GCC_INLINE_ASM)

include(gmxSetBuildInformation)
gmx_set_build_information()
# Turn on RDTSCP if:
# - the build system's CPU supports it
# - the acceleration is set to AVX as all AVX-capable CPUs support AVX (which
#   at this point means that the user set it).
# Note: it's better to not use the later set value of GMX_SIMD because
# it reflects the system's capability of both compiling and running AVX code.
# TODO: After merge with 5.0 one could implement a cache variable dependency
# such that GMX_USE_RDTSCP can change if GMX_SIMD is changed to AVX
# after the first cmake pass.
if (BUILD_CPU_FEATURES MATCHES "rdtscp" OR GMX_SIMD MATCHES "AVX")
    set(GMX_USE_RDTSCP_DEFAULT_VALUE ON)
else()
    set(GMX_USE_RDTSCP_DEFAULT_VALUE OFF)
endif()
option(GMX_USE_RDTSCP "Use RDTSCP for better CPU-based timers (available on recent x86 CPUs; might need to be off when compiling for heterogeneous environments)" ${GMX_USE_RDTSCP_DEFAULT_VALUE})
mark_as_advanced(GMX_USE_RDTSCP)
if(GMX_USE_RDTSCP)
    set(HAVE_RDTSCP 1)
endif()

include(gmxTestFloatFormat)
gmx_test_float_format(GMX_FLOAT_FORMAT_IEEE754
                      GMX_IEEE754_BIG_ENDIAN_BYTE_ORDER
                      GMX_IEEE754_BIG_ENDIAN_WORD_ORDER)

include(gmxTestLargeFiles)
gmx_test_large_files(GMX_LARGEFILES)

include(gmxTestSignal)
gmx_test_sigusr1(HAVE_SIGUSR1)

include(gmxTestPipes)
gmx_test_pipes(HAVE_PIPES)

include(gmxTestIsfinite)
gmx_test_isfinite(HAVE_ISFINITE)
gmx_test__isfinite(HAVE__ISFINITE)
gmx_test__finite(HAVE__FINITE)

include(gmxTestCXX11)
gmx_test_cxx11(GMX_CXX11_SUPPORTED GMX_CXX11_FLAGS)
include(CMakeDependentOption)
# nvcc does not support C++11 flags, so with GPUs we prefer to skip C++11 flags
# entirely to keep the compilation environment uniform.
cmake_dependent_option(GMX_CXX11
    "Use C++11 features"
    ON "GMX_CXX11_SUPPORTED AND NOT GMX_GPU" OFF)
mark_as_advanced(GMX_CXX11)
if(GMX_CXX11)
    set(EXTRA_CXX_FLAGS "${EXTRA_CXX_FLAGS} ${GMX_CXX11_FLAGS}")
endif()


include(gmxTestXDR)
gmx_test_xdr(GMX_SYSTEM_XDR)
if(NOT GMX_SYSTEM_XDR)
    set(GMX_INTERNAL_XDR 1)
endif()


##################################################
# Process SIMD instruction settings
##################################################
# This checks what flags to add in order to
# support the SIMD instructions we need, and sets
# correct defines for the SIMD instructions supported.
include(gmxTestSimd)
gmx_test_simd()


# Process QM/MM Settings
if(${GMX_QMMM_PROGRAM} STREQUAL "GAUSSIAN")
    set(GMX_QMMM_GAUSSIAN 1)
elseif(${GMX_QMMM_PROGRAM} STREQUAL "MOPAC")
    set(GMX_QMMM_MOPAC 1)
elseif(${GMX_QMMM_PROGRAM} STREQUAL "GAMESS")
    set(GMX_QMMM_GAMESS 1)
elseif(${GMX_QMMM_PROGRAM} STREQUAL "ORCA")
    set(GMX_QMMM_ORCA 1)
elseif(${GMX_QMMM_PROGRAM} STREQUAL "NONE")
    # nothing to do
else()
    gmx_invalid_option_value(GMX_QMMM_PROGRAM)
endif()


##################################################
# Process FFT library settings
##################################################
include(gmxManageFFTLibraries)


include(gmxManageLinearAlgebraLibraries)

# Whether GROMACS will really try to compile support for VMD plugins
set(GMX_USE_PLUGINS OFF)

if(GMX_LOAD_PLUGINS)
  if(CYGWIN OR NOT WIN32)
    # Native Windows does not have, nor need dlopen
    # Note that WIN32 is set with Cygwin, but Cygwin needs dlopen to use plug-ins
    include(gmxTestdlopen)
    gmx_test_dlopen(HAVE_DLOPEN)
  endif()

  # so, should we use plug-ins?
  if((WIN32 AND NOT CYGWIN) OR (HAVE_DLOPEN AND BUILD_SHARED_LIBS))
    if(NOT VMD_QUIETLY)
      MESSAGE(STATUS
          "Found the ability to use plug-ins when building shared libaries, "
          "so will compile to use plug-ins (e.g. to read VMD-supported file "
          "formats).")
    endif()
    if(NOT GMX_VMD_PLUGIN_PATH)
      find_package(VMD)
    endif()
    set(GMX_USE_PLUGINS ON)
    list(APPEND GMX_EXTRA_LIBRARIES ${CMAKE_DL_LIBS}) # magic cross-platform pre-set variable for dlopen library
    set(PKG_DL_LIBS "-l${CMAKE_DL_LIBS}")
  else()
    set(PKG_DL_LIBS)
  endif()
endif()
set(VMD_QUIETLY TRUE CACHE INTERNAL "")

# Link real-time library for POSIX timers. The check for clock_gettime
# confirms the linkability of rt.
if(HAVE_TIME_H AND HAVE_UNISTD_H AND HAVE_CLOCK_GETTIME)
    list(APPEND GMX_EXTRA_LIBRARIES rt)
endif()

# Math and thread libraries must often come after all others when linking...
if(HAVE_LIBM)
    list(APPEND GMX_EXTRA_LIBRARIES m)
endif()

option(GMX_NACL "Configure for Native Client builds" OFF)
if (GMX_NACL)
  list(APPEND GMX_EXTRA_LIBRARIES nosys)
  set(GMX_EXE_LINKER_FLAGS "${CMAKE_EXE_LINKER_FLAGS} -lnosys")
  set(GMX_NO_NICE 1)
  set(GMX_NO_RENAME 1)
endif()
mark_as_advanced(GMX_NACL)

if(GMX_FAHCORE)
  set(COREWRAP_INCLUDE_DIR "${CMAKE_SOURCE_DIR}/../corewrap" CACHE STRING
      "Path to swindirect.h")
  include_directories(${COREWRAP_INCLUDE_DIR})
endif()

option(GMX_BUILD_HELP "Build man pages, HTML help, and completions automatically (requires that compiled binaries can be executed on the build host)" OFF)
mark_as_advanced(GMX_BUILD_HELP)
if (GMX_BUILD_HELP AND SOURCE_IS_SOURCE_DISTRIBUTION AND
    "${CMAKE_CURRENT_SOURCE_DIR}" STREQUAL "${CMAKE_CURRENT_BINARY_DIR}")

    message(FATAL_ERROR
        "Rebuilding HTML and man pages is not supported for in-source "
        "builds from a source distribution. "
        "Set GMX_BUILD_HELP=OFF or do an out-of-source build to proceed.")
endif()

# # # # # # # # # # NO MORE TESTS AFTER THIS LINE! # # # # # # # # # # #
# these are set after everything else
if (NOT GMX_SKIP_DEFAULT_CFLAGS)
    set(CMAKE_C_FLAGS "${SIMD_C_FLAGS} ${MPI_COMPILE_FLAGS} ${EXTRA_C_FLAGS} ${CMAKE_C_FLAGS}")
    set(CMAKE_CXX_FLAGS "${SIMD_CXX_FLAGS} ${MPI_COMPILE_FLAGS} ${EXTRA_CXX_FLAGS} ${CMAKE_CXX_FLAGS}")
    set(CMAKE_EXE_LINKER_FLAGS "${FFT_LINKER_FLAGS} ${MPI_LINKER_FLAGS} ${CMAKE_EXE_LINKER_FLAGS}")
    set(CMAKE_SHARED_LINKER_FLAGS "${FFT_LINKER_FLAGS} ${MPI_LINKER_FLAGS} ${CMAKE_SHARED_LINKER_FLAGS}")
else()
    message("Recommended flags which are not added because GMX_SKIP_DEFAULT_CFLAGS=yes:")
    message("CMAKE_C_FLAGS: ${SIMD_C_FLAGS} ${MPI_COMPILE_FLAGS} ${EXTRA_C_FLAGS} ${GMXC_CFLAGS}")
    message("CMAKE_C_FLAGS_RELEASE: ${GMXC_CFLAGS_RELEASE}")
    message("CMAKE_C_FLAGS_DEBUG: ${GMXC_CFLAGS_DEBUG}")
    message("CMAKE_CXX_FLAGS: ${SIMD_CXX_FLAGS} ${MPI_COMPILE_FLAGS} ${EXTRA_CXX_FLAGS} ${GMXC_CXXFLAGS}")
    message("CMAKE_CXX_FLAGS_RELEASE: ${GMXC_CXXFLAGS_RELEASE}")
    message("CMAKE_CXX_FLAGS_DEBUG: ${GMXC_CXXFLAGS_DEBUG}")
    message("CMAKE_EXE_LINKER_FLAGS: ${FFT_LINKER_FLAGS} ${MPI_LINKER_FLAGS}")
    message("CMAKE_SHARED_LINKER_FLAGS: ${MPI_LINKER_FLAGS}")
endif()

if(NOT GMX_OPENMP)
    #Unset all OpenMP flags in case OpenMP was disabled either by the user
    #or because it was only partially detected (e.g. only for C but not C++ compiler)
    unset(OpenMP_C_FLAGS CACHE)
    unset(OpenMP_CXX_FLAGS CACHE)
else()
    set(GMX_EXE_LINKER_FLAGS ${GMX_EXE_LINKER_FLAGS} ${OpenMP_LINKER_FLAGS})
    set(GMX_SHARED_LINKER_FLAGS ${GMX_SHARED_LINKER_FLAGS} ${OpenMP_SHARED_LINKER_FLAGS})
endif()
set(PKG_CFLAGS "${PKG_CFLAGS} ${OpenMP_C_FLAGS}")

########################################################################
# Specify install locations
########################################################################
# Use GNUInstallDirst to set paths on multiarch systems
include(GNUInstallDirs)

set(GMX_LIB_INSTALL_DIR ${CMAKE_INSTALL_LIBDIR} CACHE STRING
    "Library installation directory (default: ${CMAKE_INSTALL_LIBDIR})")
set(GMX_DATA_INSTALL_DIR gromacs CACHE STRING
    "Data installation directory under share/ (default: gromacs)")
mark_as_advanced(GMX_LIB_INSTALL_DIR GMX_DATA_INSTALL_DIR)

set(LIB_INSTALL_DIR  ${GMX_INSTALL_PREFIX}${GMX_LIB_INSTALL_DIR})
set(BIN_INSTALL_DIR  ${GMX_INSTALL_PREFIX}bin)
set(DATA_INSTALL_DIR ${GMX_INSTALL_PREFIX}share/${GMX_DATA_INSTALL_DIR})
set(MAN_INSTALL_DIR  ${GMX_INSTALL_PREFIX}share/man)
set(INCL_INSTALL_DIR ${GMX_INSTALL_PREFIX}include)

set(GMXLIB_SEARCH_DIR share/${GMX_DATA_INSTALL_DIR}/top)
set(GMXLIB_FALLBACK   ${CMAKE_INSTALL_PREFIX}/${DATA_INSTALL_DIR}/top)

# Binary and library suffix options
include(gmxManageSuffixes)

<<<<<<< HEAD
##################################################################
# Shared library settings
##################################################################
if(NOT CMAKE_SYSTEM_NAME STREQUAL "Darwin")
    if(GMX_LIB_INSTALL_DIR STREQUAL "lib")
        set(CMAKE_BUILD_WITH_INSTALL_RPATH TRUE)
    endif()
    set(CMAKE_INSTALL_RPATH "\$ORIGIN/../${GMX_LIB_INSTALL_DIR}")
    set(CMAKE_INSTALL_RPATH_USE_LINK_PATH TRUE)
else()
    if(CMAKE_SYSTEM_VERSION VERSION_GREATER 8.0) #rpath supported for >10.4
        set(CMAKE_INSTALL_NAME_DIR "@rpath")
        set(GMX_EXE_LINKER_FLAGS ${GMX_EXE_LINKER_FLAGS} "-Wl,-rpath,@executable_path/../${GMX_LIB_INSTALL_DIR}")
    else()
        set(CMAKE_INSTALL_NAME_DIR "${CMAKE_INSTALL_PREFIX}/${LIB_INSTALL_DIR}")
    endif()
=======
################################################################
# Shared library settings
################################################################
if((NOT CMAKE_SYSTEM_NAME STREQUAL "Darwin") OR ((CMAKE_SYSTEM_VERSION VERSION_GREATER 8.0) AND (CMAKE_VERSION VERSION_GREATER 2.8.11)))
    set(CMAKE_SKIP_BUILD_RPATH  FALSE)
    set(CMAKE_BUILD_WITH_INSTALL_RPATH FALSE)
    if(NOT CMAKE_SYSTEM_NAME STREQUAL "Darwin")
        set(CMAKE_INSTALL_RPATH "\\\$ORIGIN/../${GMXLIB}")
    else()
        set(CMAKE_INSTALL_RPATH "@executable_path/../${GMXLIB}")
    endif()
    set(CMAKE_INSTALL_RPATH_USE_LINK_PATH TRUE)
    set(CMAKE_MACOSX_RPATH 1)
else()
    # We are on Darwin/OSX, and cmake cannot handle proper RPATHs
    set(CMAKE_INSTALL_NAME_DIR "${LIB_INSTALL_DIR}")
>>>>>>> 4da7409e
endif()

#COPYING file: Only necessary for binary distributions.
#Simpler to always install.
install(FILES COPYING DESTINATION ${DATA_INSTALL_DIR} COMPONENT data)

if(GMX_EXTERNAL_BOOST)
    include_directories(${Boost_INCLUDE_DIRS})
    set(PKG_CFLAGS "${PKG_CFLAGS} -I${Boost_INCLUDE_DIRS}")
else()
    include_directories(${CMAKE_SOURCE_DIR}/src/external/boost)
    # typeid not supported for minimal internal version
    # (would add significant amount of code)
    add_definitions(-DBOOST_NO_TYPEID)
    # TODO: Propagate the above settings to the installed CMakeFiles.txt template
    # (from share/template/)
    set(PKG_CFLAGS "${PKG_CFLAGS} -DBOOST_NO_TYPEID -I${CMAKE_INSTALL_PREFIX}/${INCL_INSTALL_DIR}/gromacs/external/boost")
    if (NOT GMX_BUILD_MDRUN_ONLY)
        install(DIRECTORY ${CMAKE_SOURCE_DIR}/src/external/boost/boost
                DESTINATION ${INCL_INSTALL_DIR}/gromacs/external/boost
                COMPONENT development)
    endif()
endif()

if(GMX_USE_TNG)
    find_package(ZLIB QUIET)
    include(gmxTestZLib)
    gmx_test_zlib(HAVE_ZLIB)
    set(TNG_BUILD_WITH_ZLIB ${HAVE_ZLIB} CACHE BOOL  "Build TNG with zlib compression")
    set(TNG_BUILD_FORTRAN OFF CACHE BOOL "Build Fortran compatible TNG library and examples for testing")
    set(TNG_BUILD_EXAMPLES OFF CACHE BOOL "Build examples showing usage of the TNG API")
    set(TNG_BUILD_COMPRESSION_TESTS OFF CACHE BOOL "Build tests of the TNG compression library")
    set(TNG_BUILD_DOCUMENTATION OFF CACHE BOOL "Use Doxygen to create the HTML based TNG API documentation")
    set(TNG_BUILD_TEST OFF CACHE BOOL "Build TNG testing binary.")
    add_subdirectory(${CMAKE_SOURCE_DIR}/src/external/tng_io)
    set(GMX_TNG_LIBRARIES tng_io)
endif()
mark_as_advanced(TNG_BUILD_FORTRAN)
mark_as_advanced(TNG_BUILD_EXAMPLES)
mark_as_advanced(TNG_BUILD_COMPRESSION_TESTS)
mark_as_advanced(TNG_BUILD_DOCUMENTATION)
mark_as_advanced(TNG_BUILD_TEST)
mark_as_advanced(TNG_EXAMPLE_FILES_DIR)

if (GMX_BUILD_FOR_COVERAGE)
    # Code heavy with asserts makes conditional coverage close to useless metric,
    # as by design most of the false branches are impossible to trigger in
    # correctly functioning code.  And the benefit of testing those that could
    # be triggered by using an API against its specification isn't usually
    # worth the effort.
    add_definitions(-DNDEBUG -DBOOST_DISABLE_ASSERTS -DGMX_DISABLE_ASSERTS)
endif()

if (BUILD_TESTING)
    # "tests" target builds all the separate test binaries.
    add_custom_target(tests)
    # "run-ctest" is an internal target that actually runs the tests.
    # This is necessary to be able to add separate targets that execute as part
    # of 'make check', but are ensured to be executed after the actual tests.
    add_custom_target(run-ctest
                      COMMAND ${CMAKE_CTEST_COMMAND} --output-on-failure
                      COMMENT "Running all tests"
                      VERBATIM)
    add_dependencies(run-ctest tests)
    # "check" target builds and runs all tests.
    add_custom_target(check DEPENDS run-ctest)
endif()

if (NOT GMX_BUILD_MDRUN_ONLY)
    add_subdirectory(doxygen)
    add_subdirectory(share)
    add_subdirectory(scripts)
endif()
add_subdirectory(src)

if (BUILD_TESTING)
    add_subdirectory(tests)
endif()

# Issue a warning if NVIDIA GPUs were detected, but CUDA was not found.
# Don't bother the user after the first configure pass.
if ((CUDA_NOTFOUND_AUTO AND GMX_DETECT_GPU_AVAILABLE) AND NOT GMX_GPU_DETECTION_DONE)
    message(WARNING "${CUDA_NOTFOUND_MESSAGE}")
endif()
set(GMX_GPU_DETECTION_DONE TRUE CACHE INTERNAL "Whether GPU detection has already been done")

#######################
## uninstall target
#######################
CONFIGURE_FILE(   "${CMAKE_CURRENT_SOURCE_DIR}/cmake/cmake_uninstall.cmake.in"
                  "${CMAKE_CURRENT_BINARY_DIR}/cmake/cmake_uninstall.cmake"
                  IMMEDIATE @ONLY)
###########################
ADD_CUSTOM_TARGET(uninstall
                  "${CMAKE_COMMAND}" -P
                  "${CMAKE_CURRENT_BINARY_DIR}/cmake/cmake_uninstall.cmake")
###########################
set_directory_properties(PROPERTIES
            ADDITIONAL_MAKE_CLEAN_FILES "install_manifest.txt")

########################################################################
# Manual                                                               #
########################################################################

option(GMX_BUILD_MANUAL "Whether to try to configure to build the PDF manual" OFF)
mark_as_advanced(GMX_BUILD_MANUAL)
if(GMX_BUILD_MANUAL)
    # Make sure we only do detection of manual-building dependencies
    # when the user opted in for that.
    add_subdirectory(manual)
endif()<|MERGE_RESOLUTION|>--- conflicted
+++ resolved
@@ -802,41 +802,28 @@
 # Binary and library suffix options
 include(gmxManageSuffixes)
 
-<<<<<<< HEAD
-##################################################################
+################################################################
 # Shared library settings
-##################################################################
-if(NOT CMAKE_SYSTEM_NAME STREQUAL "Darwin")
+################################################################
+if((NOT CMAKE_SYSTEM_NAME STREQUAL "Darwin") OR ((CMAKE_SYSTEM_VERSION VERSION_GREATER 8.0) AND (CMAKE_VERSION VERSION_GREATER 2.8.11)))
     if(GMX_LIB_INSTALL_DIR STREQUAL "lib")
         set(CMAKE_BUILD_WITH_INSTALL_RPATH TRUE)
     endif()
-    set(CMAKE_INSTALL_RPATH "\$ORIGIN/../${GMX_LIB_INSTALL_DIR}")
+    if(NOT CMAKE_SYSTEM_NAME STREQUAL "Darwin")
+        set(CMAKE_INSTALL_RPATH "\$ORIGIN/../${GMX_LIB_INSTALL_DIR}")
+    else()
+        set(CMAKE_INSTALL_RPATH "@executable_path/../${GMX_LIB_INSTALL_DIR}")
+    endif()
     set(CMAKE_INSTALL_RPATH_USE_LINK_PATH TRUE)
+    set(CMAKE_MACOSX_RPATH 1)
 else()
+    # We are on Darwin/OSX, and cmake cannot handle proper RPATHs
     if(CMAKE_SYSTEM_VERSION VERSION_GREATER 8.0) #rpath supported for >10.4
         set(CMAKE_INSTALL_NAME_DIR "@rpath")
         set(GMX_EXE_LINKER_FLAGS ${GMX_EXE_LINKER_FLAGS} "-Wl,-rpath,@executable_path/../${GMX_LIB_INSTALL_DIR}")
     else()
         set(CMAKE_INSTALL_NAME_DIR "${CMAKE_INSTALL_PREFIX}/${LIB_INSTALL_DIR}")
     endif()
-=======
-################################################################
-# Shared library settings
-################################################################
-if((NOT CMAKE_SYSTEM_NAME STREQUAL "Darwin") OR ((CMAKE_SYSTEM_VERSION VERSION_GREATER 8.0) AND (CMAKE_VERSION VERSION_GREATER 2.8.11)))
-    set(CMAKE_SKIP_BUILD_RPATH  FALSE)
-    set(CMAKE_BUILD_WITH_INSTALL_RPATH FALSE)
-    if(NOT CMAKE_SYSTEM_NAME STREQUAL "Darwin")
-        set(CMAKE_INSTALL_RPATH "\\\$ORIGIN/../${GMXLIB}")
-    else()
-        set(CMAKE_INSTALL_RPATH "@executable_path/../${GMXLIB}")
-    endif()
-    set(CMAKE_INSTALL_RPATH_USE_LINK_PATH TRUE)
-    set(CMAKE_MACOSX_RPATH 1)
-else()
-    # We are on Darwin/OSX, and cmake cannot handle proper RPATHs
-    set(CMAKE_INSTALL_NAME_DIR "${LIB_INSTALL_DIR}")
->>>>>>> 4da7409e
 endif()
 
 #COPYING file: Only necessary for binary distributions.
