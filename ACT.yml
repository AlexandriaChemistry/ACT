--- conflicted
+++ resolved
@@ -4,11 +4,7 @@
   - pytorch
   - defaults
 dependencies:
-<<<<<<< HEAD
   - Python>=3.10
-=======
-  - Python>=3.9
->>>>>>> ab02f54b
   - conda>=22.11.1
   - Matplotlib
   - pip>=21.0
