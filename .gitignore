/bin
/lib
*~
*.a
*.cache
*.DS_Store
*.egg-info
*.exe
*.gch
*.lib
*.o
*.pyc
*.so
*.swp
.eggs
.idea
Makefile
lib*.pc
.project
.python-version
.tox
.cproject
build
_build
CMakeLists.txt.user
/VersionInfo*.cmake
Testing
build_Release_DOUBLE
cmake-build-debug

# GA
!src/ga/Makefile
src/ga/test

# Examples
examples/TUNE_EEM/*.xvg
examples/TUNE_EEM/*.log
examples/TUNE_EEM/viewxvg.py
examples/TUNE_EEM/#*
examples/TUNE_EEM/*.dat
examples/TUNE_EEM/run_alcohol_v2.py

# VS Code
<<<<<<< HEAD
.vscode
=======
.vscode
>>>>>>> b985af5f
<|MERGE_RESOLUTION|>--- conflicted
+++ resolved
@@ -41,8 +41,4 @@
 examples/TUNE_EEM/run_alcohol_v2.py
 
 # VS Code
-<<<<<<< HEAD
-.vscode
-=======
-.vscode
->>>>>>> b985af5f
+.vscode