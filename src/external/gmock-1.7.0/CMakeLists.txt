#
# This file is part of the GROMACS molecular simulation package.
#
# Copyright (c) 2011,2012,2013,2014, by the GROMACS development team, led by
# Mark Abraham, David van der Spoel, Berk Hess, and Erik Lindahl,
# and including many others, as listed in the AUTHORS file in the
# top-level source directory and at http://www.gromacs.org.
#
# GROMACS is free software; you can redistribute it and/or
# modify it under the terms of the GNU Lesser General Public License
# as published by the Free Software Foundation; either version 2.1
# of the License, or (at your option) any later version.
#
# GROMACS is distributed in the hope that it will be useful,
# but WITHOUT ANY WARRANTY; without even the implied warranty of
# MERCHANTABILITY or FITNESS FOR A PARTICULAR PURPOSE.  See the GNU
# Lesser General Public License for more details.
#
# You should have received a copy of the GNU Lesser General Public
# License along with GROMACS; if not, see
# http://www.gnu.org/licenses, or write to the Free Software Foundation,
# Inc., 51 Franklin Street, Fifth Floor, Boston, MA  02110-1301  USA.
#
# If you want to redistribute modifications to GROMACS, please
# consider that scientific software is very special. Version
# control is crucial - bugs must be traceable. We will be happy to
# consider code for inclusion in the official distribution, but
# derived work must not be called official GROMACS. Details are found
# in the README & COPYING files - if they are missing, get the
# official version at http://www.gromacs.org.
#
# To help us fund GROMACS development, we humbly ask that you cite
# the research papers on the package. Check out http://www.gromacs.org.

# As stated in README.Gromacs, this file is not part of GMock, but is written
# specifically for the GROMACS build system from scratch.

include(gmxGetGmockTupleWorkaround)
get_gmock_tuple_workaround(GMOCK_COMPILE_DEFINITIONS)

# GTest/GMock suggest linking with pthreads when available for thread safety
set(CMAKE_THREAD_PREFER_PTHREAD 1)
find_package(Threads)
set(PTHREADS_LIBRARIES)
if (CMAKE_USE_PTHREADS_INIT)
    set(PTHREADS_LIBRARIES ${CMAKE_THREAD_LIBS_INIT})
endif()

set(GMOCK_DIR ${CMAKE_CURRENT_SOURCE_DIR})
set(GTEST_DIR ${GMOCK_DIR}/gtest)
set(GTEST_SOURCES ${GTEST_DIR}/src/gtest-all.cc)
set(GMOCK_SOURCES ${GMOCK_DIR}/src/gmock-all.cc)

set(GTEST_INCLUDE_DIRS ${GTEST_DIR}/include)
set(GMOCK_INCLUDE_DIRS ${GMOCK_DIR}/include ${GTEST_INCLUDE_DIRS})

include_directories(BEFORE ${GTEST_INCLUDE_DIRS})
include_directories(BEFORE ${GTEST_DIR})
include_directories(BEFORE ${GMOCK_INCLUDE_DIRS})
include_directories(BEFORE ${GMOCK_DIR})

include(CheckCXXCompilerFlag)
check_cxx_compiler_flag(-Wno-unused-variable HAS_NO_UNUSED_VARIABLE)
if (HAS_NO_UNUSED_VARIABLE)
    set_source_files_properties(${GTEST_SOURCES} PROPERTIES COMPILE_FLAGS "-Wno-unused-variable")
endif()

add_library(gmock STATIC ${UNITTEST_TARGET_OPTIONS} ${GMOCK_SOURCES} ${GTEST_SOURCES})
<<<<<<< HEAD
set_property(TARGET gmock APPEND PROPERTY COMPILE_DEFINITIONS
             "_GNU_SOURCE=1;${GMOCK_COMPILE_DEFINITIONS}")
=======
set_property(TARGET gmock APPEND PROPERTY COMPILE_DEFINITIONS "${GMOCK_COMPILE_DEFINITIONS};GTEST_CAN_STREAM_RESULTS=0")
>>>>>>> e16a45d7

set(GMOCK_LIBRARIES gmock ${PTHREADS_LIBRARIES} PARENT_SCOPE)
set(GTEST_LIBRARIES ${GMOCK_LIBRARIES} PARENT_SCOPE)
set(GMOCK_INCLUDE_DIRS ${GMOCK_INCLUDE_DIRS} PARENT_SCOPE)
set(GTEST_INCLUDE_DIRS ${GTEST_INCLUDE_DIRS} PARENT_SCOPE)
set(GMOCK_COMPILE_DEFINITIONS ${GMOCK_COMPILE_DEFINITIONS} PARENT_SCOPE)<|MERGE_RESOLUTION|>--- conflicted
+++ resolved
@@ -66,12 +66,8 @@
 endif()
 
 add_library(gmock STATIC ${UNITTEST_TARGET_OPTIONS} ${GMOCK_SOURCES} ${GTEST_SOURCES})
-<<<<<<< HEAD
 set_property(TARGET gmock APPEND PROPERTY COMPILE_DEFINITIONS
-             "_GNU_SOURCE=1;${GMOCK_COMPILE_DEFINITIONS}")
-=======
-set_property(TARGET gmock APPEND PROPERTY COMPILE_DEFINITIONS "${GMOCK_COMPILE_DEFINITIONS};GTEST_CAN_STREAM_RESULTS=0")
->>>>>>> e16a45d7
+             "_GNU_SOURCE=1;${GMOCK_COMPILE_DEFINITIONS};GTEST_CAN_STREAM_RESULTS=0")
 
 set(GMOCK_LIBRARIES gmock ${PTHREADS_LIBRARIES} PARENT_SCOPE)
 set(GTEST_LIBRARIES ${GMOCK_LIBRARIES} PARENT_SCOPE)
