--- conflicted
+++ resolved
@@ -100,15 +100,6 @@
         quickSort(pop, fitness, low, high);
     }
 
-<<<<<<< HEAD
-
-    void QuickSorter::quickSort(matrix&       pop,
-                                vector&       fitness,
-                                const int     low,
-                                const int     high) {
-        if (low >= 0 && high > 0 && low < high) {
-            const int p = descendingPartition(pop, fitness, low, high);
-=======
     void QuickSorter::quickSort(      matrix   *pop,
                                       vector   *fitness,
                                 const int       low,
@@ -117,48 +108,17 @@
         if (low >= 0 && high >= 0 && low < high)
         {
             const int p = partition(pop, fitness, low, high);
->>>>>>> 2e3e8116
             quickSort(pop, fitness, low, p - 1);
             quickSort(pop, fitness, p + 1, high);
         }
     }
 
-<<<<<<< HEAD
-    int QuickSorter::ascendingPartition(      matrix& pop,
-                                              vector& fitness,
-                                        const int     low,
-                                        const int     high) {
-        const double pivot = fitness[high];
-        int candidate = low - 1;
-        double temp;
-
-        for (int check = low; check <= high; check++) {
-            if (fitness[check] >= pivot) {
-                candidate += 1;
-                tmpFitness = pop[candidate];
-                temp = fitness[candidate];
-                pop[candidate] = pop[check];
-                fitness[candidate] = fitness[check];
-                pop[check] = tmpFitness;
-                fitness[check] = temp;
-            }
-        }
-        return candidate;
-    }
-
-    int QuickSorter::descendingPartition(     matrix& pop,
-                                              vector& fitness,
-                                        const int     low,
-                                        const int     high) {
-        const double pivot = fitness[high];
-=======
     int QuickSorter::partition(      matrix    *pop,
                                      vector    *fitness,
                                const int        low,
                                const int        high)
     {
         const double pivot = (*fitness)[high];
->>>>>>> 2e3e8116
         int candidate = low - 1;
         double temp;
 
