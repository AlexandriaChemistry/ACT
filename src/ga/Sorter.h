#ifndef ACT_SORTER_H
#define ACT_SORTER_H

#include "aliases.h"


namespace ga {

    /*!
     * Abstract class for sorting the population based on fitness
     */
    class Sorter {

    public:
        /*!
         * Sort individuals (in place) based on fitness
         * @param pop                   the population. Each row is an individual.
         * @param fitness               the fitness of each individual in the population
         * @param popSize               number of individuals in the population
         */
        virtual void sort(      matrix& pop,
                                vector& fitness,
                          const int     popSize) {};

    };


    /*!
     * Sorter which does nothing.
     */
    class EmptySorter : public Sorter {

    public:
        void sort(      matrix& pop,
                        vector& fitness,
                  const int     popSize) {};

<<<<<<< HEAD
    double chromosomeLength;
    vector tmpFitness;
=======
    };
>>>>>>> da4b385c


    /*!
<<<<<<< HEAD
     * Split <fitness> into 2 runs, one left of the pivot element and one to the right of it, and sort both.
     * @param pop       the population matrix 
     * @param fitness   the fitness vector
     * @param low       the left-most point of the part of the fitness vector in this recursion
     * @param high      the right-most point of the part of the fitness vector in this recursion
     */
    void quickSort(matrix&       pop,
                   vector&       fitness,
                   const int     low,
                   const int     high);

    /*!
     * Find the pivot element and sort everything by comparing with it.
     * @param pop       the population matrix 
     * @param fitness   the fitness vector
     * @param low       the left-most point of the part of the fitness vector in this recursion
     * @param high      the right-most point of the part of the fitness vector in this recursion
     */
    int partition(matrix&       pop,
                  vector&       fitness,
                  const int     low,
                  const int     high);
};

=======
     * Class for Merge-sort
     */
    class MergeSorter : public Sorter {

        matrix tmpPop;
        vector tmpFitness;
        bool descending;

    public:
        /*!
         * Create a new MergeSorter object
         * @param popSize               number of individuals in the population
         * @param chromosomeLength      the size of each individual
         * @param descending            true if sorting in descending order (using fitness),
         *                              false otherwise (using chi2)
         */
        MergeSorter(const int   popSize,
                    const int   chromosomeLength,
                    const bool  descending);

        void sort(      matrix& pop,
                        vector& fitness,
                  const int     popSize);

        /*!
         * Split <fitA> into 2 runs, sort both runs into <fitB>, merge both runs from <fitB> into <fitA>
         * @param popB      population B
         * @param fitB      fitness B
         * @param left      left index (inclusive)
         * @param right     right index (exclusive)
         * @param popA      population A
         * @param fitA      fitness A
         */
        void topDownSplitMerge(      matrix&    popB,
                                     vector&    fitB,
                               const int        left,
                               const int        right,
                                     matrix&    popA,
                                     vector&    fitA);

        /*!
         * Left source half is A[left:middle-1].
         * Right source half is A[middle:right-1].
         * Result is B[left:right-1].
         * @param popA          population A
         * @param fitA          fitness A
         * @param left          left index (inclusive)
         * @param middle        middle index
         * @param right         right index (exclusive)
         * @param popB          population B
         * @param fitB          fitness B
         */
        void topDownMerge(      matrix& popA,
                                vector& fitA,
                          const int     left,
                          const int     middle,
                          const int     right,
                                matrix& popB,
                                vector& fitB);

    };


    /*!
     * Class for Quick-sort
     */
    class QuickSorter : public Sorter {

        double chromosomeLength;
        matrix tmpPop;
        vector tmpFitness;

    public:
        QuickSorter(const int popSize,
                    const int chromosomeLength);


        void sort(      matrix& pop,
                        vector& fitness,
                  const int     popSize);

        /*!
         * Split <fitness> into 2 parts, one left of the pivot element and one to the right of it, and sort both.
         * @param fitness   the population vector
         * @param low       the left-most point of the part of the population vector in this recursion
         * @param high      the right-most point of the part of the population vector in this recursion
         */
        void quickSort(      vector&    fitness,
                       const int        low,
                       const int        high);

        /*!
         * Find the pivot element and sort everything by comparing with it.
         * @param fitness   the population vector
         * @param low       the left-most point of the part of the population vector in this recursion
         * @param high      the right-most point of the part of the population vector in this recursion
         */
        int partition(      vector& fitness,
                      const int     low,
                      const int     high);
    };

}
>>>>>>> da4b385c

#endif //ACT_SORTER_H<|MERGE_RESOLUTION|>--- conflicted
+++ resolved
@@ -35,41 +35,10 @@
                         vector& fitness,
                   const int     popSize) {};
 
-<<<<<<< HEAD
-    double chromosomeLength;
-    vector tmpFitness;
-=======
     };
->>>>>>> da4b385c
 
 
     /*!
-<<<<<<< HEAD
-     * Split <fitness> into 2 runs, one left of the pivot element and one to the right of it, and sort both.
-     * @param pop       the population matrix 
-     * @param fitness   the fitness vector
-     * @param low       the left-most point of the part of the fitness vector in this recursion
-     * @param high      the right-most point of the part of the fitness vector in this recursion
-     */
-    void quickSort(matrix&       pop,
-                   vector&       fitness,
-                   const int     low,
-                   const int     high);
-
-    /*!
-     * Find the pivot element and sort everything by comparing with it.
-     * @param pop       the population matrix 
-     * @param fitness   the fitness vector
-     * @param low       the left-most point of the part of the fitness vector in this recursion
-     * @param high      the right-most point of the part of the fitness vector in this recursion
-     */
-    int partition(matrix&       pop,
-                  vector&       fitness,
-                  const int     low,
-                  const int     high);
-};
-
-=======
      * Class for Merge-sort
      */
     class MergeSorter : public Sorter {
@@ -173,6 +142,5 @@
     };
 
 }
->>>>>>> da4b385c
 
 #endif //ACT_SORTER_H