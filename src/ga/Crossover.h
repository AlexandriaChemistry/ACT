--- conflicted
+++ resolved
@@ -52,13 +52,6 @@
                                      vector *child2,
                                const int     length) {};
 
-<<<<<<< HEAD
-        /*!
-         * Return random index
-         */
-        int randIndex();
-=======
->>>>>>> 2e3e8116
     };
 
 
