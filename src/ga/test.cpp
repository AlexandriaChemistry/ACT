--- conflicted
+++ resolved
@@ -11,38 +11,6 @@
 int main(int argc, char const *argv[])
 {
 
-<<<<<<< HEAD
-	const int       popSize         = 12;
-	const int       chromLen        = 4;
-	const int       maxGenerations  = 5;
-	const int				crossovers 			= 1;
-  const double    mutFrac         = 0.1;
-  const double    tolerance       = 0.000001;
-
-		// vector parent1(chromLen);
-		// vector parent2(chromLen);
-		// vector child1(chromLen);
-		// vector child2(chromLen);
-
-		// for (int index = 0; index < chromLen; index++) {
-		// 		parent1[index] = 1;
-		// 		parent2[index] = 2;
-		// }
-
-	SimpleInitializer           init(-10.0, 10.0);
-	SimpleFitnessComputer       fit;
-  // EmptySorter                 sort;
-	// MergeSorter                 sort(popSize, chromLen);
-	QuickSorter                 sort(popSize);
-  // FitnessProbabilityComputer  procomp;
-	RankProbabilityComputer     procomp(popSize);
-	RouletteSelector            select;
-	NPointCrossover        			npoint(chromLen, crossovers);
-  PercentMutator              mutate(mutFrac);
-  // RangeMutator                mutate(0.5);
-  // SimpleTerminator            terminate(tolerance);
-	GenerationTerminator        terminate(maxGenerations);
-=======
     if (argc != 7)
     {
         printf("\nUsage: \\test <nElites> <popSize> <chromLen> <tolerance> <verbose> <nrep>\n\n");
@@ -71,7 +39,6 @@
     RangeMutator                mutate(0.5);
     SimpleTerminator            terminate(tolerance);
 //	GenerationTerminator        terminate(maxGenerations);
->>>>>>> 2e3e8116
 
 	GeneticAlgorithm ga = GeneticAlgorithm(popSize,
 										   chromLen,
@@ -85,14 +52,6 @@
 										   &mutate,
 										   &terminate);
 
-<<<<<<< HEAD
-	const ga_result_t result = ga.evolve(0.35, 0.01, 5);
-
-  printf("\nEvolution took %i generations\n", result.generations);
-  printf("Best individual: ");
-  printVector(result.bestIndividual);
-  printf("Best fitness: %f\n\n", result.bestFitness);
-=======
     vector gensNoElite(nrep);
     vector gensElite(nrep);
 
@@ -122,7 +81,6 @@
 //    printf("Best individual: ");
 //    printVector(result.bestIndividual);
 //    printf("Best fitness: %f\n\n", result.bestFitness);
->>>>>>> 2e3e8116
 
 	return 0;
 }