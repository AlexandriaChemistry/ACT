#include "aliases.h"
#include "includes.h"

#include "helpers.h"

#include <stdio.h>

using namespace ga;

int main(int argc, char const *argv[]) {
	
	const int       popSize         = 10;
	const int       chromLen        = 4;
	const int       maxGenerations  = 5;
    const double    mutFrac         = 0.1;
    const double    tolerance       = 0.000001;

	SimpleInitializer           init(-10.0, 10.0);
	SimpleFitnessComputer       fit;
//    EmptySorter                 sort;
<<<<<<< HEAD
	// MergeSorter                 sort(popSize, chromLen);
	QuickSorter                 sort(popSize, chromLen);
=======
	MergeSorter                 sort(popSize, chromLen, true);
>>>>>>> da4b385c
//    FitnessProbabilityComputer  procomp;
	RankProbabilityComputer     procomp(popSize);
	RouletteSelector            select;
	SinglePointCrossover        singlepoint(chromLen);
//    PercentMutator              mutate(mutFrac);
    RangeMutator                mutate(0.5);
    // SimpleTerminator            terminate(tolerance);
	GenerationTerminator        terminate(maxGenerations);

	GeneticAlgorithm ga = GeneticAlgorithm(popSize,
										   chromLen,
										   &init,
										   &fit,
										   &sort,
										   &procomp,
										   &select,
										   &singlepoint,
										   &mutate,
										   &terminate);

	const ga_result_t result = ga.evolve(0.35, 0.01, 3);

    printf("\nEvolution took %i generations\n", result.generations);
    printf("Best individual: ");
    printVector(result.bestIndividual);
    printf("Best fitness: %f\n\n", result.bestFitness);

	return 0;
}<|MERGE_RESOLUTION|>--- conflicted
+++ resolved
@@ -18,12 +18,8 @@
 	SimpleInitializer           init(-10.0, 10.0);
 	SimpleFitnessComputer       fit;
 //    EmptySorter                 sort;
-<<<<<<< HEAD
 	// MergeSorter                 sort(popSize, chromLen);
 	QuickSorter                 sort(popSize, chromLen);
-=======
-	MergeSorter                 sort(popSize, chromLen, true);
->>>>>>> da4b385c
 //    FitnessProbabilityComputer  procomp;
 	RankProbabilityComputer     procomp(popSize);
 	RouletteSelector            select;
