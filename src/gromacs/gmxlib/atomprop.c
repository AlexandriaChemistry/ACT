/*
 *
 *                This source code is part of
 *
 *                 G   R   O   M   A   C   S
 *
 *          GROningen MAchine for Chemical Simulations
 *
 *                        VERSION 3.2.0
 * Written by David van der Spoel, Erik Lindahl, Berk Hess, and others.
 * Copyright (c) 1991-2000, University of Groningen, The Netherlands.
 * Copyright (c) 2001-2004, The GROMACS development team,
 * check out http://www.gromacs.org for more information.

 * This program is free software; you can redistribute it and/or
 * modify it under the terms of the GNU General Public License
 * as published by the Free Software Foundation; either version 2
 * of the License, or (at your option) any later version.
 *
 * If you want to redistribute modifications, please consider that
 * scientific software is very special. Version control is crucial -
 * bugs must be traceable. We will be happy to consider code for
 * inclusion in the official distribution, but derived work must not
 * be called official GROMACS. Details are found in the README & COPYING
 * files - if they are missing, get the official version at www.gromacs.org.
 *
 * To help us fund GROMACS development, we humbly ask that you cite
 * the papers on the package - you can find them in the top README file.
 *
 * For more info, check our website at http://www.gromacs.org
 *
 * And Hey:
 * GROningen Mixture of Alchemy and Childrens' Stories
 */
#ifdef HAVE_CONFIG_H
#include <config.h>
#endif

#include <ctype.h>
#include "sysstuff.h"
#include "smalloc.h"
#include "string2.h"
#include "futil.h"
#include "maths.h"
#include "gmx_fatal.h"
#include "atomprop.h"
#include "maths.h"
#include "macros.h"
#include "index.h"
#include "strdb.h"
#include "copyrite.h"

typedef struct {
    gmx_bool    bSet;
    int         nprop, maxprop;
    char       *db;
    double      def;
    char      **atomnm;
    char      **resnm;
    gmx_bool   *bAvail;
    real       *value;
} aprop_t;

typedef struct gmx_atomprop {
    gmx_bool          bWarned;
    aprop_t           prop[epropNR];
    gmx_residuetype_t restype;
} gmx_atomprop;



/* NOTFOUND should be smallest, others larger in increasing priority */
enum {
    NOTFOUND = -4, WILDCARD, WILDPROT, PROTEIN
};

/* return number of matching characters,
   or NOTFOUND if not at least all characters in char *database match */
static int dbcmp_len(char *search, char *database)
{
    int i;

    i = 0;
    while (search[i] && database[i] && (search[i] == database[i]) )
    {
        i++;
    }

    if (database[i])
    {
        i = NOTFOUND;
    }
    return i;
}

static int get_prop_index(aprop_t *ap, gmx_residuetype_t restype,
                          char *resnm, char *atomnm,
                          gmx_bool *bExact)
{
    int      i, j = NOTFOUND;
    long int alen, rlen;
    long int malen, mrlen;
    gmx_bool bProtein, bProtWild;

    bProtein  = gmx_residuetype_is_protein(restype, resnm);
    bProtWild = (strcmp(resnm, "AAA") == 0);
    malen     = NOTFOUND;
    mrlen     = NOTFOUND;
    for (i = 0; (i < ap->nprop); i++)
    {
        rlen = dbcmp_len(resnm, ap->resnm[i]);
        if (rlen == NOTFOUND)
        {
            if ( (strcmp(ap->resnm[i], "*") == 0) ||
                 (strcmp(ap->resnm[i], "???") == 0) )
            {
                rlen = WILDCARD;
            }
            else if (strcmp(ap->resnm[i], "AAA") == 0)
            {
                rlen = WILDPROT;
            }
        }
        alen = dbcmp_len(atomnm, ap->atomnm[i]);
        if ( (alen > NOTFOUND) && (rlen > NOTFOUND))
        {
            if ( ( (alen > malen) && (rlen >= mrlen)) ||
                 ( (rlen > mrlen) && (alen >= malen) ) )
            {
                malen = alen;
                mrlen = rlen;
                j     = i;
            }
        }
    }

    *bExact = ((malen == (long int)strlen(atomnm)) &&
               ((mrlen == (long int)strlen(resnm)) ||
                ((mrlen == WILDPROT) && bProtWild) ||
                ((mrlen == WILDCARD) && !bProtein && !bProtWild)));

    if (debug)
    {
        fprintf(debug, "searching residue: %4s atom: %4s\n", resnm, atomnm);
        if (j == NOTFOUND)
        {
            fprintf(debug, " not successful\n");
        }
        else
        {
            fprintf(debug, " match: %4s %4s\n", ap->resnm[j], ap->atomnm[j]);
        }
    }
    return j;
}

static void add_prop(aprop_t *ap, gmx_residuetype_t restype,
                     char *resnm, char *atomnm,
                     real p, int line)
{
    int      i, j;
    gmx_bool bExact;

    j = get_prop_index(ap, restype, resnm, atomnm, &bExact);

    if (!bExact)
    {
        if (ap->nprop >= ap->maxprop)
        {
            ap->maxprop += 10;
            srenew(ap->resnm, ap->maxprop);
            srenew(ap->atomnm, ap->maxprop);
            srenew(ap->value, ap->maxprop);
            srenew(ap->bAvail, ap->maxprop);
            for (i = ap->nprop; (i < ap->maxprop); i++)
            {
                ap->atomnm[i] = NULL;
                ap->resnm[i]  = NULL;
                ap->value[i]  = 0;
                ap->bAvail[i] = FALSE;
            }
        }
        ap->atomnm[ap->nprop] = strdup(atomnm);
        ap->resnm[ap->nprop]  = strdup(resnm);
        j                     = ap->nprop;
        ap->nprop++;
    }
    if (ap->bAvail[j])
    {
        if (ap->value[j] == p)
        {
            fprintf(stderr, "Warning double identical entries for %s %s %g on line %d in file %s\n",
                    resnm, atomnm, p, line, ap->db);
        }
        else
        {
            fprintf(stderr, "Warning double different entries %s %s %g and %g on line %d in file %s\n"
                    "Using last entry (%g)\n",
                    resnm, atomnm, p, ap->value[j], line, ap->db, p);
            ap->value[j] = p;
        }
    }
<<<<<<< HEAD
    ap->atomnm[ap->nprop] = strdup(atomnm);
    ap->resnm[ap->nprop]  = strdup(resnm);
    j = ap->nprop;
    ap->nprop++;
  }
  if (ap->bAvail[j]) {
    if (ap->value[j] == p)
      fprintf(stderr,"Warning double identical entries for %s %s %g on line %d in file %s\n",
	      resnm,atomnm,p,line,ap->db);
    else {
      fprintf(stderr,"Warning double different entries %s %s %g and %g on line %d in file %s\n"
	      "Using last entry (%g)\n",
	      resnm,atomnm,p,ap->value[j],line,ap->db,p);
      ap->value[j] = p;
=======
    else
    {
        ap->bAvail[j] = TRUE;
        ap->value[j]  = p;
>>>>>>> 06ed8015
    }
}

static void read_prop(gmx_atomprop_t aps, int eprop, double factor)
{
    gmx_atomprop *ap2 = (gmx_atomprop*) aps;
    FILE         *fp;
    char          line[STRLEN], resnm[32], atomnm[32];
    double        pp;
    int           line_no;
    aprop_t      *ap;

    ap = &ap2->prop[eprop];

    fp      = libopen(ap->db);
    line_no = 0;
    while (get_a_line(fp, line, STRLEN))
    {
        line_no++;
        if (sscanf(line, "%s %s %lf", resnm, atomnm, &pp) == 3)
        {
            pp *= factor;
            add_prop(ap, aps->restype, resnm, atomnm, pp, line_no);
        }
        else
        {
            fprintf(stderr, "WARNING: Error in file %s at line %d ignored\n",
                    ap->db, line_no);
        }
    }

    /* for libraries we can use the low-level close routines */
    ffclose(fp);

    ap->bSet = TRUE;
}

static void set_prop(gmx_atomprop_t aps, int eprop)
{
<<<<<<< HEAD
  gmx_atomprop *ap2 = (gmx_atomprop*) aps;
  const char *fns[epropNR]  = { "atommass.dat", "vdwradii.dat", "dgsolv.dat", "electroneg.dat", "atomization-energy.dat", "elements.dat" };
  double fac[epropNR] = { 1.0,    1.0,  418.4, 1.0, 1.0, 1.0 };
  double def[epropNR] = { 12.011, 0.14, 0.0, 2.2, 0, -1 };
  aprop_t *ap;

  ap = &ap2->prop[eprop];
  if (!ap->bSet) {
    ap->db  = strdup(fns[eprop]);
    ap->def = def[eprop];
    read_prop(aps,eprop,fac[eprop]);
    
    if (debug)
      fprintf(debug,"Entries in %s: %d\n",ap->db,ap->nprop);

    if ( ( (!aps->bWarned) && (eprop == epropMass) ) || (eprop == epropVDW)) {
      printf("\n"
             "WARNING: Masses and atomic (Van der Waals) radii will be guessed\n"
             "         based on residue and atom names, since they could not be\n"
             "         definitively assigned from the information in your input\n"
             "         files. These guessed numbers might deviate from the mass\n"
             "         and radius of the atom type. Please check the output\n"
             "         files if necessary.\n\n");
      aps->bWarned = TRUE;
=======
    gmx_atomprop *ap2           = (gmx_atomprop*) aps;
    const char   *fns[epropNR]  = { "atommass.dat", "vdwradii.dat", "dgsolv.dat", "electroneg.dat", "elements.dat" };
    double        fac[epropNR]  = { 1.0,    1.0,  418.4, 1.0, 1.0 };
    double        def[epropNR]  = { 12.011, 0.14, 0.0, 2.2, -1 };
    aprop_t      *ap;

    ap = &ap2->prop[eprop];
    if (!ap->bSet)
    {
        ap->db  = strdup(fns[eprop]);
        ap->def = def[eprop];
        read_prop(aps, eprop, fac[eprop]);

        if (debug)
        {
            fprintf(debug, "Entries in %s: %d\n", ap->db, ap->nprop);
        }

        if ( ( (!aps->bWarned) && (eprop == epropMass) ) || (eprop == epropVDW))
        {
            printf("\n"
                   "WARNING: Masses and atomic (Van der Waals) radii will be guessed\n"
                   "         based on residue and atom names, since they could not be\n"
                   "         definitively assigned from the information in your input\n"
                   "         files. These guessed numbers might deviate from the mass\n"
                   "         and radius of the atom type. Please check the output\n"
                   "         files if necessary.\n\n");
            aps->bWarned = TRUE;
        }
>>>>>>> 06ed8015
    }
}

gmx_atomprop_t gmx_atomprop_init(void)
{
    gmx_atomprop *aps;
    int           p;

    snew(aps, 1);

    gmx_residuetype_init(&aps->restype);
    aps->bWarned = FALSE;

    return (gmx_atomprop_t)aps;
}

static void destroy_prop(aprop_t *ap)
{
    int i;

    if (ap->bSet)
    {
        sfree(ap->db);

        for (i = 0; i < ap->nprop; i++)
        {
            sfree(ap->atomnm[i]);
            sfree(ap->resnm[i]);
        }
        sfree(ap->atomnm);
        sfree(ap->resnm);
        sfree(ap->bAvail);
        sfree(ap->value);
    }
}

void gmx_atomprop_destroy(gmx_atomprop_t aps)
{
    gmx_atomprop *ap = (gmx_atomprop*) aps;
    int           p;

    if (aps == NULL)
    {
        printf("\nWARNING: gmx_atomprop_destroy called with a NULL pointer\n\n");
        return;
    }

    for (p = 0; p < epropNR; p++)
    {
        destroy_prop(&ap->prop[p]);
    }

    gmx_residuetype_destroy(ap->restype);

    sfree(ap);
}

gmx_bool gmx_atomprop_query(gmx_atomprop_t aps,
                            int eprop, const char *resnm, const char *atomnm,
                            real *value)
{
    gmx_atomprop *ap = (gmx_atomprop*) aps;
    size_t        i;
    int           j;
#define MAXQ 32
    char          atomname[MAXQ], resname[MAXQ];
    gmx_bool      bExact;

    set_prop(aps, eprop);
    if ((strlen(atomnm) > MAXQ-1) || (strlen(resnm) > MAXQ-1))
    {
        if (debug)
        {
            fprintf(debug, "WARNING: will only compare first %d characters\n",
                    MAXQ-1);
        }
    }
    if (isdigit(atomnm[0]))
    {
        /* put digit after atomname */
        for (i = 1; (i < min(MAXQ-1, strlen(atomnm))); i++)
        {
            atomname[i-1] = atomnm[i];
        }
        atomname[i-1] = atomnm[0];
        atomname[i]   = '\0';
    }
    else
    {
        strncpy(atomname, atomnm, MAXQ-1);
    }
    strncpy(resname, resnm, MAXQ-1);

<<<<<<< HEAD
  if (NULL == resnm)
    resnm = "";
  if (NULL == atomnm)
    return FALSE;
  set_prop(aps,eprop);
  if ((strlen(atomnm) > MAXQ-1) || (strlen(resnm) > MAXQ-1)) {
    if (debug)
      fprintf(debug,"WARNING: will only compare first %d characters\n",
	      MAXQ-1);
  }
  if (isdigit(atomnm[0])) {
    /* put digit after atomname */
    for (i=1; (i<min(MAXQ-1,strlen(atomnm))); i++)
      atomname[i-1] = atomnm[i];
    atomname[i-1] = atomnm[0];
    atomname[i]   = '\0';
  } 
  else { 
    strncpy(atomname,atomnm,MAXQ-1);
  }
  strncpy(resname,resnm,MAXQ-1);
  
  j = get_prop_index(&(ap->prop[eprop]),ap->restype,resname,
		     atomname,&bExact);
  
  if (j >= 0) {
    *value = ap->prop[eprop].value[j];
    return TRUE;
  }
  else {
    *value = ap->prop[eprop].def;
    return FALSE;
  }
=======
    j = get_prop_index(&(ap->prop[eprop]), ap->restype, resname,
                       atomname, &bExact);

    if (j >= 0)
    {
        *value = ap->prop[eprop].value[j];
        return TRUE;
    }
    else
    {
        *value = ap->prop[eprop].def;
        return FALSE;
    }
>>>>>>> 06ed8015
}

char *gmx_atomprop_element(gmx_atomprop_t aps, int atomnumber)
{
    gmx_atomprop *ap = (gmx_atomprop*) aps;
    int           i;

    set_prop(aps, epropElement);
    for (i = 0; (i < ap->prop[epropElement].nprop); i++)
    {
        if (gmx_nint(ap->prop[epropElement].value[i]) == atomnumber)
        {
            return ap->prop[epropElement].atomnm[i];
        }
    }
    return NULL;
}

int gmx_atomprop_atomnumber(gmx_atomprop_t aps, const char *elem)
{
    gmx_atomprop *ap = (gmx_atomprop*) aps;
    int           i;

    set_prop(aps, epropElement);
    for (i = 0; (i < ap->prop[epropElement].nprop); i++)
    {
        if (gmx_strcasecmp(ap->prop[epropElement].atomnm[i], elem) == 0)
        {
            return gmx_nint(ap->prop[epropElement].value[i]);
        }
    }
    return NOTSET;
}<|MERGE_RESOLUTION|>--- conflicted
+++ resolved
@@ -200,27 +200,10 @@
             ap->value[j] = p;
         }
     }
-<<<<<<< HEAD
-    ap->atomnm[ap->nprop] = strdup(atomnm);
-    ap->resnm[ap->nprop]  = strdup(resnm);
-    j = ap->nprop;
-    ap->nprop++;
-  }
-  if (ap->bAvail[j]) {
-    if (ap->value[j] == p)
-      fprintf(stderr,"Warning double identical entries for %s %s %g on line %d in file %s\n",
-	      resnm,atomnm,p,line,ap->db);
-    else {
-      fprintf(stderr,"Warning double different entries %s %s %g and %g on line %d in file %s\n"
-	      "Using last entry (%g)\n",
-	      resnm,atomnm,p,ap->value[j],line,ap->db,p);
-      ap->value[j] = p;
-=======
     else
     {
         ap->bAvail[j] = TRUE;
         ap->value[j]  = p;
->>>>>>> 06ed8015
     }
 }
 
@@ -260,38 +243,12 @@
 
 static void set_prop(gmx_atomprop_t aps, int eprop)
 {
-<<<<<<< HEAD
-  gmx_atomprop *ap2 = (gmx_atomprop*) aps;
-  const char *fns[epropNR]  = { "atommass.dat", "vdwradii.dat", "dgsolv.dat", "electroneg.dat", "atomization-energy.dat", "elements.dat" };
-  double fac[epropNR] = { 1.0,    1.0,  418.4, 1.0, 1.0, 1.0 };
-  double def[epropNR] = { 12.011, 0.14, 0.0, 2.2, 0, -1 };
-  aprop_t *ap;
-
-  ap = &ap2->prop[eprop];
-  if (!ap->bSet) {
-    ap->db  = strdup(fns[eprop]);
-    ap->def = def[eprop];
-    read_prop(aps,eprop,fac[eprop]);
-    
-    if (debug)
-      fprintf(debug,"Entries in %s: %d\n",ap->db,ap->nprop);
-
-    if ( ( (!aps->bWarned) && (eprop == epropMass) ) || (eprop == epropVDW)) {
-      printf("\n"
-             "WARNING: Masses and atomic (Van der Waals) radii will be guessed\n"
-             "         based on residue and atom names, since they could not be\n"
-             "         definitively assigned from the information in your input\n"
-             "         files. These guessed numbers might deviate from the mass\n"
-             "         and radius of the atom type. Please check the output\n"
-             "         files if necessary.\n\n");
-      aps->bWarned = TRUE;
-=======
-    gmx_atomprop *ap2           = (gmx_atomprop*) aps;
-    const char   *fns[epropNR]  = { "atommass.dat", "vdwradii.dat", "dgsolv.dat", "electroneg.dat", "elements.dat" };
-    double        fac[epropNR]  = { 1.0,    1.0,  418.4, 1.0, 1.0 };
-    double        def[epropNR]  = { 12.011, 0.14, 0.0, 2.2, -1 };
-    aprop_t      *ap;
-
+    gmx_atomprop *ap2 = (gmx_atomprop*) aps;
+    const char *fns[epropNR]  = { "atommass.dat", "vdwradii.dat", "dgsolv.dat", "electroneg.dat", "atomization-energy.dat", "elements.dat" };
+    double fac[epropNR] = { 1.0,    1.0,  418.4, 1.0, 1.0, 1.0 };
+    double def[epropNR] = { 12.011, 0.14, 0.0, 2.2, 0, -1 };
+    aprop_t *ap;
+    
     ap = &ap2->prop[eprop];
     if (!ap->bSet)
     {
@@ -301,9 +258,9 @@
 
         if (debug)
         {
-            fprintf(debug, "Entries in %s: %d\n", ap->db, ap->nprop);
-        }
-
+            fprintf(debug,"Entries in %s: %d\n",ap->db,ap->nprop);
+        }
+        
         if ( ( (!aps->bWarned) && (eprop == epropMass) ) || (eprop == epropVDW))
         {
             printf("\n"
@@ -315,7 +272,6 @@
                    "         files if necessary.\n\n");
             aps->bWarned = TRUE;
         }
->>>>>>> 06ed8015
     }
 }
 
@@ -323,23 +279,23 @@
 {
     gmx_atomprop *aps;
     int           p;
-
+    
     snew(aps, 1);
-
+    
     gmx_residuetype_init(&aps->restype);
     aps->bWarned = FALSE;
-
+    
     return (gmx_atomprop_t)aps;
 }
 
 static void destroy_prop(aprop_t *ap)
 {
     int i;
-
+    
     if (ap->bSet)
     {
         sfree(ap->db);
-
+        
         for (i = 0; i < ap->nprop; i++)
         {
             sfree(ap->atomnm[i]);
@@ -362,12 +318,12 @@
         printf("\nWARNING: gmx_atomprop_destroy called with a NULL pointer\n\n");
         return;
     }
-
+    
     for (p = 0; p < epropNR; p++)
     {
         destroy_prop(&ap->prop[p]);
     }
-
+    
     gmx_residuetype_destroy(ap->restype);
 
     sfree(ap);
@@ -383,7 +339,7 @@
 #define MAXQ 32
     char          atomname[MAXQ], resname[MAXQ];
     gmx_bool      bExact;
-
+    
     set_prop(aps, eprop);
     if ((strlen(atomnm) > MAXQ-1) || (strlen(resnm) > MAXQ-1))
     {
@@ -398,7 +354,7 @@
         /* put digit after atomname */
         for (i = 1; (i < min(MAXQ-1, strlen(atomnm))); i++)
         {
-            atomname[i-1] = atomnm[i];
+                atomname[i-1] = atomnm[i];
         }
         atomname[i-1] = atomnm[0];
         atomname[i]   = '\0';
@@ -408,63 +364,47 @@
         strncpy(atomname, atomnm, MAXQ-1);
     }
     strncpy(resname, resnm, MAXQ-1);
-
-<<<<<<< HEAD
-  if (NULL == resnm)
-    resnm = "";
-  if (NULL == atomnm)
-    return FALSE;
-  set_prop(aps,eprop);
-  if ((strlen(atomnm) > MAXQ-1) || (strlen(resnm) > MAXQ-1)) {
-    if (debug)
-      fprintf(debug,"WARNING: will only compare first %d characters\n",
-	      MAXQ-1);
-  }
-  if (isdigit(atomnm[0])) {
-    /* put digit after atomname */
-    for (i=1; (i<min(MAXQ-1,strlen(atomnm))); i++)
-      atomname[i-1] = atomnm[i];
-    atomname[i-1] = atomnm[0];
-    atomname[i]   = '\0';
-  } 
-  else { 
-    strncpy(atomname,atomnm,MAXQ-1);
-  }
-  strncpy(resname,resnm,MAXQ-1);
-  
-  j = get_prop_index(&(ap->prop[eprop]),ap->restype,resname,
-		     atomname,&bExact);
-  
-  if (j >= 0) {
-    *value = ap->prop[eprop].value[j];
-    return TRUE;
-  }
-  else {
-    *value = ap->prop[eprop].def;
-    return FALSE;
-  }
-=======
-    j = get_prop_index(&(ap->prop[eprop]), ap->restype, resname,
-                       atomname, &bExact);
-
-    if (j >= 0)
-    {
+    
+    if (NULL == resnm)
+        resnm = "";
+    if (NULL == atomnm)
+        return FALSE;
+    set_prop(aps,eprop);
+    if ((strlen(atomnm) > MAXQ-1) || (strlen(resnm) > MAXQ-1)) {
+        if (debug)
+            fprintf(debug,"WARNING: will only compare first %d characters\n",
+                    MAXQ-1);
+    }
+    if (isdigit(atomnm[0])) {
+        /* put digit after atomname */
+        for (i=1; (i<min(MAXQ-1,strlen(atomnm))); i++)
+            atomname[i-1] = atomnm[i];
+        atomname[i-1] = atomnm[0];
+        atomname[i]   = '\0';
+    } 
+    else { 
+        strncpy(atomname,atomnm,MAXQ-1);
+    }
+    strncpy(resname,resnm,MAXQ-1);
+    
+    j = get_prop_index(&(ap->prop[eprop]),ap->restype,resname,
+                       atomname,&bExact);
+    
+    if (j >= 0) {
         *value = ap->prop[eprop].value[j];
         return TRUE;
     }
-    else
-    {
+    else {
         *value = ap->prop[eprop].def;
         return FALSE;
     }
->>>>>>> 06ed8015
 }
 
 char *gmx_atomprop_element(gmx_atomprop_t aps, int atomnumber)
 {
     gmx_atomprop *ap = (gmx_atomprop*) aps;
     int           i;
-
+    
     set_prop(aps, epropElement);
     for (i = 0; (i < ap->prop[epropElement].nprop); i++)
     {
@@ -480,7 +420,7 @@
 {
     gmx_atomprop *ap = (gmx_atomprop*) aps;
     int           i;
-
+    
     set_prop(aps, epropElement);
     for (i = 0; (i < ap->prop[epropElement].nprop); i++)
     {
