--- conflicted
+++ resolved
@@ -1233,19 +1233,11 @@
 std::vector<int> get_atom_index(const gmx_mtop_t *mtop)
 {
 
-<<<<<<< HEAD
     std::vector<int>          atom_index;
-    gmx_mtop_atomloop_block_t aloopb = gmx_mtop_atomloop_block_init(mtop);
+    gmx_mtop_atomloop_all_t   aloop = gmx_mtop_atomloop_all_init(mtop);
     const t_atom             *atom;
-    int                       nmol, j = 0;
-    while (gmx_mtop_atomloop_block_next(aloopb, &atom, &nmol))
-=======
-    std::vector<size_t>      atom_index;
-    gmx_mtop_atomloop_all_t  aloop = gmx_mtop_atomloop_all_init(mtop);
-    const t_atom            *atom;
-    int                      at_global;
+    int                       at_global;
     while (gmx_mtop_atomloop_all_next(aloop, &at_global, &atom))
->>>>>>> e9f6acc2
     {
         if (atom->ptype == eptAtom)
         {
