--- conflicted
+++ resolved
@@ -482,13 +482,8 @@
     bool             bCalcEner   = flags & GMX_FORCE_ENERGY;
     bool             bCalcFshift = flags & GMX_FORCE_VIRIAL;
 
-<<<<<<< HEAD
-    /* don't launch copy-back if there was no work to do */
-    if (nb->plist[iloc]->nsci == 0)
-=======
     /* don't launch non-local copy-back if there was no non-local work to do */
-    if (iloc == eintNonlocal && cu_nb->plist[iloc]->nsci == 0)
->>>>>>> 7d62d8f6
+    if (iloc == eintNonlocal && nb->plist[iloc]->nsci == 0)
     {
         return;
     }
@@ -543,13 +538,8 @@
     }
 
     /* With DD the local D2H transfer can only start after the non-local
-<<<<<<< HEAD
-       has been launched. */
+       kernel has finished. */
     if (iloc == eintLocal && nb->bUseTwoStreams)
-=======
-       kernel has finished. */
-    if (iloc == eintLocal && cu_nb->bUseTwoStreams)
->>>>>>> 7d62d8f6
     {
         stat = cudaStreamWaitEvent(stream, nb->nonlocal_done, 0);
         CU_RET_ERR(stat, "cudaStreamWaitEvent on nonlocal_done failed");
@@ -658,11 +648,7 @@
        NOTE: if timing with multiple GPUs (streams) becomes possible, the
        counters could end up being inconsistent due to not being incremented
        on some of the nodes! */
-<<<<<<< HEAD
-    if (nb->plist[iloc]->nsci == 0)
-=======
-    if (iloc == eintNonlocal && cu_nb->plist[iloc]->nsci == 0)
->>>>>>> 7d62d8f6
+    if (iloc == eintNonlocal && nb->plist[iloc]->nsci == 0)
     {
         return;
     }
