/*
 * This file is part of the GROMACS molecular simulation package.
 *
 * Copyright (c) 1991-2000, University of Groningen, The Netherlands.
 * Copyright (c) 2001-2008, The GROMACS development team.
 * Copyright (c) 2013,2014,2015, by the GROMACS development team, led by
 * Mark Abraham, David van der Spoel, Berk Hess, and Erik Lindahl,
 * and including many others, as listed in the AUTHORS file in the
 * top-level source directory and at http://www.gromacs.org.
 *
 * GROMACS is free software; you can redistribute it and/or
 * modify it under the terms of the GNU Lesser General Public License
 * as published by the Free Software Foundation; either version 2.1
 * of the License, or (at your option) any later version.
 *
 * GROMACS is distributed in the hope that it will be useful,
 * but WITHOUT ANY WARRANTY; without even the implied warranty of
 * MERCHANTABILITY or FITNESS FOR A PARTICULAR PURPOSE.  See the GNU
 * Lesser General Public License for more details.
 *
 * You should have received a copy of the GNU Lesser General Public
 * License along with GROMACS; if not, see
 * http://www.gnu.org/licenses, or write to the Free Software Foundation,
 * Inc., 51 Franklin Street, Fifth Floor, Boston, MA  02110-1301  USA.
 *
 * If you want to redistribute modifications to GROMACS, please
 * consider that scientific software is very special. Version
 * control is crucial - bugs must be traceable. We will be happy to
 * consider code for inclusion in the official distribution, but
 * derived work must not be called official GROMACS. Details are found
 * in the README & COPYING files - if they are missing, get the
 * official version at http://www.gromacs.org.
 *
 * To help us fund GROMACS development, we humbly ask that you cite
 * the research papers on the package. Check out http://www.gromacs.org.
 */
#include "gmxpre.h"

#include "config.h"

#include <math.h>

#include "gromacs/commandline/pargs.h"
#include "gromacs/correlationfunctions/autocorr.h"
#include "gromacs/correlationfunctions/crosscorr.h"
#include "gromacs/correlationfunctions/expfit.h"
#include "gromacs/correlationfunctions/integrate.h"
#include "gromacs/fileio/matio.h"
#include "gromacs/fileio/tpxio.h"
#include "gromacs/fileio/trxio.h"
#include "gromacs/fileio/xvgr.h"
#include "gromacs/gmxana/geminate.h"
#include "gromacs/gmxana/gmx_ana.h"
#include "gromacs/legacyheaders/copyrite.h"
#include "gromacs/legacyheaders/macros.h"
#include "gromacs/legacyheaders/txtdump.h"
#include "gromacs/legacyheaders/viewit.h"
#include "gromacs/math/units.h"
#include "gromacs/math/vec.h"
#include "gromacs/pbcutil/pbc.h"
#include "gromacs/topology/index.h"
#include "gromacs/utility/cstringutil.h"
#include "gromacs/utility/fatalerror.h"
#include "gromacs/utility/futil.h"
#include "gromacs/utility/gmxomp.h"
#include "gromacs/utility/smalloc.h"
#include "gromacs/utility/snprintf.h"

#include "geminate.h"

/*#define HAVE_NN_LOOPS*/

typedef short int t_E;
typedef int t_EEst;
#define max_hx 7
typedef int t_hx[max_hx];
#define NRHXTYPES max_hx
const char *hxtypenames[NRHXTYPES] =
{"n-n", "n-n+1", "n-n+2", "n-n+3", "n-n+4", "n-n+5", "n-n>6"};
#define MAXHH 4

#ifdef GMX_OPENMP
#define MASTER_THREAD_ONLY(threadNr) ((threadNr) == 0)
#else
#define MASTER_THREAD_ONLY(threadNr) ((threadNr) == (threadNr))
#endif

/* -----------------------------------------*/

enum {
    gr0,  gr1,    grI,  grNR
};
enum {
    hbNo, hbDist, hbHB, hbNR, hbR2
};
enum {
    noDA, ACC, DON, DA, INGROUP
};
enum {
    NN_NULL, NN_NONE, NN_BINARY, NN_1_over_r3, NN_dipole, NN_NR
};

static const char *grpnames[grNR] = {"0", "1", "I" };

static gmx_bool    bDebug = FALSE;

#define HB_NO 0
#define HB_YES 1<<0
#define HB_INS 1<<1
#define HB_YESINS HB_YES|HB_INS
#define HB_NR (1<<2)
#define MAXHYDRO 4

#define ISHB(h)   (((h) & 2) == 2)
#define ISDIST(h) (((h) & 1) == 1)
#define ISDIST2(h) (((h) & 4) == 4)
#define ISACC(h)  (((h) & 1) == 1)
#define ISDON(h)  (((h) & 2) == 2)
#define ISINGRP(h) (((h) & 4) == 4)

typedef struct {
    int      nr;
    int      maxnr;
    atom_id *atoms;
} t_ncell;

typedef struct {
    t_ncell d[grNR];
    t_ncell a[grNR];
} t_gridcell;

typedef int     t_icell[grNR];
typedef atom_id h_id[MAXHYDRO];

typedef struct {
    int      history[MAXHYDRO];
    /* Has this hbond existed ever? If so as hbDist or hbHB or both.
     * Result is stored as a bitmap (1 = hbDist) || (2 = hbHB)
     */
    /* Bitmask array which tells whether a hbond is present
     * at a given time. Either of these may be NULL
     */
    int            n0;                 /* First frame a HB was found     */
    int            nframes, maxframes; /* Amount of frames in this hbond */
    unsigned int **h;
    unsigned int **g;
    /* See Xu and Berne, JPCB 105 (2001), p. 11929. We define the
     * function g(t) = [1-h(t)] H(t) where H(t) is one when the donor-
     * acceptor distance is less than the user-specified distance (typically
     * 0.35 nm).
     */
} t_hbond;

typedef struct {
    int      nra, max_nra;
    atom_id *acc;             /* Atom numbers of the acceptors     */
    int     *grp;             /* Group index                       */
    int     *aptr;            /* Map atom number to acceptor index */
} t_acceptors;

typedef struct {
    int       nrd, max_nrd;
    int      *don;               /* Atom numbers of the donors         */
    int      *grp;               /* Group index                        */
    int      *dptr;              /* Map atom number to donor index     */
    int      *nhydro;            /* Number of hydrogens for each donor */
    h_id     *hydro;             /* The atom numbers of the hydrogens  */
    h_id     *nhbonds;           /* The number of HBs per H at current */
} t_donors;

/* Tune this to match memory requirements. It should be a signed integer type, e.g. signed char.*/
#define PSTYPE int

typedef struct {
    int     len;   /* The length of frame and p. */
    int    *frame; /* The frames at which transitio*/
    PSTYPE *p;
} t_pShift;

typedef struct {
    /* Periodicity history. Used for the reversible geminate recombination. */
    t_pShift **pHist; /* The periodicity of every hbond in t_hbdata->hbmap:
                       *   pHist[d][a]. We can safely assume that the same
                       *   periodic shift holds for all hydrogens of a da-pair.
                       *
                       * Nowadays it only stores TRANSITIONS, and not the shift at every frame.
                       *   That saves a LOT of memory, an hopefully kills a mysterious bug where
                       *   pHist gets contaminated. */

    PSTYPE nper;      /* The length of p2i */
    ivec  *p2i;       /* Maps integer to periodic shift for a pair.*/
    matrix P;         /* Projection matrix to find the box shifts. */
    int    gemtype;   /* enumerated type */
} t_gemPeriod;

typedef struct {
    int     nframes;
    int    *Etot; /* Total energy for each frame */
    t_E ****E;    /* Energy estimate for [d][a][h][frame-n0] */
} t_hbEmap;

typedef struct {
    gmx_bool        bHBmap, bDAnr, bGem;
    int             wordlen;
    /* The following arrays are nframes long */
    int             nframes, max_frames, maxhydro;
    int            *nhb, *ndist;
    h_id           *n_bound;
    real           *time;
    t_icell        *danr;
    t_hx           *nhx;
    /* These structures are initialized from the topology at start up */
    t_donors        d;
    t_acceptors     a;
    /* This holds a matrix with all possible hydrogen bonds */
    int             nrhb, nrdist;
    t_hbond      ***hbmap;
#ifdef HAVE_NN_LOOPS
    t_hbEmap        hbE;
#endif
    /* For parallelization reasons this will have to be a pointer.
     * Otherwise discrepancies may arise between the periodicity data
     * seen by different threads. */
    t_gemPeriod *per;
} t_hbdata;

static void clearPshift(t_pShift *pShift)
{
    if (pShift->len > 0)
    {
        sfree(pShift->p);
        sfree(pShift->frame);
        pShift->len = 0;
    }
}

static void calcBoxProjection(matrix B, matrix P)
{
    const int vp[] = {XX, YY, ZZ};
    int       i, j;
    int       m, n;
    matrix    M, N, U;

    for (i = 0; i < 3; i++)
    {
        m = vp[i];
        for (j = 0; j < 3; j++)
        {
            n       = vp[j];
            U[m][n] = i == j ? 1 : 0;
        }
    }
    m_inv(B, M);
    for (i = 0; i < 3; i++)
    {
        m = vp[i];
        mvmul(M, U[m], P[m]);
    }
    transpose(P, N);
}

static void calcBoxDistance(matrix P, rvec d, ivec ibd)
{
    /* returns integer distance in box coordinates.
     * P is the projection matrix from cartesian coordinates
     * obtained with calcBoxProjection(). */
    int  i;
    rvec bd;
    mvmul(P, d, bd);
    /* extend it by 0.5 in all directions since (int) rounds toward 0.*/
    for (i = 0; i < 3; i++)
    {
        bd[i] = bd[i] + (bd[i] < 0 ? -0.5 : 0.5);
    }
    ibd[XX] = (int)bd[XX];
    ibd[YY] = (int)bd[YY];
    ibd[ZZ] = (int)bd[ZZ];
}

/* Changed argument 'bMerge' into 'oneHB' below,
 * since -contact should cause maxhydro to be 1,
 * not just -merge.
 * - Erik Marklund May 29, 2006
 */

static PSTYPE periodicIndex(ivec r, t_gemPeriod *per, gmx_bool daSwap)
{
    /* Try to merge hbonds on the fly. That means that if the
     * acceptor and donor are mergable, then:
     * 1) store the hb-info so that acceptor id > donor id,
     * 2) add the periodic shift in pairs, so that [-x,-y,-z] is
     *    stored in per.p2i[] whenever acceptor id < donor id.
     * Note that [0,0,0] should already be the first element of per.p2i
     * by the time this function is called. */

    /* daSwap is TRUE if the donor and acceptor were swapped.
     * If so, then the negative vector should be used. */
    PSTYPE i;

    if (per->p2i == NULL || per->nper == 0)
    {
        gmx_fatal(FARGS, "'per' not initialized properly.");
    }
    for (i = 0; i < per->nper; i++)
    {
        if (r[XX] == per->p2i[i][XX] &&
            r[YY] == per->p2i[i][YY] &&
            r[ZZ] == per->p2i[i][ZZ])
        {
            return i;
        }
    }
    /* Not found apparently. Add it to the list! */
    /* printf("New shift found: %i,%i,%i\n",r[XX],r[YY],r[ZZ]); */

#pragma omp critical
    {
        if (!per->p2i)
        {
            fprintf(stderr, "p2i not initialized. This shouldn't happen!\n");
            snew(per->p2i, 1);
        }
        else
        {
            srenew(per->p2i, per->nper+2);
        }
        copy_ivec(r, per->p2i[per->nper]);
        (per->nper)++;

        /* Add the mirror too. It's rather likely that it'll be needed. */
        per->p2i[per->nper][XX] = -r[XX];
        per->p2i[per->nper][YY] = -r[YY];
        per->p2i[per->nper][ZZ] = -r[ZZ];
        (per->nper)++;
    } /* omp critical */
    return per->nper - 1 - (daSwap ? 0 : 1);
}

static t_hbdata *mk_hbdata(gmx_bool bHBmap, gmx_bool bDAnr, gmx_bool oneHB, gmx_bool bGem, int gemmode)
{
    t_hbdata *hb;

    snew(hb, 1);
    hb->wordlen = 8*sizeof(unsigned int);
    hb->bHBmap  = bHBmap;
    hb->bDAnr   = bDAnr;
    hb->bGem    = bGem;
    if (oneHB)
    {
        hb->maxhydro = 1;
    }
    else
    {
        hb->maxhydro = MAXHYDRO;
    }
    snew(hb->per, 1);
    hb->per->gemtype = bGem ? gemmode : 0;

    return hb;
}

static void mk_hbmap(t_hbdata *hb)
{
    int  i, j;

    snew(hb->hbmap, hb->d.nrd);
    for (i = 0; (i < hb->d.nrd); i++)
    {
        snew(hb->hbmap[i], hb->a.nra);
        if (hb->hbmap[i] == NULL)
        {
            gmx_fatal(FARGS, "Could not allocate enough memory for hbmap");
        }
        for (j = 0; (j > hb->a.nra); j++)
        {
            hb->hbmap[i][j] = NULL;
        }
    }
}

/* Consider redoing pHist so that is only stores transitions between
 * periodicities and not the periodicity for all frames. This eats heaps of memory. */
static void mk_per(t_hbdata *hb)
{
    int i, j;
    if (hb->bGem)
    {
        snew(hb->per->pHist, hb->d.nrd);
        for (i = 0; i < hb->d.nrd; i++)
        {
            snew(hb->per->pHist[i], hb->a.nra);
            if (hb->per->pHist[i] == NULL)
            {
                gmx_fatal(FARGS, "Could not allocate enough memory for per->pHist");
            }
            for (j = 0; j < hb->a.nra; j++)
            {
                clearPshift(&(hb->per->pHist[i][j]));
            }
        }
        /* add the [0,0,0] shift to element 0 of p2i. */
        snew(hb->per->p2i, 1);
        clear_ivec(hb->per->p2i[0]);
        hb->per->nper = 1;
    }
}

#ifdef HAVE_NN_LOOPS
static void mk_hbEmap (t_hbdata *hb, int n0)
{
    int i, j, k;
    hb->hbE.E       = NULL;
    hb->hbE.nframes = 0;
    snew(hb->hbE.E, hb->d.nrd);
    for (i = 0; i < hb->d.nrd; i++)
    {
        snew(hb->hbE.E[i], hb->a.nra);
        for (j = 0; j < hb->a.nra; j++)
        {
            snew(hb->hbE.E[i][j], MAXHYDRO);
            for (k = 0; k < MAXHYDRO; k++)
            {
                hb->hbE.E[i][j][k] = NULL;
            }
        }
    }
    hb->hbE.Etot = NULL;
}

static void free_hbEmap (t_hbdata *hb)
{
    int i, j, k;
    for (i = 0; i < hb->d.nrd; i++)
    {
        for (j = 0; j < hb->a.nra; j++)
        {
            for (k = 0; k < MAXHYDRO; k++)
            {
                sfree(hb->hbE.E[i][j][k]);
            }
            sfree(hb->hbE.E[i][j]);
        }
        sfree(hb->hbE.E[i]);
    }
    sfree(hb->hbE.E);
    sfree(hb->hbE.Etot);
}

static void addFramesNN(t_hbdata *hb, int frame)
{

#define DELTAFRAMES_HBE 10

    int d, a, h, nframes;

    if (frame >= hb->hbE.nframes)
    {
        nframes =  hb->hbE.nframes + DELTAFRAMES_HBE;
        srenew(hb->hbE.Etot, nframes);

        for (d = 0; d < hb->d.nrd; d++)
        {
            for (a = 0; a < hb->a.nra; a++)
            {
                for (h = 0; h < hb->d.nhydro[d]; h++)
                {
                    srenew(hb->hbE.E[d][a][h], nframes);
                }
            }
        }

        hb->hbE.nframes += DELTAFRAMES_HBE;
    }
}

static t_E calcHbEnergy(int d, int a, int h, rvec x[], t_EEst EEst,
                        matrix box, rvec hbox, t_donors *donors)
{
    /* d     - donor atom
     * a     - acceptor atom
     * h     - hydrogen
     * alpha - angle between dipoles
     * x[]   - atomic positions
     * EEst  - the type of energy estimate (see enum in hbplugin.h)
     * box   - the box vectors   \
     * hbox  - half box lengths  _These two are only needed for the pbc correction
     */

    t_E  E;
    rvec dist;
    rvec dipole[2], xmol[3], xmean[2];
    int  i;
    real r, realE;

    if (d == a)
    {
        /* Self-interaction */
        return NONSENSE_E;
    }

    switch (EEst)
    {
        case NN_BINARY:
            /* This is a simple binary existence function that sets E=1 whenever
             * the distance between the oxygens is equal too or less than 0.35 nm.
             */
            rvec_sub(x[d], x[a], dist);
            pbc_correct_gem(dist, box, hbox);
            if (norm(dist) <= 0.35)
            {
                E = 1;
            }
            else
            {
                E = 0;
            }
            break;

        case NN_1_over_r3:
            /* Negative potential energy of a dipole.
             * E = -cos(alpha) * 1/r^3 */

            copy_rvec(x[d], xmol[0]);                                 /* donor */
            copy_rvec(x[donors->hydro[donors->dptr[d]][0]], xmol[1]); /* hydrogen */
            copy_rvec(x[donors->hydro[donors->dptr[d]][1]], xmol[2]); /* hydrogen */

            svmul(15.9994*(1/1.008), xmol[0], xmean[0]);
            rvec_inc(xmean[0], xmol[1]);
            rvec_inc(xmean[0], xmol[2]);
            for (i = 0; i < 3; i++)
            {
                xmean[0][i] /= (15.9994 + 1.008 + 1.008)/1.008;
            }

            /* Assumes that all acceptors are also donors. */
            copy_rvec(x[a], xmol[0]);                                 /* acceptor */
            copy_rvec(x[donors->hydro[donors->dptr[a]][0]], xmol[1]); /* hydrogen */
            copy_rvec(x[donors->hydro[donors->dptr[a]][1]], xmol[2]); /* hydrogen */


            svmul(15.9994*(1/1.008), xmol[0], xmean[1]);
            rvec_inc(xmean[1], xmol[1]);
            rvec_inc(xmean[1], xmol[2]);
            for (i = 0; i < 3; i++)
            {
                xmean[1][i] /= (15.9994 + 1.008 + 1.008)/1.008;
            }

            rvec_sub(xmean[0], xmean[1], dist);
            pbc_correct_gem(dist, box, hbox);
            r = norm(dist);

            realE = pow(r, -3.0);
            E     = (t_E)(SCALEFACTOR_E * realE);
            break;

        case NN_dipole:
            /* Negative potential energy of a (unpolarizable) dipole.
             * E = -cos(alpha) * 1/r^3 */
            clear_rvec(dipole[1]);
            clear_rvec(dipole[0]);

            copy_rvec(x[d], xmol[0]);                                 /* donor */
            copy_rvec(x[donors->hydro[donors->dptr[d]][0]], xmol[1]); /* hydrogen */
            copy_rvec(x[donors->hydro[donors->dptr[d]][1]], xmol[2]); /* hydrogen */

            rvec_inc(dipole[0], xmol[1]);
            rvec_inc(dipole[0], xmol[2]);
            for (i = 0; i < 3; i++)
            {
                dipole[0][i] *= 0.5;
            }
            rvec_dec(dipole[0], xmol[0]);

            svmul(15.9994*(1/1.008), xmol[0], xmean[0]);
            rvec_inc(xmean[0], xmol[1]);
            rvec_inc(xmean[0], xmol[2]);
            for (i = 0; i < 3; i++)
            {
                xmean[0][i] /= (15.9994 + 1.008 + 1.008)/1.008;
            }

            /* Assumes that all acceptors are also donors. */
            copy_rvec(x[a], xmol[0]);                                 /* acceptor */
            copy_rvec(x[donors->hydro[donors->dptr[a]][0]], xmol[1]); /* hydrogen */
            copy_rvec(x[donors->hydro[donors->dptr[a]][2]], xmol[2]); /* hydrogen */


            rvec_inc(dipole[1], xmol[1]);
            rvec_inc(dipole[1], xmol[2]);
            for (i = 0; i < 3; i++)
            {
                dipole[1][i] *= 0.5;
            }
            rvec_dec(dipole[1], xmol[0]);

            svmul(15.9994*(1/1.008), xmol[0], xmean[1]);
            rvec_inc(xmean[1], xmol[1]);
            rvec_inc(xmean[1], xmol[2]);
            for (i = 0; i < 3; i++)
            {
                xmean[1][i] /= (15.9994 + 1.008 + 1.008)/1.008;
            }

            rvec_sub(xmean[0], xmean[1], dist);
            pbc_correct_gem(dist, box, hbox);
            r = norm(dist);

            double cosalpha = cos_angle(dipole[0], dipole[1]);
            realE = cosalpha * pow(r, -3.0);
            E     = (t_E)(SCALEFACTOR_E * realE);
            break;

        default:
            printf("Can't do that type of energy estimate: %i\n.", EEst);
            E = NONSENSE_E;
    }

    return E;
}

static void storeHbEnergy(t_hbdata *hb, int d, int a, int h, t_E E, int frame)
{
    /* hb - hbond data structure
       d  - donor
       a  - acceptor
       h  - hydrogen
       E  - estimate of the energy
       frame - the current frame.
     */

    /* Store the estimated energy */
    if (E == NONSENSE_E)
    {
        E = 0;
    }

    hb->hbE.E[d][a][h][frame] = E;

#pragma omp critical
    {
        hb->hbE.Etot[frame] += E;
    }
}
#endif /* HAVE_NN_LOOPS */


/* Finds -v[] in the periodicity index */
static int findMirror(PSTYPE p, ivec v[], PSTYPE nper)
{
    PSTYPE i;
    ivec   u;
    for (i = 0; i < nper; i++)
    {
        if (v[i][XX] == -(v[p][XX]) &&
            v[i][YY] == -(v[p][YY]) &&
            v[i][ZZ] == -(v[p][ZZ]))
        {
            return (int)i;
        }
    }
    printf("Couldn't find mirror of [%i, %i, %i], index \n",
           v[p][XX],
           v[p][YY],
           v[p][ZZ]);
    return -1;
}


static void add_frames(t_hbdata *hb, int nframes)
{
    int  i, j, k, l;

    if (nframes >= hb->max_frames)
    {
        hb->max_frames += 4096;
        srenew(hb->time, hb->max_frames);
        srenew(hb->nhb, hb->max_frames);
        srenew(hb->ndist, hb->max_frames);
        srenew(hb->n_bound, hb->max_frames);
        srenew(hb->nhx, hb->max_frames);
        if (hb->bDAnr)
        {
            srenew(hb->danr, hb->max_frames);
        }
    }
    hb->nframes = nframes;
}

#define OFFSET(frame) (frame / 32)
#define MASK(frame)   (1 << (frame % 32))

static void _set_hb(unsigned int hbexist[], unsigned int frame, gmx_bool bValue)
{
    if (bValue)
    {
        hbexist[OFFSET(frame)] |= MASK(frame);
    }
    else
    {
        hbexist[OFFSET(frame)] &= ~MASK(frame);
    }
}

static gmx_bool is_hb(unsigned int hbexist[], int frame)
{
    return ((hbexist[OFFSET(frame)] & MASK(frame)) != 0) ? 1 : 0;
}

static void set_hb(t_hbdata *hb, int id, int ih, int ia, int frame, int ihb)
{
    unsigned int *ghptr = NULL;

    if (ihb == hbHB)
    {
        ghptr = hb->hbmap[id][ia]->h[ih];
    }
    else if (ihb == hbDist)
    {
        ghptr = hb->hbmap[id][ia]->g[ih];
    }
    else
    {
        gmx_fatal(FARGS, "Incomprehensible iValue %d in set_hb", ihb);
    }

    _set_hb(ghptr, frame-hb->hbmap[id][ia]->n0, TRUE);
}

static void addPshift(t_pShift *pHist, PSTYPE p, int frame)
{
    if (pHist->len == 0)
    {
        snew(pHist->frame, 1);
        snew(pHist->p, 1);
        pHist->len      = 1;
        pHist->frame[0] = frame;
        pHist->p[0]     = p;
        return;
    }
    else
    if (pHist->p[pHist->len-1] != p)
    {
        pHist->len++;
        srenew(pHist->frame, pHist->len);
        srenew(pHist->p, pHist->len);
        pHist->frame[pHist->len-1] = frame;
        pHist->p[pHist->len-1]     = p;
    }     /* Otherwise, there is no transition. */
    return;
}

static PSTYPE getPshift(t_pShift pHist, int frame)
{
    int f, i;

    if (pHist.len == 0
        || (pHist.len > 0 && pHist.frame[0] > frame))
    {
        return -1;
    }

    for (i = 0; i < pHist.len; i++)
    {
        f = pHist.frame[i];
        if (f == frame)
        {
            return pHist.p[i];
        }
        if (f > frame)
        {
            return pHist.p[i-1];
        }
    }

    /* It seems that frame is after the last periodic transition. Return the last periodicity. */
    return pHist.p[pHist.len-1];
}

static void add_ff(t_hbdata *hbd, int id, int h, int ia, int frame, int ihb, PSTYPE p)
{
    int         i, j, n;
    t_hbond    *hb       = hbd->hbmap[id][ia];
    int         maxhydro = min(hbd->maxhydro, hbd->d.nhydro[id]);
    int         wlen     = hbd->wordlen;
    int         delta    = 32*wlen;
    gmx_bool    bGem     = hbd->bGem;

    if (!hb->h[0])
    {
        hb->n0        = frame;
        hb->maxframes = delta;
        for (i = 0; (i < maxhydro); i++)
        {
            snew(hb->h[i], hb->maxframes/wlen);
            snew(hb->g[i], hb->maxframes/wlen);
        }
    }
    else
    {
        hb->nframes = frame-hb->n0;
        /* We need a while loop here because hbonds may be returning
         * after a long time.
         */
        while (hb->nframes >= hb->maxframes)
        {
            n = hb->maxframes + delta;
            for (i = 0; (i < maxhydro); i++)
            {
                srenew(hb->h[i], n/wlen);
                srenew(hb->g[i], n/wlen);
                for (j = hb->maxframes/wlen; (j < n/wlen); j++)
                {
                    hb->h[i][j] = 0;
                    hb->g[i][j] = 0;
                }
            }

            hb->maxframes = n;
        }
    }
    if (frame >= 0)
    {
        set_hb(hbd, id, h, ia, frame, ihb);
        if (bGem)
        {
            if (p >= hbd->per->nper)
            {
                gmx_fatal(FARGS, "invalid shift: p=%u, nper=%u", p, hbd->per->nper);
            }
            else
            {
                addPshift(&(hbd->per->pHist[id][ia]), p, frame);
            }

        }
    }

}

static void inc_nhbonds(t_donors *ddd, int d, int h)
{
    int j;
    int dptr = ddd->dptr[d];

    for (j = 0; (j < ddd->nhydro[dptr]); j++)
    {
        if (ddd->hydro[dptr][j] == h)
        {
            ddd->nhbonds[dptr][j]++;
            break;
        }
    }
    if (j == ddd->nhydro[dptr])
    {
        gmx_fatal(FARGS, "No such hydrogen %d on donor %d\n", h+1, d+1);
    }
}

static int _acceptor_index(t_acceptors *a, int grp, atom_id i,
                           const char *file, int line)
{
    int ai = a->aptr[i];

    if (a->grp[ai] != grp)
    {
        if (debug && bDebug)
        {
            fprintf(debug, "Acc. group inconsist.. grp[%d] = %d, grp = %d (%s, %d)\n",
                    ai, a->grp[ai], grp, file, line);
        }
        return NOTSET;
    }
    else
    {
        return ai;
    }
}
#define acceptor_index(a, grp, i) _acceptor_index(a, grp, i, __FILE__, __LINE__)

static int _donor_index(t_donors *d, int grp, atom_id i, const char *file, int line)
{
    int di = d->dptr[i];

    if (di == NOTSET)
    {
        return NOTSET;
    }

    if (d->grp[di] != grp)
    {
        if (debug && bDebug)
        {
            fprintf(debug, "Don. group inconsist.. grp[%d] = %d, grp = %d (%s, %d)\n",
                    di, d->grp[di], grp, file, line);
        }
        return NOTSET;
    }
    else
    {
        return di;
    }
}
#define donor_index(d, grp, i) _donor_index(d, grp, i, __FILE__, __LINE__)

static gmx_bool isInterchangable(t_hbdata *hb, int d, int a, int grpa, int grpd)
{
    /* g_hbond doesn't allow overlapping groups */
    if (grpa != grpd)
    {
        return FALSE;
    }
    return
        donor_index(&hb->d, grpd, a) != NOTSET
        && acceptor_index(&hb->a, grpa, d) != NOTSET;
}


static void add_hbond(t_hbdata *hb, int d, int a, int h, int grpd, int grpa,
                      int frame, gmx_bool bMerge, int ihb, gmx_bool bContact, PSTYPE p)
{
    int      k, id, ia, hh;
    gmx_bool daSwap = FALSE;

    if ((id = hb->d.dptr[d]) == NOTSET)
    {
        gmx_fatal(FARGS, "No donor atom %d", d+1);
    }
    else if (grpd != hb->d.grp[id])
    {
        gmx_fatal(FARGS, "Inconsistent donor groups, %d iso %d, atom %d",
                  grpd, hb->d.grp[id], d+1);
    }
    if ((ia = hb->a.aptr[a]) == NOTSET)
    {
        gmx_fatal(FARGS, "No acceptor atom %d", a+1);
    }
    else if (grpa != hb->a.grp[ia])
    {
        gmx_fatal(FARGS, "Inconsistent acceptor groups, %d iso %d, atom %d",
                  grpa, hb->a.grp[ia], a+1);
    }

    if (bMerge)
    {

        if (isInterchangable(hb, d, a, grpd, grpa) && d > a)
        /* Then swap identity so that the id of d is lower then that of a.
         *
         * This should really be redundant by now, as is_hbond() now ought to return
         * hbNo in the cases where this conditional is TRUE. */
        {
            daSwap = TRUE;
            k      = d;
            d      = a;
            a      = k;

            /* Now repeat donor/acc check. */
            if ((id = hb->d.dptr[d]) == NOTSET)
            {
                gmx_fatal(FARGS, "No donor atom %d", d+1);
            }
            else if (grpd != hb->d.grp[id])
            {
                gmx_fatal(FARGS, "Inconsistent donor groups, %d iso %d, atom %d",
                          grpd, hb->d.grp[id], d+1);
            }
            if ((ia = hb->a.aptr[a]) == NOTSET)
            {
                gmx_fatal(FARGS, "No acceptor atom %d", a+1);
            }
            else if (grpa != hb->a.grp[ia])
            {
                gmx_fatal(FARGS, "Inconsistent acceptor groups, %d iso %d, atom %d",
                          grpa, hb->a.grp[ia], a+1);
            }
        }
    }

    if (hb->hbmap)
    {
        /* Loop over hydrogens to find which hydrogen is in this particular HB */
        if ((ihb == hbHB) && !bMerge && !bContact)
        {
            for (k = 0; (k < hb->d.nhydro[id]); k++)
            {
                if (hb->d.hydro[id][k] == h)
                {
                    break;
                }
            }
            if (k == hb->d.nhydro[id])
            {
                gmx_fatal(FARGS, "Donor %d does not have hydrogen %d (a = %d)",
                          d+1, h+1, a+1);
            }
        }
        else
        {
            k = 0;
        }

        if (hb->bHBmap)
        {

#pragma omp critical
            {
                if (hb->hbmap[id][ia] == NULL)
                {
                    snew(hb->hbmap[id][ia], 1);
                    snew(hb->hbmap[id][ia]->h, hb->maxhydro);
                    snew(hb->hbmap[id][ia]->g, hb->maxhydro);
                }
                add_ff(hb, id, k, ia, frame, ihb, p);
            }
        }

        /* Strange construction with frame >=0 is a relic from old code
         * for selected hbond analysis. It may be necessary again if that
         * is made to work again.
         */
        if (frame >= 0)
        {
            hh = hb->hbmap[id][ia]->history[k];
            if (ihb == hbHB)
            {
                hb->nhb[frame]++;
                if (!(ISHB(hh)))
                {
                    hb->hbmap[id][ia]->history[k] = hh | 2;
                    hb->nrhb++;
                }
            }
            else
            {
                if (ihb == hbDist)
                {
                    hb->ndist[frame]++;
                    if (!(ISDIST(hh)))
                    {
                        hb->hbmap[id][ia]->history[k] = hh | 1;
                        hb->nrdist++;
                    }
                }
            }
        }
    }
    else
    {
        if (frame >= 0)
        {
            if (ihb == hbHB)
            {
                hb->nhb[frame]++;
            }
            else
            {
                if (ihb == hbDist)
                {
                    hb->ndist[frame]++;
                }
            }
        }
    }
    if (bMerge && daSwap)
    {
        h = hb->d.hydro[id][0];
    }
    /* Increment number if HBonds per H */
    if (ihb == hbHB && !bContact)
    {
        inc_nhbonds(&(hb->d), d, h);
    }
}

static char *mkatomname(t_atoms *atoms, int i)
{
    static char buf[32];
    int         rnr;

    rnr = atoms->atom[i].resind;
    sprintf(buf, "%4s%d%-4s",
            *atoms->resinfo[rnr].name, atoms->resinfo[rnr].nr, *atoms->atomname[i]);

    return buf;
}

static void gen_datable(atom_id *index, int isize, unsigned char *datable, int natoms)
{
    /* Generates table of all atoms and sets the ingroup bit for atoms in index[] */
    int i;

    for (i = 0; i < isize; i++)
    {
        if (index[i] >= natoms)
        {
            gmx_fatal(FARGS, "Atom has index %d larger than number of atoms %d.", index[i], natoms);
        }
        datable[index[i]] |= INGROUP;
    }
}

static void clear_datable_grp(unsigned char *datable, int size)
{
    /* Clears group information from the table */
    int        i;
    const char mask = !(char)INGROUP;
    if (size > 0)
    {
        for (i = 0; i < size; i++)
        {
            datable[i] &= mask;
        }
    }
}

static void add_acc(t_acceptors *a, int ia, int grp)
{
    if (a->nra >= a->max_nra)
    {
        a->max_nra += 16;
        srenew(a->acc, a->max_nra);
        srenew(a->grp, a->max_nra);
    }
    a->grp[a->nra]   = grp;
    a->acc[a->nra++] = ia;
}

static void search_acceptors(t_topology *top, int isize,
                             atom_id *index, t_acceptors *a, int grp,
                             gmx_bool bNitAcc,
                             gmx_bool bContact, gmx_bool bDoIt, unsigned char *datable)
{
    int i, n;

    if (bDoIt)
    {
        for (i = 0; (i < isize); i++)
        {
            n = index[i];
            if ((bContact ||
                 (((*top->atoms.atomname[n])[0] == 'O') ||
                  (bNitAcc && ((*top->atoms.atomname[n])[0] == 'N')))) &&
                ISINGRP(datable[n]))
            {
                datable[n] |= ACC; /* set the atom's acceptor flag in datable. */
                add_acc(a, n, grp);
            }
        }
    }
    snew(a->aptr, top->atoms.nr);
    for (i = 0; (i < top->atoms.nr); i++)
    {
        a->aptr[i] = NOTSET;
    }
    for (i = 0; (i < a->nra); i++)
    {
        a->aptr[a->acc[i]] = i;
    }
}

static void add_h2d(int id, int ih, t_donors *ddd)
{
    int i;

    for (i = 0; (i < ddd->nhydro[id]); i++)
    {
        if (ddd->hydro[id][i] == ih)
        {
            printf("Hm. This isn't the first time I found this donor (%d,%d)\n",
                   ddd->don[id], ih);
            break;
        }
    }
    if (i == ddd->nhydro[id])
    {
        if (ddd->nhydro[id] >= MAXHYDRO)
        {
            gmx_fatal(FARGS, "Donor %d has more than %d hydrogens!",
                      ddd->don[id], MAXHYDRO);
        }
        ddd->hydro[id][i] = ih;
        ddd->nhydro[id]++;
    }
}

static void add_dh(t_donors *ddd, int id, int ih, int grp, unsigned char *datable)
{
    int i;

    if (!datable || ISDON(datable[id]))
    {
        if (ddd->dptr[id] == NOTSET)   /* New donor */
        {
            i             = ddd->nrd;
            ddd->dptr[id] = i;
        }
        else
        {
            i = ddd->dptr[id];
        }

        if (i == ddd->nrd)
        {
            if (ddd->nrd >= ddd->max_nrd)
            {
                ddd->max_nrd += 128;
                srenew(ddd->don, ddd->max_nrd);
                srenew(ddd->nhydro, ddd->max_nrd);
                srenew(ddd->hydro, ddd->max_nrd);
                srenew(ddd->nhbonds, ddd->max_nrd);
                srenew(ddd->grp, ddd->max_nrd);
            }
            ddd->don[ddd->nrd]    = id;
            ddd->nhydro[ddd->nrd] = 0;
            ddd->grp[ddd->nrd]    = grp;
            ddd->nrd++;
        }
        else
        {
            ddd->don[i] = id;
        }
        add_h2d(i, ih, ddd);
    }
    else
    if (datable)
    {
        printf("Warning: Atom %d is not in the d/a-table!\n", id);
    }
}

static void search_donors(t_topology *top, int isize, atom_id *index,
                          t_donors *ddd, int grp, gmx_bool bContact, gmx_bool bDoIt,
                          unsigned char *datable)
{
    int            i, j, nra, n;
    t_functype     func_type;
    t_ilist       *interaction;
    atom_id        nr1, nr2, nr3;
    gmx_bool       stop;

    if (!ddd->dptr)
    {
        snew(ddd->dptr, top->atoms.nr);
        for (i = 0; (i < top->atoms.nr); i++)
        {
            ddd->dptr[i] = NOTSET;
        }
    }

    if (bContact)
    {
        if (bDoIt)
        {
            for (i = 0; (i < isize); i++)
            {
                datable[index[i]] |= DON;
                add_dh(ddd, index[i], -1, grp, datable);
            }
        }
    }
    else
    {
        for (func_type = 0; (func_type < F_NRE); func_type++)
        {
            interaction = &(top->idef.il[func_type]);
            if (func_type == F_POSRES || func_type == F_FBPOSRES)
            {
                /* The ilist looks strange for posre. Bug in grompp?
                 * We don't need posre interactions for hbonds anyway.*/
                continue;
            }
            for (i = 0; i < interaction->nr;
                 i += interaction_function[top->idef.functype[interaction->iatoms[i]]].nratoms+1)
            {
                /* next function */
                if (func_type != top->idef.functype[interaction->iatoms[i]])
                {
                    fprintf(stderr, "Error in func_type %s",
                            interaction_function[func_type].longname);
                    continue;
                }

                /* check out this functype */
                if (func_type == F_SETTLE)
                {
                    nr1 = interaction->iatoms[i+1];
                    nr2 = interaction->iatoms[i+2];
                    nr3 = interaction->iatoms[i+3];

                    if (ISINGRP(datable[nr1]))
                    {
                        if (ISINGRP(datable[nr2]))
                        {
                            datable[nr1] |= DON;
                            add_dh(ddd, nr1, nr1+1, grp, datable);
                        }
                        if (ISINGRP(datable[nr3]))
                        {
                            datable[nr1] |= DON;
                            add_dh(ddd, nr1, nr1+2, grp, datable);
                        }
                    }
                }
                else if (IS_CHEMBOND(func_type))
                {
                    for (j = 0; j < 2; j++)
                    {
                        nr1 = interaction->iatoms[i+1+j];
                        nr2 = interaction->iatoms[i+2-j];
                        if ((*top->atoms.atomname[nr1][0] == 'H') &&
                            ((*top->atoms.atomname[nr2][0] == 'O') ||
                             (*top->atoms.atomname[nr2][0] == 'N')) &&
                            ISINGRP(datable[nr1]) && ISINGRP(datable[nr2]))
                        {
                            datable[nr2] |= DON;
                            add_dh(ddd, nr2, nr1, grp, datable);
                        }
                    }
                }
            }
        }
#ifdef SAFEVSITES
        for (func_type = 0; func_type < F_NRE; func_type++)
        {
            interaction = &top->idef.il[func_type];
            for (i = 0; i < interaction->nr;
                 i += interaction_function[top->idef.functype[interaction->iatoms[i]]].nratoms+1)
            {
                /* next function */
                if (func_type != top->idef.functype[interaction->iatoms[i]])
                {
                    gmx_incons("function type in search_donors");
                }

                if (interaction_function[func_type].flags & IF_VSITE)
                {
                    nr1 = interaction->iatoms[i+1];
                    if (*top->atoms.atomname[nr1][0]  == 'H')
                    {
                        nr2  = nr1-1;
                        stop = FALSE;
                        while (!stop && ( *top->atoms.atomname[nr2][0] == 'H'))
                        {
                            if (nr2)
                            {
                                nr2--;
                            }
                            else
                            {
                                stop = TRUE;
                            }
                        }
                        if (!stop && ( ( *top->atoms.atomname[nr2][0] == 'O') ||
                                       ( *top->atoms.atomname[nr2][0] == 'N') ) &&
                            ISINGRP(datable[nr1]) && ISINGRP(datable[nr2]))
                        {
                            datable[nr2] |= DON;
                            add_dh(ddd, nr2, nr1, grp, datable);
                        }
                    }
                }
            }
        }
#endif
    }
}

static t_gridcell ***init_grid(gmx_bool bBox, rvec box[], real rcut, ivec ngrid)
{
    t_gridcell ***grid;
    int           i, y, z;

    if (bBox)
    {
        for (i = 0; i < DIM; i++)
        {
            ngrid[i] = (box[i][i]/(1.2*rcut));
        }
    }

    if (!bBox || (ngrid[XX] < 3) || (ngrid[YY] < 3) || (ngrid[ZZ] < 3) )
    {
        for (i = 0; i < DIM; i++)
        {
            ngrid[i] = 1;
        }
    }
    else
    {
        printf("\nWill do grid-seach on %dx%dx%d grid, rcut=%g\n",
               ngrid[XX], ngrid[YY], ngrid[ZZ], rcut);
    }
    snew(grid, ngrid[ZZ]);
    for (z = 0; z < ngrid[ZZ]; z++)
    {
        snew((grid)[z], ngrid[YY]);
        for (y = 0; y < ngrid[YY]; y++)
        {
            snew((grid)[z][y], ngrid[XX]);
        }
    }
    return grid;
}

static void reset_nhbonds(t_donors *ddd)
{
    int i, j;

    for (i = 0; (i < ddd->nrd); i++)
    {
        for (j = 0; (j < MAXHH); j++)
        {
            ddd->nhbonds[i][j] = 0;
        }
    }
}

void pbc_correct_gem(rvec dx, matrix box, rvec hbox);
void pbc_in_gridbox(rvec dx, matrix box);

static void build_grid(t_hbdata *hb, rvec x[], rvec xshell,
                       gmx_bool bBox, matrix box, rvec hbox,
                       real rcut, real rshell,
                       ivec ngrid, t_gridcell ***grid)
{
    int         i, m, gr, xi, yi, zi, nr;
    atom_id    *ad;
    ivec        grididx;
    rvec        invdelta, dshell, xtemp = {0, 0, 0};
    t_ncell    *newgrid;
    gmx_bool    bDoRshell, bInShell, bAcc;
    real        rshell2 = 0;
    int         gx, gy, gz;
    int         dum = -1;

    bDoRshell = (rshell > 0);
    rshell2   = sqr(rshell);
    bInShell  = TRUE;

#define DBB(x) if (debug && bDebug) fprintf(debug, "build_grid, line %d, %s = %d\n", __LINE__,#x, x)
    DBB(dum);
    for (m = 0; m < DIM; m++)
    {
        hbox[m] = box[m][m]*0.5;
        if (bBox)
        {
            invdelta[m] = ngrid[m]/box[m][m];
            if (1/invdelta[m] < rcut)
            {
                gmx_fatal(FARGS, "Your computational box has shrunk too much.\n"
                          "%s can not handle this situation, sorry.\n",
                          ShortProgram());
            }
        }
        else
        {
            invdelta[m] = 0;
        }
    }
    grididx[XX] = 0;
    grididx[YY] = 0;
    grididx[ZZ] = 0;
    DBB(dum);
    /* resetting atom counts */
    for (gr = 0; (gr < grNR); gr++)
    {
        for (zi = 0; zi < ngrid[ZZ]; zi++)
        {
            for (yi = 0; yi < ngrid[YY]; yi++)
            {
                for (xi = 0; xi < ngrid[XX]; xi++)
                {
                    grid[zi][yi][xi].d[gr].nr = 0;
                    grid[zi][yi][xi].a[gr].nr = 0;
                }
            }
        }
        DBB(dum);

        /* put atoms in grid cells */
        for (bAcc = FALSE; (bAcc <= TRUE); bAcc++)
        {
            if (bAcc)
            {
                nr = hb->a.nra;
                ad = hb->a.acc;
            }
            else
            {
                nr = hb->d.nrd;
                ad = hb->d.don;
            }
            DBB(bAcc);
            for (i = 0; (i < nr); i++)
            {
                /* check if we are inside the shell */
                /* if bDoRshell=FALSE then bInShell=TRUE always */
                DBB(i);
                if (bDoRshell)
                {
                    bInShell = TRUE;
                    rvec_sub(x[ad[i]], xshell, dshell);
                    if (bBox)
                    {
                        if (FALSE && !hb->bGem)
                        {
                            for (m = DIM-1; m >= 0 && bInShell; m--)
                            {
                                if (dshell[m] < -hbox[m])
                                {
                                    rvec_inc(dshell, box[m]);
                                }
                                else if (dshell[m] >= hbox[m])
                                {
                                    dshell[m] -= 2*hbox[m];
                                }
                                /* if we're outside the cube, we're outside the sphere also! */
                                if ( (dshell[m] > rshell) || (-dshell[m] > rshell) )
                                {
                                    bInShell = FALSE;
                                }
                            }
                        }
                        else
                        {
                            gmx_bool bDone = FALSE;
                            while (!bDone)
                            {
                                bDone = TRUE;
                                for (m = DIM-1; m >= 0 && bInShell; m--)
                                {
                                    if (dshell[m] < -hbox[m])
                                    {
                                        bDone = FALSE;
                                        rvec_inc(dshell, box[m]);
                                    }
                                    if (dshell[m] >= hbox[m])
                                    {
                                        bDone      = FALSE;
                                        dshell[m] -= 2*hbox[m];
                                    }
                                }
                            }
                            for (m = DIM-1; m >= 0 && bInShell; m--)
                            {
                                /* if we're outside the cube, we're outside the sphere also! */
                                if ( (dshell[m] > rshell) || (-dshell[m] > rshell) )
                                {
                                    bInShell = FALSE;
                                }
                            }
                        }
                    }
                    /* if we're inside the cube, check if we're inside the sphere */
                    if (bInShell)
                    {
                        bInShell = norm2(dshell) < rshell2;
                    }
                }
                DBB(i);
                if (bInShell)
                {
                    if (bBox)
                    {
                        if (hb->bGem)
                        {
                            copy_rvec(x[ad[i]], xtemp);
                        }
                        pbc_in_gridbox(x[ad[i]], box);

                        for (m = DIM-1; m >= 0; m--)
                        {   /* determine grid index of atom */
                            grididx[m] = x[ad[i]][m]*invdelta[m];
                            grididx[m] = (grididx[m]+ngrid[m]) % ngrid[m];
                        }
                        if (hb->bGem)
                        {
                            copy_rvec(xtemp, x[ad[i]]); /* copy back */
                        }
                    }

                    gx = grididx[XX];
                    gy = grididx[YY];
                    gz = grididx[ZZ];
                    range_check(gx, 0, ngrid[XX]);
                    range_check(gy, 0, ngrid[YY]);
                    range_check(gz, 0, ngrid[ZZ]);
                    DBB(gx);
                    DBB(gy);
                    DBB(gz);
                    /* add atom to grid cell */
                    if (bAcc)
                    {
                        newgrid = &(grid[gz][gy][gx].a[gr]);
                    }
                    else
                    {
                        newgrid = &(grid[gz][gy][gx].d[gr]);
                    }
                    if (newgrid->nr >= newgrid->maxnr)
                    {
                        newgrid->maxnr += 10;
                        DBB(newgrid->maxnr);
                        srenew(newgrid->atoms, newgrid->maxnr);
                    }
                    DBB(newgrid->nr);
                    newgrid->atoms[newgrid->nr] = ad[i];
                    newgrid->nr++;
                }
            }
        }
    }
}

static void count_da_grid(ivec ngrid, t_gridcell ***grid, t_icell danr)
{
    int gr, xi, yi, zi;

    for (gr = 0; (gr < grNR); gr++)
    {
        danr[gr] = 0;
        for (zi = 0; zi < ngrid[ZZ]; zi++)
        {
            for (yi = 0; yi < ngrid[YY]; yi++)
            {
                for (xi = 0; xi < ngrid[XX]; xi++)
                {
                    danr[gr] += grid[zi][yi][xi].d[gr].nr;
                }
            }
        }
    }
}

/* The grid loop.
 * Without a box, the grid is 1x1x1, so all loops are 1 long.
 * With a rectangular box (bTric==FALSE) all loops are 3 long.
 * With a triclinic box all loops are 3 long, except when a cell is
 * located next to one of the box edges which is not parallel to the
 * x/y-plane, in that case all cells in a line or layer are searched.
 * This could be implemented slightly more efficient, but the code
 * would get much more complicated.
 */
static gmx_inline gmx_bool grid_loop_begin(int n, int x, gmx_bool bTric, gmx_bool bEdge)
{
    return ((n == 1) ? x : bTric && bEdge ? 0     : (x-1));
}
static gmx_inline gmx_bool grid_loop_end(int n, int x, gmx_bool bTric, gmx_bool bEdge)
{
    return ((n == 1) ? x : bTric && bEdge ? (n-1) : (x+1));
}
static gmx_inline int grid_mod(int j, int n)
{
    return (j+n) % (n);
}

static void dump_grid(FILE *fp, ivec ngrid, t_gridcell ***grid)
{
    int gr, x, y, z, sum[grNR];

    fprintf(fp, "grid %dx%dx%d\n", ngrid[XX], ngrid[YY], ngrid[ZZ]);
    for (gr = 0; gr < grNR; gr++)
    {
        sum[gr] = 0;
        fprintf(fp, "GROUP %d (%s)\n", gr, grpnames[gr]);
        for (z = 0; z < ngrid[ZZ]; z += 2)
        {
            fprintf(fp, "Z=%d,%d\n", z, z+1);
            for (y = 0; y < ngrid[YY]; y++)
            {
                for (x = 0; x < ngrid[XX]; x++)
                {
                    fprintf(fp, "%3d", grid[x][y][z].d[gr].nr);
                    sum[gr] += grid[z][y][x].d[gr].nr;
                    fprintf(fp, "%3d", grid[x][y][z].a[gr].nr);
                    sum[gr] += grid[z][y][x].a[gr].nr;

                }
                fprintf(fp, " | ");
                if ( (z+1) < ngrid[ZZ])
                {
                    for (x = 0; x < ngrid[XX]; x++)
                    {
                        fprintf(fp, "%3d", grid[z+1][y][x].d[gr].nr);
                        sum[gr] += grid[z+1][y][x].d[gr].nr;
                        fprintf(fp, "%3d", grid[z+1][y][x].a[gr].nr);
                        sum[gr] += grid[z+1][y][x].a[gr].nr;
                    }
                }
                fprintf(fp, "\n");
            }
        }
    }
    fprintf(fp, "TOTALS:");
    for (gr = 0; gr < grNR; gr++)
    {
        fprintf(fp, " %d=%d", gr, sum[gr]);
    }
    fprintf(fp, "\n");
}

/* New GMX record! 5 * in a row. Congratulations!
 * Sorry, only four left.
 */
static void free_grid(ivec ngrid, t_gridcell ****grid)
{
    int           y, z;
    t_gridcell ***g = *grid;

    for (z = 0; z < ngrid[ZZ]; z++)
    {
        for (y = 0; y < ngrid[YY]; y++)
        {
            sfree(g[z][y]);
        }
        sfree(g[z]);
    }
    sfree(g);
    g = NULL;
}

void pbc_correct_gem(rvec dx, matrix box, rvec hbox)
{
    int      m;
    gmx_bool bDone = FALSE;
    while (!bDone)
    {
        bDone = TRUE;
        for (m = DIM-1; m >= 0; m--)
        {
            if (dx[m] < -hbox[m])
            {
                bDone = FALSE;
                rvec_inc(dx, box[m]);
            }
            if (dx[m] >= hbox[m])
            {
                bDone = FALSE;
                rvec_dec(dx, box[m]);
            }
        }
    }
}

void pbc_in_gridbox(rvec dx, matrix box)
{
    int      m;
    gmx_bool bDone = FALSE;
    while (!bDone)
    {
        bDone = TRUE;
        for (m = DIM-1; m >= 0; m--)
        {
            if (dx[m] < 0)
            {
                bDone = FALSE;
                rvec_inc(dx, box[m]);
            }
            if (dx[m] >= box[m][m])
            {
                bDone = FALSE;
                rvec_dec(dx, box[m]);
            }
        }
    }
}

/* Added argument r2cut, changed contact and implemented
 * use of second cut-off.
 * - Erik Marklund, June 29, 2006
 */
static int is_hbond(t_hbdata *hb, int grpd, int grpa, int d, int a,
                    real rcut, real r2cut, real ccut,
                    rvec x[], gmx_bool bBox, matrix box, rvec hbox,
                    real *d_ha, real *ang, gmx_bool bDA, int *hhh,
                    gmx_bool bContact, gmx_bool bMerge, PSTYPE *p)
{
    int      h, hh, id, ja, ihb;
    rvec     r_da, r_ha, r_dh, r = {0, 0, 0};
    ivec     ri;
    real     rc2, r2c2, rda2, rha2, ca;
    gmx_bool HAinrange = FALSE; /* If !bDA. Needed for returning hbDist in a correct way. */
    gmx_bool daSwap    = FALSE;

    if (d == a)
    {
        return hbNo;
    }

    if (((id = donor_index(&hb->d, grpd, d)) == NOTSET) ||
        ((ja = acceptor_index(&hb->a, grpa, a)) == NOTSET))
    {
        return hbNo;
    }

    rc2  = rcut*rcut;
    r2c2 = r2cut*r2cut;

    rvec_sub(x[d], x[a], r_da);
    /* Insert projection code here */

    if (bMerge && d > a && isInterchangable(hb, d, a, grpd, grpa))
    {
        /* Then this hbond/contact will be found again, or it has already been found. */
        /*return hbNo;*/
    }
    if (bBox)
    {
        if (d > a && bMerge && isInterchangable(hb, d, a, grpd, grpa)) /* acceptor is also a donor and vice versa? */
        {                                                              /* return hbNo; */
            daSwap = TRUE;                                             /* If so, then their history should be filed with donor and acceptor swapped. */
        }
        if (hb->bGem)
        {
            copy_rvec(r_da, r); /* Save this for later */
            pbc_correct_gem(r_da, box, hbox);
        }
        else
        {
            pbc_correct_gem(r_da, box, hbox);
        }
    }
    rda2 = iprod(r_da, r_da);

    if (bContact)
    {
        if (daSwap && grpa == grpd)
        {
            return hbNo;
        }
        if (rda2 <= rc2)
        {
            if (hb->bGem)
            {
                calcBoxDistance(hb->per->P, r, ri);
                *p = periodicIndex(ri, hb->per, daSwap);    /* find (or add) periodicity index. */
            }
            return hbHB;
        }
        else if (rda2 < r2c2)
        {
            return hbDist;
        }
        else
        {
            return hbNo;
        }
    }
    *hhh = NOTSET;

    if (bDA && (rda2 > rc2))
    {
        return hbNo;
    }

    for (h = 0; (h < hb->d.nhydro[id]); h++)
    {
        hh   = hb->d.hydro[id][h];
        rha2 = rc2+1;
        if (!bDA)
        {
            rvec_sub(x[hh], x[a], r_ha);
            if (bBox)
            {
                pbc_correct_gem(r_ha, box, hbox);
            }
            rha2 = iprod(r_ha, r_ha);
        }

        if (hb->bGem)
        {
            calcBoxDistance(hb->per->P, r, ri);
            *p = periodicIndex(ri, hb->per, daSwap);    /* find periodicity index. */
        }

        if (bDA || (!bDA && (rha2 <= rc2)))
        {
            rvec_sub(x[d], x[hh], r_dh);
            if (bBox)
            {
                pbc_correct_gem(r_dh, box, hbox);
            }

            if (!bDA)
            {
                HAinrange = TRUE;
            }
            ca = cos_angle(r_dh, r_da);
            /* if angle is smaller, cos is larger */
            if (ca >= ccut)
            {
                *hhh  = hh;
                *d_ha = sqrt(bDA ? rda2 : rha2);
                *ang  = acos(ca);
                return hbHB;
            }
        }
    }
    if (bDA || (!bDA && HAinrange))
    {
        return hbDist;
    }
    else
    {
        return hbNo;
    }
}

/* Fixed previously undiscovered bug in the merge
   code, where the last frame of each hbond disappears.
   - Erik Marklund, June 1, 2006 */
/* Added the following arguments:
 *   ptmp[] - temporary periodicity hisory
 *   a1     - identity of first acceptor/donor
 *   a2     - identity of second acceptor/donor
 * - Erik Marklund, FEB 20 2010 */

/* Merging is now done on the fly, so do_merge is most likely obsolete now.
 * Will do some more testing before removing the function entirely.
 * - Erik Marklund, MAY 10 2010 */
static void do_merge(t_hbdata *hb, int ntmp,
                     unsigned int htmp[], unsigned int gtmp[], PSTYPE ptmp[],
                     t_hbond *hb0, t_hbond *hb1, int a1, int a2)
{
    /* Here we need to make sure we're treating periodicity in
     * the right way for the geminate recombination kinetics. */

    int       m, mm, n00, n01, nn0, nnframes;
    PSTYPE    pm;
    t_pShift *pShift;

    /* Decide where to start from when merging */
    n00      = hb0->n0;
    n01      = hb1->n0;
    nn0      = min(n00, n01);
    nnframes = max(n00 + hb0->nframes, n01 + hb1->nframes) - nn0;
    /* Initiate tmp arrays */
    for (m = 0; (m < ntmp); m++)
    {
        htmp[m] = 0;
        gtmp[m] = 0;
        ptmp[m] = 0;
    }
    /* Fill tmp arrays with values due to first HB */
    /* Once again '<' had to be replaced with '<='
       to catch the last frame in which the hbond
       appears.
       - Erik Marklund, June 1, 2006 */
    for (m = 0; (m <= hb0->nframes); m++)
    {
        mm       = m+n00-nn0;
        htmp[mm] = is_hb(hb0->h[0], m);
        if (hb->bGem)
        {
            pm = getPshift(hb->per->pHist[a1][a2], m+hb0->n0);
            if (pm > hb->per->nper)
            {
                gmx_fatal(FARGS, "Illegal shift!");
            }
            else
            {
                ptmp[mm] = pm; /*hb->per->pHist[a1][a2][m];*/
            }
        }
    }
    /* If we're doing geminate recompbination we usually don't need the distances.
     * Let's save some memory and time. */
    if (TRUE || !hb->bGem || hb->per->gemtype == gemAD)
    {
        for (m = 0; (m <= hb0->nframes); m++)
        {
            mm       = m+n00-nn0;
            gtmp[mm] = is_hb(hb0->g[0], m);
        }
    }
    /* Next HB */
    for (m = 0; (m <= hb1->nframes); m++)
    {
        mm       = m+n01-nn0;
        htmp[mm] = htmp[mm] || is_hb(hb1->h[0], m);
        gtmp[mm] = gtmp[mm] || is_hb(hb1->g[0], m);
        if (hb->bGem /* && ptmp[mm] != 0 */)
        {

            /* If this hbond has been seen before with donor and acceptor swapped,
             * then we need to find the mirrored (*-1) periodicity vector to truely
             * merge the hbond history. */
            pm = findMirror(getPshift(hb->per->pHist[a2][a1], m+hb1->n0), hb->per->p2i, hb->per->nper);
            /* Store index of mirror */
            if (pm > hb->per->nper)
            {
                gmx_fatal(FARGS, "Illegal shift!");
            }
            ptmp[mm] = pm;
        }
    }
    /* Reallocate target array */
    if (nnframes > hb0->maxframes)
    {
        srenew(hb0->h[0], 4+nnframes/hb->wordlen);
        srenew(hb0->g[0], 4+nnframes/hb->wordlen);
    }
    if (NULL != hb->per->pHist)
    {
        clearPshift(&(hb->per->pHist[a1][a2]));
    }

    /* Copy temp array to target array */
    for (m = 0; (m <= nnframes); m++)
    {
        _set_hb(hb0->h[0], m, htmp[m]);
        _set_hb(hb0->g[0], m, gtmp[m]);
        if (hb->bGem)
        {
            addPshift(&(hb->per->pHist[a1][a2]), ptmp[m], m+nn0);
        }
    }

    /* Set scalar variables */
    hb0->n0        = nn0;
    hb0->maxframes = nnframes;
}

/* Added argument bContact for nicer output.
 * Erik Marklund, June 29, 2006
 */
static void merge_hb(t_hbdata *hb, gmx_bool bTwo, gmx_bool bContact)
{
    int           i, inrnew, indnew, j, ii, jj, m, id, ia, grp, ogrp, ntmp;
    unsigned int *htmp, *gtmp;
    PSTYPE       *ptmp;
    t_hbond      *hb0, *hb1;

    inrnew = hb->nrhb;
    indnew = hb->nrdist;

    /* Check whether donors are also acceptors */
    printf("Merging hbonds with Acceptor and Donor swapped\n");

    ntmp = 2*hb->max_frames;
    snew(gtmp, ntmp);
    snew(htmp, ntmp);
    snew(ptmp, ntmp);
    for (i = 0; (i < hb->d.nrd); i++)
    {
        fprintf(stderr, "\r%d/%d", i+1, hb->d.nrd);
        id = hb->d.don[i];
        ii = hb->a.aptr[id];
        for (j = 0; (j < hb->a.nra); j++)
        {
            ia = hb->a.acc[j];
            jj = hb->d.dptr[ia];
            if ((id != ia) && (ii != NOTSET) && (jj != NOTSET) &&
                (!bTwo || (bTwo && (hb->d.grp[i] != hb->a.grp[j]))))
            {
                hb0 = hb->hbmap[i][j];
                hb1 = hb->hbmap[jj][ii];
                if (hb0 && hb1 && ISHB(hb0->history[0]) && ISHB(hb1->history[0]))
                {
                    do_merge(hb, ntmp, htmp, gtmp, ptmp, hb0, hb1, i, j);
                    if (ISHB(hb1->history[0]))
                    {
                        inrnew--;
                    }
                    else if (ISDIST(hb1->history[0]))
                    {
                        indnew--;
                    }
                    else
                    if (bContact)
                    {
                        gmx_incons("No contact history");
                    }
                    else
                    {
                        gmx_incons("Neither hydrogen bond nor distance");
                    }
                    sfree(hb1->h[0]);
                    sfree(hb1->g[0]);
                    if (hb->bGem)
                    {
                        clearPshift(&(hb->per->pHist[jj][ii]));
                    }
                    hb1->h[0]       = NULL;
                    hb1->g[0]       = NULL;
                    hb1->history[0] = hbNo;
                }
            }
        }
    }
    fprintf(stderr, "\n");
    printf("- Reduced number of hbonds from %d to %d\n", hb->nrhb, inrnew);
    printf("- Reduced number of distances from %d to %d\n", hb->nrdist, indnew);
    hb->nrhb   = inrnew;
    hb->nrdist = indnew;
    sfree(gtmp);
    sfree(htmp);
    sfree(ptmp);
}

static void do_nhb_dist(FILE *fp, t_hbdata *hb, real t)
{
    int  i, j, k, n_bound[MAXHH], nbtot;
    h_id nhb;


    /* Set array to 0 */
    for (k = 0; (k < MAXHH); k++)
    {
        n_bound[k] = 0;
    }
    /* Loop over possible donors */
    for (i = 0; (i < hb->d.nrd); i++)
    {
        for (j = 0; (j < hb->d.nhydro[i]); j++)
        {
            n_bound[hb->d.nhbonds[i][j]]++;
        }
    }
    fprintf(fp, "%12.5e", t);
    nbtot = 0;
    for (k = 0; (k < MAXHH); k++)
    {
        fprintf(fp, "  %8d", n_bound[k]);
        nbtot += n_bound[k]*k;
    }
    fprintf(fp, "  %8d\n", nbtot);
}

/* Added argument bContact in do_hblife(...). Also
 * added support for -contact in function body.
 * - Erik Marklund, May 31, 2006 */
/* Changed the contact code slightly.
 * - Erik Marklund, June 29, 2006
 */
static void do_hblife(const char *fn, t_hbdata *hb, gmx_bool bMerge, gmx_bool bContact,
                      const output_env_t oenv)
{
    FILE          *fp;
    const char    *leg[] = { "p(t)", "t p(t)" };
    int           *histo;
    int            i, j, j0, k, m, nh, ihb, ohb, nhydro, ndump = 0;
    int            nframes = hb->nframes;
    unsigned int **h;
    real           t, x1, dt;
    double         sum, integral;
    t_hbond       *hbh;

    snew(h, hb->maxhydro);
    snew(histo, nframes+1);
    /* Total number of hbonds analyzed here */
    for (i = 0; (i < hb->d.nrd); i++)
    {
        for (k = 0; (k < hb->a.nra); k++)
        {
            hbh = hb->hbmap[i][k];
            if (hbh)
            {
                if (bMerge)
                {
                    if (hbh->h[0])
                    {
                        h[0]   = hbh->h[0];
                        nhydro = 1;
                    }
                    else
                    {
                        nhydro = 0;
                    }
                }
                else
                {
                    nhydro = 0;
                    for (m = 0; (m < hb->maxhydro); m++)
                    {
                        if (hbh->h[m])
                        {
                            h[nhydro++] = bContact ? hbh->g[m] : hbh->h[m];
                        }
                    }
                }
                for (nh = 0; (nh < nhydro); nh++)
                {
                    ohb = 0;
                    j0  = 0;

                    /* Changed '<' into '<=' below, just like I
                       did in the hbm-output-loop in the main code.
                       - Erik Marklund, May 31, 2006
                     */
                    for (j = 0; (j <= hbh->nframes); j++)
                    {
                        ihb      = is_hb(h[nh], j);
                        if (debug && (ndump < 10))
                        {
                            fprintf(debug, "%5d  %5d\n", j, ihb);
                        }
                        if (ihb != ohb)
                        {
                            if (ihb)
                            {
                                j0 = j;
                            }
                            else
                            {
                                histo[j-j0]++;
                            }
                            ohb = ihb;
                        }
                    }
                    ndump++;
                }
            }
        }
    }
    fprintf(stderr, "\n");
    if (bContact)
    {
        fp = xvgropen(fn, "Uninterrupted contact lifetime", output_env_get_xvgr_tlabel(oenv), "()", oenv);
    }
    else
    {
        fp = xvgropen(fn, "Uninterrupted hydrogen bond lifetime", output_env_get_xvgr_tlabel(oenv), "()",
                      oenv);
    }

    xvgr_legend(fp, asize(leg), leg, oenv);
    j0 = nframes-1;
    while ((j0 > 0) && (histo[j0] == 0))
    {
        j0--;
    }
    sum = 0;
    for (i = 0; (i <= j0); i++)
    {
        sum += histo[i];
    }
    dt       = hb->time[1]-hb->time[0];
    sum      = dt*sum;
    integral = 0;
    for (i = 1; (i <= j0); i++)
    {
        t  = hb->time[i] - hb->time[0] - 0.5*dt;
        x1 = t*histo[i]/sum;
        fprintf(fp, "%8.3f  %10.3e  %10.3e\n", t, histo[i]/sum, x1);
        integral += x1;
    }
    integral *= dt;
    xvgrclose(fp);
    printf("%s lifetime = %.2f ps\n", bContact ? "Contact" : "HB", integral);
    printf("Note that the lifetime obtained in this manner is close to useless\n");
    printf("Use the -ac option instead and check the Forward lifetime\n");
    please_cite(stdout, "Spoel2006b");
    sfree(h);
    sfree(histo);
}

/* Changed argument bMerge into oneHB to handle contacts properly.
 * - Erik Marklund, June 29, 2006
 */
static void dump_ac(t_hbdata *hb, gmx_bool oneHB, int nDump)
{
    FILE     *fp;
    int       i, j, k, m, nd, ihb, idist;
    int       nframes = hb->nframes;
    gmx_bool  bPrint;
    t_hbond  *hbh;

    if (nDump <= 0)
    {
        return;
    }
    fp = gmx_ffopen("debug-ac.xvg", "w");
    for (j = 0; (j < nframes); j++)
    {
        fprintf(fp, "%10.3f", hb->time[j]);
        for (i = nd = 0; (i < hb->d.nrd) && (nd < nDump); i++)
        {
            for (k = 0; (k < hb->a.nra) && (nd < nDump); k++)
            {
                bPrint = FALSE;
                ihb    = idist = 0;
                hbh    = hb->hbmap[i][k];
                if (oneHB)
                {
                    if (hbh->h[0])
                    {
                        ihb    = is_hb(hbh->h[0], j);
                        idist  = is_hb(hbh->g[0], j);
                        bPrint = TRUE;
                    }
                }
                else
                {
                    for (m = 0; (m < hb->maxhydro) && !ihb; m++)
                    {
                        ihb   = ihb   || ((hbh->h[m]) && is_hb(hbh->h[m], j));
                        idist = idist || ((hbh->g[m]) && is_hb(hbh->g[m], j));
                    }
                    /* This is not correct! */
                    /* What isn't correct? -Erik M */
                    bPrint = TRUE;
                }
                if (bPrint)
                {
                    fprintf(fp, "  %1d-%1d", ihb, idist);
                    nd++;
                }
            }
        }
        fprintf(fp, "\n");
    }
    gmx_ffclose(fp);
}

static real calc_dg(real tau, real temp)
{
    real kbt;

    kbt = BOLTZ*temp;
    if (tau <= 0)
    {
        return -666;
    }
    else
    {
        return kbt*log(kbt*tau/PLANCK);
    }
}

typedef struct {
    int   n0, n1, nparams, ndelta;
    real  kkk[2];
    real *t, *ct, *nt, *kt, *sigma_ct, *sigma_nt, *sigma_kt;
} t_luzar;

static real compute_weighted_rates(int n, real t[], real ct[], real nt[],
                                   real kt[], real sigma_ct[], real sigma_nt[],
                                   real sigma_kt[], real *k, real *kp,
                                   real *sigma_k, real *sigma_kp,
                                   real fit_start)
{
#define NK 10
    int      i, j;
    t_luzar  tl;
    real     kkk = 0, kkp = 0, kk2 = 0, kp2 = 0, chi2;

    *sigma_k  = 0;
    *sigma_kp = 0;

    for (i = 0; (i < n); i++)
    {
        if (t[i] >= fit_start)
        {
            break;
        }
    }
    tl.n0       = i;
    tl.n1       = n;
    tl.nparams  = 2;
    tl.ndelta   = 1;
    tl.t        = t;
    tl.ct       = ct;
    tl.nt       = nt;
    tl.kt       = kt;
    tl.sigma_ct = sigma_ct;
    tl.sigma_nt = sigma_nt;
    tl.sigma_kt = sigma_kt;
    tl.kkk[0]   = *k;
    tl.kkk[1]   = *kp;

    chi2      = 0; /*optimize_luzar_parameters(debug, &tl, 1000, 1e-3); */
    *k        = tl.kkk[0];
    *kp       = tl.kkk[1] = *kp;
    tl.ndelta = NK;
    for (j = 0; (j < NK); j++)
    {
        /* (void) optimize_luzar_parameters(debug, &tl, 1000, 1e-3); */
        kkk += tl.kkk[0];
        kkp += tl.kkk[1];
        kk2 += sqr(tl.kkk[0]);
        kp2 += sqr(tl.kkk[1]);
        tl.n0++;
    }
    *sigma_k  = sqrt(kk2/NK - sqr(kkk/NK));
    *sigma_kp = sqrt(kp2/NK - sqr(kkp/NK));

    return chi2;
}

<<<<<<< HEAD
static void smooth_tail(int n, real t[], real c[], real sigma_c[], real start,
                        const output_env_t oenv)
{
    FILE  *fp;
    real   e_1;
    double fitparm[4];
    int    i;

    e_1 = exp(-1);
    for (i = 0; (i < n); i++)
    {
        if (c[i] < e_1)
        {
            break;
        }
    }
    if (i < n)
    {
        fitparm[0] = t[i];
    }
    else
    {
        fitparm[0] = 10;
    }
    fitparm[1] = 0.95;
    do_lmfit(n, c, sigma_c, 0, t, start, t[n-1], oenv, bDebugMode(),
             effnEXP2, fitparm, 0, NULL);
}

=======
>>>>>>> fadb3ecb
void analyse_corr(int n, real t[], real ct[], real nt[], real kt[],
                  real sigma_ct[], real sigma_nt[], real sigma_kt[],
                  real fit_start, real temp)
{
    int        i0, i;
    real       k = 1, kp = 1, kow = 1;
    real       Q = 0, chi22, chi2, dg, dgp, tau_hb, dtau, tau_rlx, e_1, dt, sigma_k, sigma_kp, ddg;
    double     tmp, sn2 = 0, sc2 = 0, sk2 = 0, scn = 0, sck = 0, snk = 0;
    gmx_bool   bError = (sigma_ct != NULL) && (sigma_nt != NULL) && (sigma_kt != NULL);

    for (i0 = 0; (i0 < n-2) && ((t[i0]-t[0]) < fit_start); i0++)
    {
        ;
    }
    if (i0 < n-2)
    {
        for (i = i0; (i < n); i++)
        {
            sc2 += sqr(ct[i]);
            sn2 += sqr(nt[i]);
            sk2 += sqr(kt[i]);
            sck += ct[i]*kt[i];
            snk += nt[i]*kt[i];
            scn += ct[i]*nt[i];
        }
        printf("Hydrogen bond thermodynamics at T = %g K\n", temp);
        tmp = (sn2*sc2-sqr(scn));
        if ((tmp > 0) && (sn2 > 0))
        {
            k    = (sn2*sck-scn*snk)/tmp;
            kp   = (k*scn-snk)/sn2;
            if (bError)
            {
                chi2 = 0;
                for (i = i0; (i < n); i++)
                {
                    chi2 += sqr(k*ct[i]-kp*nt[i]-kt[i]);
                }
                chi22 = compute_weighted_rates(n, t, ct, nt, kt, sigma_ct, sigma_nt,
                                               sigma_kt, &k, &kp,
                                               &sigma_k, &sigma_kp, fit_start);
                Q   = 0; /* quality_of_fit(chi2, 2);*/
                ddg = BOLTZ*temp*sigma_k/k;
                printf("Fitting paramaters chi^2 = %10g, Quality of fit = %10g\n",
                       chi2, Q);
                printf("The Rate and Delta G are followed by an error estimate\n");
                printf("----------------------------------------------------------\n"
                       "Type      Rate (1/ps)  Sigma Time (ps)  DG (kJ/mol)  Sigma\n");
                printf("Forward    %10.3f %6.2f   %8.3f  %10.3f %6.2f\n",
                       k, sigma_k, 1/k, calc_dg(1/k, temp), ddg);
                ddg = BOLTZ*temp*sigma_kp/kp;
                printf("Backward   %10.3f %6.2f   %8.3f  %10.3f %6.2f\n",
                       kp, sigma_kp, 1/kp, calc_dg(1/kp, temp), ddg);
            }
            else
            {
                chi2 = 0;
                for (i = i0; (i < n); i++)
                {
                    chi2 += sqr(k*ct[i]-kp*nt[i]-kt[i]);
                }
                printf("Fitting parameters chi^2 = %10g\nQ = %10g\n",
                       chi2, Q);
                printf("--------------------------------------------------\n"
                       "Type      Rate (1/ps) Time (ps)  DG (kJ/mol)  Chi^2\n");
                printf("Forward    %10.3f   %8.3f  %10.3f  %10g\n",
                       k, 1/k, calc_dg(1/k, temp), chi2);
                printf("Backward   %10.3f   %8.3f  %10.3f\n",
                       kp, 1/kp, calc_dg(1/kp, temp));
            }
        }
        if (sc2 > 0)
        {
            kow  = 2*sck/sc2;
            printf("One-way    %10.3f   %s%8.3f  %10.3f\n",
                   kow, bError ? "       " : "", 1/kow, calc_dg(1/kow, temp));
        }
        else
        {
            printf(" - Numerical problems computing HB thermodynamics:\n"
                   "sc2 = %g  sn2 = %g  sk2 = %g sck = %g snk = %g scn = %g\n",
                   sc2, sn2, sk2, sck, snk, scn);
        }
        /* Determine integral of the correlation function */
        tau_hb = evaluate_integral(n, t, ct, NULL, (t[n-1]-t[0])/2, &dtau);
        printf("Integral   %10.3f   %s%8.3f  %10.3f\n", 1/tau_hb,
               bError ? "       " : "", tau_hb, calc_dg(tau_hb, temp));
        e_1 = exp(-1);
        for (i = 0; (i < n-2); i++)
        {
            if ((ct[i] > e_1) && (ct[i+1] <= e_1))
            {
                break;
            }
        }
        if (i < n-2)
        {
            /* Determine tau_relax from linear interpolation */
            tau_rlx = t[i]-t[0] + (e_1-ct[i])*(t[i+1]-t[i])/(ct[i+1]-ct[i]);
            printf("Relaxation %10.3f   %8.3f  %s%10.3f\n", 1/tau_rlx,
                   tau_rlx, bError ? "       " : "",
                   calc_dg(tau_rlx, temp));
        }
    }
    else
    {
        printf("Correlation functions too short to compute thermodynamics\n");
    }
}

void compute_derivative(int nn, real x[], real y[], real dydx[])
{
    int j;

    /* Compute k(t) = dc(t)/dt */
    for (j = 1; (j < nn-1); j++)
    {
        dydx[j] = (y[j+1]-y[j-1])/(x[j+1]-x[j-1]);
    }
    /* Extrapolate endpoints */
    dydx[0]    = 2*dydx[1]   -  dydx[2];
    dydx[nn-1] = 2*dydx[nn-2] - dydx[nn-3];
}

static void parallel_print(int *data, int nThreads)
{
    /* This prints the donors on which each tread is currently working. */
    int i;

    fprintf(stderr, "\r");
    for (i = 0; i < nThreads; i++)
    {
        fprintf(stderr, "%-7i", data[i]);
    }
}

static void normalizeACF(real *ct, real *gt, int nhb, int len)
{
    real ct_fac, gt_fac = 0;
    int  i;

    /* Xu and Berne use the same normalization constant */

    ct_fac = 1.0/ct[0];
    if (nhb != 0)
    {
        gt_fac = 1.0/(real)nhb;
    }

    printf("Normalization for c(t) = %g for gh(t) = %g\n", ct_fac, gt_fac);
    for (i = 0; i < len; i++)
    {
        ct[i] *= ct_fac;
        if (gt != NULL)
        {
            gt[i] *= gt_fac;
        }
    }
}

/* Added argument bContact in do_hbac(...). Also
 * added support for -contact in the actual code.
 * - Erik Marklund, May 31, 2006 */
/* Changed contact code and added argument R2
 * - Erik Marklund, June 29, 2006
 */
static void do_hbac(const char *fn, t_hbdata *hb,
                    int nDump, gmx_bool bMerge, gmx_bool bContact, real fit_start,
                    real temp, gmx_bool R2, const output_env_t oenv,
                    const char *gemType, int nThreads,
                    const int NN, const gmx_bool bBallistic, const gmx_bool bGemFit)
{
    FILE          *fp;
    int            i, j, k, m, n, o, nd, ihb, idist, n2, nn, iter, nSets;
    const char    *legNN[]   = {
        "Ac(t)",
        "Ac'(t)"
    };
    static char  **legGem;

    const char    *legLuzar[] = {
        "Ac\\sfin sys\\v{}\\z{}(t)",
        "Ac(t)",
        "Cc\\scontact,hb\\v{}\\z{}(t)",
        "-dAc\\sfs\\v{}\\z{}/dt"
    };
    gmx_bool       bNorm = FALSE, bOMP = FALSE;
    double         nhb   = 0;
    int            nhbi  = 0;
    real          *rhbex = NULL, *ht, *gt, *ght, *dght, *kt;
    real          *ct, *p_ct, tail, tail2, dtail, ct_fac, ght_fac, *cct;
    const real     tol     = 1e-3;
    int            nframes = hb->nframes, nf;
    unsigned int **h       = NULL, **g = NULL;
    int            nh, nhbonds, nhydro, ngh;
    t_hbond       *hbh;
    PSTYPE         p, *pfound = NULL, np;
    t_pShift      *pHist;
    int           *ptimes   = NULL, *poff = NULL, anhb, n0, mMax = INT_MIN;
    real         **rHbExGem = NULL;
    gmx_bool       c;
    int            acType;
    t_E           *E;
    double        *ctdouble, *timedouble, *fittedct;
    double         fittolerance = 0.1;
    int           *dondata      = NULL, thisThread;

    enum {
        AC_NONE, AC_NN, AC_GEM, AC_LUZAR
    };

#ifdef GMX_OPENMP
    bOMP = TRUE;
#else
    bOMP = FALSE;
#endif

    printf("Doing autocorrelation ");

    /* Decide what kind of ACF calculations to do. */
    if (NN > NN_NONE && NN < NN_NR)
    {
#ifdef HAVE_NN_LOOPS
        acType = AC_NN;
        printf("using the energy estimate.\n");
#else
        acType = AC_NONE;
        printf("Can't do the NN-loop. Yet.\n");
#endif
    }
    else if (hb->bGem)
    {
        acType = AC_GEM;
        printf("according to the reversible geminate recombination model by Omer Markowitch.\n");

        nSets = 1 + (bBallistic ? 1 : 0) + (bGemFit ? 1 : 0);
        snew(legGem, nSets);
        for (i = 0; i < nSets; i++)
        {
            snew(legGem[i], 128);
        }
        sprintf(legGem[0], "Ac\\s%s\\v{}\\z{}(t)", gemType);
        if (bBallistic)
        {
            sprintf(legGem[1], "Ac'(t)");
        }
        if (bGemFit)
        {
            sprintf(legGem[(bBallistic ? 3 : 2)], "Ac\\s%s,fit\\v{}\\z{}(t)", gemType);
        }

    }
    else
    {
        acType = AC_LUZAR;
        printf("according to the theory of Luzar and Chandler.\n");
    }
    fflush(stdout);

    /* build hbexist matrix in reals for autocorr */
    /* Allocate memory for computing ACF (rhbex) and aggregating the ACF (ct) */
    n2 = 1;
    while (n2 < nframes)
    {
        n2 *= 2;
    }

    nn = nframes/2;

    if (acType != AC_NN || bOMP)
    {
        snew(h, hb->maxhydro);
        snew(g, hb->maxhydro);
    }

    /* Dump hbonds for debugging */
    dump_ac(hb, bMerge || bContact, nDump);

    /* Total number of hbonds analyzed here */
    nhbonds = 0;
    ngh     = 0;
    anhb    = 0;

    if (acType != AC_LUZAR && bOMP)
    {
        nThreads = min((nThreads <= 0) ? INT_MAX : nThreads, gmx_omp_get_max_threads());

        gmx_omp_set_num_threads(nThreads);
        snew(dondata, nThreads);
        for (i = 0; i < nThreads; i++)
        {
            dondata[i] = -1;
        }
        printf("ACF calculations parallelized with OpenMP using %i threads.\n"
               "Expect close to linear scaling over this donor-loop.\n", nThreads);
        fflush(stdout);
        fprintf(stderr, "Donors: [thread no]\n");
        {
            char tmpstr[7];
            for (i = 0; i < nThreads; i++)
            {
                snprintf(tmpstr, 7, "[%i]", i);
                fprintf(stderr, "%-7s", tmpstr);
            }
        }
        fprintf(stderr, "\n");
    }


    /* Build the ACF according to acType */
    switch (acType)
    {

        case AC_NN:
#ifdef HAVE_NN_LOOPS
            /* Here we're using the estimated energy for the hydrogen bonds. */
            snew(ct, nn);

#pragma omp parallel \
            private(i, j, k, nh, E, rhbex, thisThread) \
            default(shared)
            {
#pragma omp barrier
                thisThread = gmx_omp_get_thread_num();
                rhbex      = NULL;

                snew(rhbex, n2);
                memset(rhbex, 0, n2*sizeof(real)); /* Trust no-one, not even malloc()! */

#pragma omp barrier
#pragma omp for schedule (dynamic)
                for (i = 0; i < hb->d.nrd; i++) /* loop over donors */
                {
                    if (bOMP)
                    {
#pragma omp critical
                        {
                            dondata[thisThread] = i;
                            parallel_print(dondata, nThreads);
                        }
                    }
                    else
                    {
                        fprintf(stderr, "\r %i", i);
                    }

                    for (j = 0; j < hb->a.nra; j++)              /* loop over acceptors */
                    {
                        for (nh = 0; nh < hb->d.nhydro[i]; nh++) /* loop over donors' hydrogens */
                        {
                            E = hb->hbE.E[i][j][nh];
                            if (E != NULL)
                            {
                                for (k = 0; k < nframes; k++)
                                {
                                    if (E[k] != NONSENSE_E)
                                    {
                                        rhbex[k] = (real)E[k];
                                    }
                                }

                                low_do_autocorr(NULL, oenv, NULL, nframes, 1, -1, &(rhbex), hb->time[1]-hb->time[0],
                                                eacNormal, 1, FALSE, bNorm, FALSE, 0, -1, 0, 1);
#pragma omp critical
                                {
                                    for (k = 0; (k < nn); k++)
                                    {
                                        ct[k] += rhbex[k];
                                    }
                                }
                            }
                        } /* k loop */
                    }     /* j loop */
                }         /* i loop */
                sfree(rhbex);
#pragma omp barrier
            }

            if (bOMP)
            {
                sfree(dondata);
            }
            normalizeACF(ct, NULL, 0, nn);
            snew(ctdouble, nn);
            snew(timedouble, nn);
            for (j = 0; j < nn; j++)
            {
                timedouble[j] = (double)(hb->time[j]);
                ctdouble[j]   = (double)(ct[j]);
            }

            /* Remove ballistic term */
            /* Ballistic component removal and fitting to the reversible geminate recombination model
             * will be taken out for the time being. First of all, one can remove the ballistic
             * component with g_analyze afterwards. Secondly, and more importantly, there are still
             * problems with the robustness of the fitting to the model. More work is needed.
             * A third reason is that we're currently using gsl for this and wish to reduce dependence
             * on external libraries. There are Levenberg-Marquardt and nsimplex solvers that come with
             * a BSD-licence that can do the job.
             *
             * - Erik Marklund, June 18 2010.
             */
/*         if (params->ballistic/params->tDelta >= params->nExpFit*2+1) */
/*             takeAwayBallistic(ctdouble, timedouble, nn, params->ballistic, params->nExpFit, params->bDt); */
/*         else */
/*             printf("\nNumber of data points is less than the number of parameters to fit\n." */
/*                    "The system is underdetermined, hence no ballistic term can be found.\n\n"); */

            fp = xvgropen(fn, "Hydrogen Bond Autocorrelation", output_env_get_xvgr_tlabel(oenv), "C(t)");
            xvgr_legend(fp, asize(legNN), legNN);

            for (j = 0; (j < nn); j++)
            {
                fprintf(fp, "%10g  %10g %10g\n",
                        hb->time[j]-hb->time[0],
                        ct[j],
                        ctdouble[j]);
            }
            xvgrclose(fp);
            sfree(ct);
            sfree(ctdouble);
            sfree(timedouble);
#endif             /* HAVE_NN_LOOPS */
            break; /* case AC_NN */

        case AC_GEM:
            snew(ct, 2*n2);
            memset(ct, 0, 2*n2*sizeof(real));
#ifndef GMX_OPENMP
            fprintf(stderr, "Donor:\n");
#define __ACDATA ct
#else
#define __ACDATA p_ct
#endif

#pragma omp parallel \
            private(i, k, nh, hbh, pHist, h, g, n0, nf, np, j, m, \
            pfound, poff, rHbExGem, p, ihb, mMax, \
            thisThread, p_ct) \
            default(shared)
            { /* ##########  THE START OF THE ENORMOUS PARALLELIZED BLOCK!  ########## */
                h          = NULL;
                g          = NULL;
                thisThread = gmx_omp_get_thread_num();
                snew(h, hb->maxhydro);
                snew(g, hb->maxhydro);
                mMax     = INT_MIN;
                rHbExGem = NULL;
                poff     = NULL;
                pfound   = NULL;
                p_ct     = NULL;
                snew(p_ct, 2*n2);
                memset(p_ct, 0, 2*n2*sizeof(real));

                /* I'm using a chunk size of 1, since I expect      \
                 * the overhead to be really small compared         \
                 * to the actual calculations                       \ */
#pragma omp for schedule(dynamic,1) nowait
                for (i = 0; i < hb->d.nrd; i++)
                {

                    if (bOMP)
                    {
#pragma omp critical
                        {
                            dondata[thisThread] = i;
                            parallel_print(dondata, nThreads);
                        }
                    }
                    else
                    {
                        fprintf(stderr, "\r %i", i);
                    }
                    for (k = 0; k < hb->a.nra; k++)
                    {
                        for (nh = 0; nh < ((bMerge || bContact) ? 1 : hb->d.nhydro[i]); nh++)
                        {
                            hbh = hb->hbmap[i][k];
                            if (hbh)
                            {
                                /* Note that if hb->per->gemtype==gemDD, then distances will be stored in
                                 * hb->hbmap[d][a].h array anyway, because the contact flag will be set.
                                 * hence, it's only with the gemAD mode that hb->hbmap[d][a].g will be used. */
                                pHist = &(hb->per->pHist[i][k]);
                                if (ISHB(hbh->history[nh]) && pHist->len != 0)
                                {

                                    {
                                        h[nh] = hbh->h[nh];
                                        g[nh] = hb->per->gemtype == gemAD ? hbh->g[nh] : NULL;
                                    }
                                    n0 = hbh->n0;
                                    nf = hbh->nframes;
                                    /* count the number of periodic shifts encountered and store
                                     * them in separate arrays. */
                                    np = 0;
                                    for (j = 0; j < pHist->len; j++)
                                    {
                                        p = pHist->p[j];
                                        for (m = 0; m <= np; m++)
                                        {
                                            if (m == np) /* p not recognized in list. Add it and set up new array. */
                                            {
                                                np++;
                                                if (np > hb->per->nper)
                                                {
                                                    gmx_fatal(FARGS, "Too many pshifts. Something's utterly wrong here.");
                                                }
                                                if (m >= mMax) /* Extend the arrays.
                                                                * Doing it like this, using mMax to keep track of the sizes,
                                                                * eleviates the need for freeing and re-allocating the arrays
                                                                * when taking on the next donor-acceptor pair */
                                                {
                                                    mMax = m;
                                                    srenew(pfound, np);   /* The list of found periodic shifts. */
                                                    srenew(rHbExGem, np); /* The hb existence functions (-aver_hb). */
                                                    snew(rHbExGem[m], 2*n2);
                                                    srenew(poff, np);
                                                }

                                                {
                                                    if (rHbExGem != NULL && rHbExGem[m] != NULL)
                                                    {
                                                        /* This must be done, as this array was most likey
                                                         * used to store stuff in some previous iteration. */
                                                        memset(rHbExGem[m], 0, (sizeof(real)) * (2*n2));
                                                    }
                                                    else
                                                    {
                                                        fprintf(stderr, "rHbExGem not initialized! m = %i\n", m);
                                                    }
                                                }
                                                pfound[m] = p;
                                                poff[m]   = -1;

                                                break;
                                            } /* m==np */
                                            if (p == pfound[m])
                                            {
                                                break;
                                            }
                                        } /* m: Loop over found shifts */
                                    }     /* j: Loop over shifts */

                                    /* Now unpack and disentangle the existence funtions. */
                                    for (j = 0; j < nf; j++)
                                    {
                                        /* i:       donor,
                                         * k:       acceptor
                                         * nh:      hydrogen
                                         * j:       time
                                         * p:       periodic shift
                                         * pfound:  list of periodic shifts found for this pair.
                                         * poff:    list of frame offsets; that is, the first
                                         *          frame a hbond has a particular periodic shift. */
                                        p = getPshift(*pHist, j+n0);
                                        if (p != -1)
                                        {
                                            for (m = 0; m < np; m++)
                                            {
                                                if (pfound[m] == p)
                                                {
                                                    break;
                                                }
                                                if (m == (np-1))
                                                {
                                                    gmx_fatal(FARGS, "Shift not found, but must be there.");
                                                }
                                            }

                                            ihb = is_hb(h[nh], j) || ((hb->per->gemtype != gemAD || j == 0) ? FALSE : is_hb(g[nh], j));
                                            if (ihb)
                                            {
                                                if (poff[m] == -1)
                                                {
                                                    poff[m] = j; /* Here's where the first hbond with shift p is,
                                                                  * relative to the start of h[0].*/
                                                }
                                                if (j < poff[m])
                                                {
                                                    gmx_fatal(FARGS, "j<poff[m]");
                                                }
                                                rHbExGem[m][j-poff[m]] += 1;
                                            }
                                        }
                                    }

                                    /* Now, build ac. */
                                    for (m = 0; m < np; m++)
                                    {
                                        if (rHbExGem[m][0] > 0  && n0+poff[m] < nn /*  && m==0 */)
                                        {
                                            low_do_autocorr(NULL, oenv, NULL, nframes, 1, -1, &(rHbExGem[m]), hb->time[1]-hb->time[0],
                                                            eacNormal, 1, FALSE, bNorm, FALSE, 0, -1, 0);
                                            for (j = 0; (j < nn); j++)
                                            {
                                                __ACDATA[j] += rHbExGem[m][j];
                                            }
                                        }
                                    } /* Building of ac. */
                                }     /* if (ISHB(...*/
                            }         /* if (hbh) */
                        }             /* hydrogen loop */
                    }                 /* acceptor loop */
                }                     /* donor loop */

                for (m = 0; m <= mMax; m++)
                {
                    sfree(rHbExGem[m]);
                }
                sfree(pfound);
                sfree(poff);
                sfree(rHbExGem);

                sfree(h);
                sfree(g);

                if (bOMP)
                {
#pragma omp critical
                    {
                        for (i = 0; i < nn; i++)
                        {
                            ct[i] += p_ct[i];
                        }
                    }
                    sfree(p_ct);
                }

            } /* ########## THE END OF THE ENORMOUS PARALLELIZED BLOCK ########## */
            if (bOMP)
            {
                sfree(dondata);
            }

            normalizeACF(ct, NULL, 0, nn);

            fprintf(stderr, "\n\nACF successfully calculated.\n");

            /* Use this part to fit to geminate recombination - JCP 129, 84505 (2008) */

            snew(ctdouble, nn);
            snew(timedouble, nn);
            snew(fittedct, nn);

            for (j = 0; j < nn; j++)
            {
                timedouble[j] = (double)(hb->time[j]);
                ctdouble[j]   = (double)(ct[j]);
            }

            /* Remove ballistic term */
            /* Ballistic component removal and fitting to the reversible geminate recombination model
             * will be taken out for the time being. First of all, one can remove the ballistic
             * component with g_analyze afterwards. Secondly, and more importantly, there are still
             * problems with the robustness of the fitting to the model. More work is needed.
             * A third reason is that we're currently using gsl for this and wish to reduce dependence
             * on external libraries. There are Levenberg-Marquardt and nsimplex solvers that come with
             * a BSD-licence that can do the job.
             *
             * - Erik Marklund, June 18 2010.
             */
/*         if (bBallistic) { */
/*             if (params->ballistic/params->tDelta >= params->nExpFit*2+1) */
/*                 takeAwayBallistic(ctdouble, timedouble, nn, params->ballistic, params->nExpFit, params->bDt); */
/*             else */
/*                 printf("\nNumber of data points is less than the number of parameters to fit\n." */
/*                        "The system is underdetermined, hence no ballistic term can be found.\n\n"); */
/*         } */
/*         if (bGemFit) */
/*             fitGemRecomb(ctdouble, timedouble, &fittedct, nn, params); */


            if (bContact)
            {
                fp = xvgropen(fn, "Contact Autocorrelation", output_env_get_xvgr_tlabel(oenv), "C(t)", oenv);
            }
            else
            {
                fp = xvgropen(fn, "Hydrogen Bond Autocorrelation", output_env_get_xvgr_tlabel(oenv), "C(t)", oenv);
            }
            xvgr_legend(fp, asize(legGem), (const char**)legGem, oenv);

            for (j = 0; (j < nn); j++)
            {
                fprintf(fp, "%10g  %10g", hb->time[j]-hb->time[0], ct[j]);
                if (bBallistic)
                {
                    fprintf(fp, "  %10g", ctdouble[j]);
                }
                if (bGemFit)
                {
                    fprintf(fp, "  %10g", fittedct[j]);
                }
                fprintf(fp, "\n");
            }
            xvgrclose(fp);

            sfree(ctdouble);
            sfree(timedouble);
            sfree(fittedct);
            sfree(ct);

            break; /* case AC_GEM */

        case AC_LUZAR:
            snew(rhbex, 2*n2);
            snew(ct, 2*n2);
            snew(gt, 2*n2);
            snew(ht, 2*n2);
            snew(ght, 2*n2);
            snew(dght, 2*n2);

            snew(kt, nn);
            snew(cct, nn);

            for (i = 0; (i < hb->d.nrd); i++)
            {
                for (k = 0; (k < hb->a.nra); k++)
                {
                    nhydro = 0;
                    hbh    = hb->hbmap[i][k];

                    if (hbh)
                    {
                        if (bMerge || bContact)
                        {
                            if (ISHB(hbh->history[0]))
                            {
                                h[0]   = hbh->h[0];
                                g[0]   = hbh->g[0];
                                nhydro = 1;
                            }
                        }
                        else
                        {
                            for (m = 0; (m < hb->maxhydro); m++)
                            {
                                if (bContact ? ISDIST(hbh->history[m]) : ISHB(hbh->history[m]))
                                {
                                    g[nhydro] = hbh->g[m];
                                    h[nhydro] = hbh->h[m];
                                    nhydro++;
                                }
                            }
                        }

                        nf = hbh->nframes;
                        for (nh = 0; (nh < nhydro); nh++)
                        {
                            int nrint = bContact ? hb->nrdist : hb->nrhb;
                            if ((((nhbonds+1) % 10) == 0) || (nhbonds+1 == nrint))
                            {
                                fprintf(stderr, "\rACF %d/%d", nhbonds+1, nrint);
                            }
                            nhbonds++;
                            for (j = 0; (j < nframes); j++)
                            {
                                /* Changed '<' into '<=' below, just like I did in
                                   the hbm-output-loop in the gmx_hbond() block.
                                   - Erik Marklund, May 31, 2006 */
                                if (j <= nf)
                                {
                                    ihb   = is_hb(h[nh], j);
                                    idist = is_hb(g[nh], j);
                                }
                                else
                                {
                                    ihb = idist = 0;
                                }
                                rhbex[j] = ihb;
                                /* For contacts: if a second cut-off is provided, use it,
                                 * otherwise use g(t) = 1-h(t) */
                                if (!R2 && bContact)
                                {
                                    gt[j]  = 1-ihb;
                                }
                                else
                                {
                                    gt[j]  = idist*(1-ihb);
                                }
                                ht[j]    = rhbex[j];
                                nhb     += ihb;
                            }


                            /* The autocorrelation function is normalized after summation only */
                            low_do_autocorr(NULL, oenv, NULL, nframes, 1, -1, &rhbex, hb->time[1]-hb->time[0],
                                            eacNormal, 1, FALSE, bNorm, FALSE, 0, -1, 0);

                            /* Cross correlation analysis for thermodynamics */
                            for (j = nframes; (j < n2); j++)
                            {
                                ht[j] = 0;
                                gt[j] = 0;
                            }

                            cross_corr(n2, ht, gt, dght);

                            for (j = 0; (j < nn); j++)
                            {
                                ct[j]  += rhbex[j];
                                ght[j] += dght[j];
                            }
                        }
                    }
                }
            }
            fprintf(stderr, "\n");
            sfree(h);
            sfree(g);
            normalizeACF(ct, ght, nhb, nn);

            /* Determine tail value for statistics */
            tail  = 0;
            tail2 = 0;
            for (j = nn/2; (j < nn); j++)
            {
                tail  += ct[j];
                tail2 += ct[j]*ct[j];
            }
            tail  /= (nn - nn/2);
            tail2 /= (nn - nn/2);
            dtail  = sqrt(tail2-tail*tail);

            /* Check whether the ACF is long enough */
            if (dtail > tol)
            {
                printf("\nWARNING: Correlation function is probably not long enough\n"
                       "because the standard deviation in the tail of C(t) > %g\n"
                       "Tail value (average C(t) over second half of acf): %g +/- %g\n",
                       tol, tail, dtail);
            }
            for (j = 0; (j < nn); j++)
            {
                cct[j] = ct[j];
                ct[j]  = (cct[j]-tail)/(1-tail);
            }
            /* Compute negative derivative k(t) = -dc(t)/dt */
            compute_derivative(nn, hb->time, ct, kt);
            for (j = 0; (j < nn); j++)
            {
                kt[j] = -kt[j];
            }


            if (bContact)
            {
                fp = xvgropen(fn, "Contact Autocorrelation", output_env_get_xvgr_tlabel(oenv), "C(t)", oenv);
            }
            else
            {
                fp = xvgropen(fn, "Hydrogen Bond Autocorrelation", output_env_get_xvgr_tlabel(oenv), "C(t)", oenv);
            }
            xvgr_legend(fp, asize(legLuzar), legLuzar, oenv);


            for (j = 0; (j < nn); j++)
            {
                fprintf(fp, "%10g  %10g  %10g  %10g  %10g\n",
                        hb->time[j]-hb->time[0], ct[j], cct[j], ght[j], kt[j]);
            }
            xvgrclose(fp);

            analyse_corr(nn, hb->time, ct, ght, kt, NULL, NULL, NULL,
                         fit_start, temp);

            do_view(oenv, fn, NULL);
            sfree(rhbex);
            sfree(ct);
            sfree(gt);
            sfree(ht);
            sfree(ght);
            sfree(dght);
            sfree(cct);
            sfree(kt);
            /* sfree(h); */
/*         sfree(g); */

            break; /* case AC_LUZAR */

        default:
            gmx_fatal(FARGS, "Unrecognized type of ACF-calulation. acType = %i.", acType);
    } /* switch (acType) */
}

static void init_hbframe(t_hbdata *hb, int nframes, real t)
{
    int i, j, m;

    hb->time[nframes]   = t;
    hb->nhb[nframes]    = 0;
    hb->ndist[nframes]  = 0;
    for (i = 0; (i < max_hx); i++)
    {
        hb->nhx[nframes][i] = 0;
    }
    /* Loop invalidated */
    if (hb->bHBmap && 0)
    {
        for (i = 0; (i < hb->d.nrd); i++)
        {
            for (j = 0; (j < hb->a.nra); j++)
            {
                for (m = 0; (m < hb->maxhydro); m++)
                {
                    if (hb->hbmap[i][j] && hb->hbmap[i][j]->h[m])
                    {
                        set_hb(hb, i, m, j, nframes, HB_NO);
                    }
                }
            }
        }
    }
    /*set_hb(hb->hbmap[i][j]->h[m],nframes-hb->hbmap[i][j]->n0,HB_NO);*/
}

static FILE *open_donor_properties_file(const char        *fn,
                                        t_hbdata          *hb,
                                        const output_env_t oenv)
{
    FILE       *fp    = NULL;
    const char *leg[] = { "Nbound", "Nfree" };

    if (!fn || !hb)
    {
        return NULL;
    }

    fp = xvgropen(fn, "Donor properties", output_env_get_xvgr_tlabel(oenv), "Number", oenv);
    xvgr_legend(fp, asize(leg), leg, oenv);

    return fp;
}

static void analyse_donor_properties(FILE *fp, t_hbdata *hb, int nframes, real t)
{
    int i, j, k, nbound, nb, nhtot;

    if (!fp || !hb)
    {
        return;
    }
    nbound = 0;
    nhtot  = 0;
    for (i = 0; (i < hb->d.nrd); i++)
    {
        for (k = 0; (k < hb->d.nhydro[i]); k++)
        {
            nb = 0;
            nhtot++;
            for (j = 0; (j < hb->a.nra) && (nb == 0); j++)
            {
                if (hb->hbmap[i][j] && hb->hbmap[i][j]->h[k] &&
                    is_hb(hb->hbmap[i][j]->h[k], nframes))
                {
                    nb = 1;
                }
            }
            nbound += nb;
        }
    }
    fprintf(fp, "%10.3e  %6d  %6d\n", t, nbound, nhtot-nbound);
}

static void dump_hbmap(t_hbdata *hb,
                       int nfile, t_filenm fnm[], gmx_bool bTwo,
                       gmx_bool bContact, int isize[], int *index[], char *grpnames[],
                       t_atoms *atoms)
{
    FILE    *fp, *fplog;
    int      ddd, hhh, aaa, i, j, k, m, grp;
    char     ds[32], hs[32], as[32];
    gmx_bool first;

    fp = opt2FILE("-hbn", nfile, fnm, "w");
    if (opt2bSet("-g", nfile, fnm))
    {
        fplog = gmx_ffopen(opt2fn("-g", nfile, fnm), "w");
        fprintf(fplog, "# %10s  %12s  %12s\n", "Donor", "Hydrogen", "Acceptor");
    }
    else
    {
        fplog = NULL;
    }
    for (grp = gr0; grp <= (bTwo ? gr1 : gr0); grp++)
    {
        fprintf(fp, "[ %s ]", grpnames[grp]);
        for (i = 0; i < isize[grp]; i++)
        {
            fprintf(fp, (i%15) ? " " : "\n");
            fprintf(fp, " %4d", index[grp][i]+1);
        }
        fprintf(fp, "\n");
        /*
           Added -contact support below.
           - Erik Marklund, May 29, 2006
         */
        if (!bContact)
        {
            fprintf(fp, "[ donors_hydrogens_%s ]\n", grpnames[grp]);
            for (i = 0; (i < hb->d.nrd); i++)
            {
                if (hb->d.grp[i] == grp)
                {
                    for (j = 0; (j < hb->d.nhydro[i]); j++)
                    {
                        fprintf(fp, " %4d %4d", hb->d.don[i]+1,
                                hb->d.hydro[i][j]+1);
                    }
                    fprintf(fp, "\n");
                }
            }
            first = TRUE;
            fprintf(fp, "[ acceptors_%s ]", grpnames[grp]);
            for (i = 0; (i < hb->a.nra); i++)
            {
                if (hb->a.grp[i] == grp)
                {
                    fprintf(fp, (i%15 && !first) ? " " : "\n");
                    fprintf(fp, " %4d", hb->a.acc[i]+1);
                    first = FALSE;
                }
            }
            fprintf(fp, "\n");
        }
    }
    if (bTwo)
    {
        fprintf(fp, bContact ? "[ contacts_%s-%s ]\n" :
                "[ hbonds_%s-%s ]\n", grpnames[0], grpnames[1]);
    }
    else
    {
        fprintf(fp, bContact ? "[ contacts_%s ]" : "[ hbonds_%s ]\n", grpnames[0]);
    }

    for (i = 0; (i < hb->d.nrd); i++)
    {
        ddd = hb->d.don[i];
        for (k = 0; (k < hb->a.nra); k++)
        {
            aaa = hb->a.acc[k];
            for (m = 0; (m < hb->d.nhydro[i]); m++)
            {
                if (hb->hbmap[i][k] && ISHB(hb->hbmap[i][k]->history[m]))
                {
                    sprintf(ds, "%s", mkatomname(atoms, ddd));
                    sprintf(as, "%s", mkatomname(atoms, aaa));
                    if (bContact)
                    {
                        fprintf(fp, " %6d %6d\n", ddd+1, aaa+1);
                        if (fplog)
                        {
                            fprintf(fplog, "%12s  %12s\n", ds, as);
                        }
                    }
                    else
                    {
                        hhh = hb->d.hydro[i][m];
                        sprintf(hs, "%s", mkatomname(atoms, hhh));
                        fprintf(fp, " %6d %6d %6d\n", ddd+1, hhh+1, aaa+1);
                        if (fplog)
                        {
                            fprintf(fplog, "%12s  %12s  %12s\n", ds, hs, as);
                        }
                    }
                }
            }
        }
    }
    gmx_ffclose(fp);
    if (fplog)
    {
        gmx_ffclose(fplog);
    }
}

/* sync_hbdata() updates the parallel t_hbdata p_hb using hb as template.
 * It mimics add_frames() and init_frame() to some extent. */
static void sync_hbdata(t_hbdata *p_hb, int nframes)
{
    int i;
    if (nframes >= p_hb->max_frames)
    {
        p_hb->max_frames += 4096;
        srenew(p_hb->nhb,   p_hb->max_frames);
        srenew(p_hb->ndist, p_hb->max_frames);
        srenew(p_hb->n_bound, p_hb->max_frames);
        srenew(p_hb->nhx, p_hb->max_frames);
        if (p_hb->bDAnr)
        {
            srenew(p_hb->danr, p_hb->max_frames);
        }
        memset(&(p_hb->nhb[nframes]),   0, sizeof(int) * (p_hb->max_frames-nframes));
        memset(&(p_hb->ndist[nframes]), 0, sizeof(int) * (p_hb->max_frames-nframes));
        p_hb->nhb[nframes]   = 0;
        p_hb->ndist[nframes] = 0;

    }
    p_hb->nframes = nframes;
/*     for (i=0;) */
/*     { */
/*         p_hb->nhx[nframes][i] */
/*     } */
    memset(&(p_hb->nhx[nframes]), 0, sizeof(int)*max_hx); /* zero the helix count for this frame */

    /* hb->per will remain constant througout the frame loop,
     * even though the data its members point to will change,
     * hence no need for re-syncing. */
}

int gmx_hbond(int argc, char *argv[])
{
    const char        *desc[] = {
        "[THISMODULE] computes and analyzes hydrogen bonds. Hydrogen bonds are",
        "determined based on cutoffs for the angle Hydrogen - Donor - Acceptor",
        "(zero is extended) and the distance Donor - Acceptor",
        "(or Hydrogen - Acceptor using [TT]-noda[tt]).",
        "OH and NH groups are regarded as donors, O is an acceptor always,",
        "N is an acceptor by default, but this can be switched using",
        "[TT]-nitacc[tt]. Dummy hydrogen atoms are assumed to be connected",
        "to the first preceding non-hydrogen atom.[PAR]",

        "You need to specify two groups for analysis, which must be either",
        "identical or non-overlapping. All hydrogen bonds between the two",
        "groups are analyzed.[PAR]",

        "If you set [TT]-shell[tt], you will be asked for an additional index group",
        "which should contain exactly one atom. In this case, only hydrogen",
        "bonds between atoms within the shell distance from the one atom are",
        "considered.[PAR]",

        "With option -ac, rate constants for hydrogen bonding can be derived with the model of Luzar and Chandler",
        "(Nature 394, 1996; J. Chem. Phys. 113:23, 2000) or that of Markovitz and Agmon (J. Chem. Phys 129, 2008).",
        "If contact kinetics are analyzed by using the -contact option, then",
        "n(t) can be defined as either all pairs that are not within contact distance r at time t",
        "(corresponding to leaving the -r2 option at the default value 0) or all pairs that",
        "are within distance r2 (corresponding to setting a second cut-off value with option -r2).",
        "See mentioned literature for more details and definitions."
        "[PAR]",

        /*    "It is also possible to analyse specific hydrogen bonds with",
              "[TT]-sel[tt]. This index file must contain a group of atom triplets",
              "Donor Hydrogen Acceptor, in the following way::",
           "",
           "[ selected ]",
           "     20    21    24",
           "     25    26    29",
           "      1     3     6",
           "",
           "Note that the triplets need not be on separate lines.",
           "Each atom triplet specifies a hydrogen bond to be analyzed,",
           "note also that no check is made for the types of atoms.[PAR]",
         */

        "[BB]Output:[bb]",
        "",
        " * [TT]-num[tt]:  number of hydrogen bonds as a function of time.",
        " * [TT]-ac[tt]:   average over all autocorrelations of the existence",
        "   functions (either 0 or 1) of all hydrogen bonds.",
        " * [TT]-dist[tt]: distance distribution of all hydrogen bonds.",
        " * [TT]-ang[tt]:  angle distribution of all hydrogen bonds.",
        " * [TT]-hx[tt]:   the number of n-n+i hydrogen bonds as a function of time",
        "   where n and n+i stand for residue numbers and i ranges from 0 to 6.",
        "   This includes the n-n+3, n-n+4 and n-n+5 hydrogen bonds associated",
        "   with helices in proteins.",
        " * [TT]-hbn[tt]:  all selected groups, donors, hydrogens and acceptors",
        "   for selected groups, all hydrogen bonded atoms from all groups and",
        "   all solvent atoms involved in insertion.",
        " * [TT]-hbm[tt]:  existence matrix for all hydrogen bonds over all",
        "   frames, this also contains information on solvent insertion",
        "   into hydrogen bonds. Ordering is identical to that in [TT]-hbn[tt]",
        "   index file.",
        " * [TT]-dan[tt]: write out the number of donors and acceptors analyzed for",
        "   each timeframe. This is especially useful when using [TT]-shell[tt].",
        " * [TT]-nhbdist[tt]: compute the number of HBonds per hydrogen in order to",
        "   compare results to Raman Spectroscopy.",
        "",
        "Note: options [TT]-ac[tt], [TT]-life[tt], [TT]-hbn[tt] and [TT]-hbm[tt]",
        "require an amount of memory proportional to the total numbers of donors",
        "times the total number of acceptors in the selected group(s)."
    };

    static real        acut     = 30, abin = 1, rcut = 0.35, r2cut = 0, rbin = 0.005, rshell = -1;
    static real        maxnhb   = 0, fit_start = 1, fit_end = 60, temp = 298.15, D = -1;
    static gmx_bool    bNitAcc  = TRUE, bDA = TRUE, bMerge = TRUE;
    static int         nDump    = 0, nFitPoints = 100;
    static int         nThreads = 0, nBalExp = 4;

    static gmx_bool    bContact     = FALSE, bBallistic = FALSE, bGemFit = FALSE;
    static real        logAfterTime = 10, gemBallistic = 0.2; /* ps */
    static const char *NNtype[]     = {NULL, "none", "binary", "oneOverR3", "dipole", NULL};

    /* options */
    t_pargs     pa [] = {
        { "-a",    FALSE,  etREAL, {&acut},
          "Cutoff angle (degrees, Hydrogen - Donor - Acceptor)" },
        { "-r",    FALSE,  etREAL, {&rcut},
          "Cutoff radius (nm, X - Acceptor, see next option)" },
        { "-da",   FALSE,  etBOOL, {&bDA},
          "Use distance Donor-Acceptor (if TRUE) or Hydrogen-Acceptor (FALSE)" },
        { "-r2",   FALSE,  etREAL, {&r2cut},
          "Second cutoff radius. Mainly useful with [TT]-contact[tt] and [TT]-ac[tt]"},
        { "-abin", FALSE,  etREAL, {&abin},
          "Binwidth angle distribution (degrees)" },
        { "-rbin", FALSE,  etREAL, {&rbin},
          "Binwidth distance distribution (nm)" },
        { "-nitacc", FALSE, etBOOL, {&bNitAcc},
          "Regard nitrogen atoms as acceptors" },
        { "-contact", FALSE, etBOOL, {&bContact},
          "Do not look for hydrogen bonds, but merely for contacts within the cut-off distance" },
        { "-shell", FALSE, etREAL, {&rshell},
          "when > 0, only calculate hydrogen bonds within # nm shell around "
          "one particle" },
        { "-fitstart", FALSE, etREAL, {&fit_start},
          "Time (ps) from which to start fitting the correlation functions in order to obtain the forward and backward rate constants for HB breaking and formation. With [TT]-gemfit[tt] we suggest [TT]-fitstart 0[tt]" },
        { "-fitend", FALSE, etREAL, {&fit_end},
          "Time (ps) to which to stop fitting the correlation functions in order to obtain the forward and backward rate constants for HB breaking and formation (only with [TT]-gemfit[tt])" },
        { "-temp",  FALSE, etREAL, {&temp},
          "Temperature (K) for computing the Gibbs energy corresponding to HB breaking and reforming" },
        { "-dump",  FALSE, etINT, {&nDump},
          "Dump the first N hydrogen bond ACFs in a single [REF].xvg[ref] file for debugging" },
        { "-max_hb", FALSE, etREAL, {&maxnhb},
          "Theoretical maximum number of hydrogen bonds used for normalizing HB autocorrelation function. Can be useful in case the program estimates it wrongly" },
        { "-merge", FALSE, etBOOL, {&bMerge},
          "H-bonds between the same donor and acceptor, but with different hydrogen are treated as a single H-bond. Mainly important for the ACF." },
        { "-geminate", FALSE, etENUM, {gemType},
          "HIDDENUse reversible geminate recombination for the kinetics/thermodynamics calclations. See Markovitch et al., J. Chem. Phys 129, 084505 (2008) for details."},
        { "-diff", FALSE, etREAL, {&D},
          "HIDDENDffusion coefficient to use in the reversible geminate recombination kinetic model. If negative, then it will be fitted to the ACF along with ka and kd."},
#ifdef GMX_OPENMP
        { "-nthreads", FALSE, etINT, {&nThreads},
          "Number of threads used for the parallel loop over autocorrelations. nThreads <= 0 means maximum number of threads. Requires linking with OpenMP. The number of threads is limited by the number of cores (before OpenMP v.3 ) or environment variable OMP_THREAD_LIMIT (OpenMP v.3)"},
#endif
    };
    const char *bugs[] = {
        "The option [TT]-sel[tt] that used to work on selected hbonds is out of order, and therefore not available for the time being."
    };
    t_filenm    fnm[] = {
        { efTRX, "-f",   NULL,     ffREAD  },
        { efTPR, NULL,   NULL,     ffREAD  },
        { efNDX, NULL,   NULL,     ffOPTRD },
        /*    { efNDX, "-sel", "select", ffOPTRD },*/
        { efXVG, "-num", "hbnum",  ffWRITE },
        { efLOG, "-g",   "hbond",  ffOPTWR },
        { efXVG, "-ac",  "hbac",   ffOPTWR },
        { efXVG, "-dist", "hbdist", ffOPTWR },
        { efXVG, "-ang", "hbang",  ffOPTWR },
        { efXVG, "-hx",  "hbhelix", ffOPTWR },
        { efNDX, "-hbn", "hbond",  ffOPTWR },
        { efXPM, "-hbm", "hbmap",  ffOPTWR },
        { efXVG, "-don", "donor",  ffOPTWR },
        { efXVG, "-dan", "danum",  ffOPTWR },
        { efXVG, "-life", "hblife", ffOPTWR },
        { efXVG, "-nhbdist", "nhbdist", ffOPTWR }

    };
#define NFILE asize(fnm)

    char                  hbmap [HB_NR] = { ' ',    'o',      '-',       '*' };
    const char           *hbdesc[HB_NR] = { "None", "Present", "Inserted", "Present & Inserted" };
    t_rgb                 hbrgb [HB_NR] = { {1, 1, 1}, {1, 0, 0},   {0, 0, 1},    {1, 0, 1} };

    t_trxstatus          *status;
    int                   trrStatus = 1;
    t_topology            top;
    t_inputrec            ir;
    t_pargs              *ppa;
    int                   npargs, natoms, nframes = 0, shatom;
    int                  *isize;
    char                **grpnames;
    atom_id             **index;
    rvec                 *x, hbox;
    matrix                box;
    real                  t, ccut, dist = 0.0, ang = 0.0;
    double                max_nhb, aver_nhb, aver_dist;
    int                   h = 0, i = 0, j, k = 0, l, start, end, id, ja, ogrp, nsel;
    int                   xi, yi, zi, ai;
    int                   xj, yj, zj, aj, xjj, yjj, zjj;
    int                   xk, yk, zk, ak, xkk, ykk, zkk;
    gmx_bool              bSelected, bHBmap, bStop, bTwo, was, bBox, bTric;
    int                  *adist, *rdist, *aptr, *rprt;
    int                   grp, nabin, nrbin, bin, resdist, ihb;
    char                **leg;
    t_hbdata             *hb, *hbptr;
    FILE                 *fp, *fpins = NULL, *fpnhb = NULL, *donor_properties = NULL;
    t_gridcell         ***grid;
    t_ncell              *icell, *jcell, *kcell;
    ivec                  ngrid;
    unsigned char        *datable;
    output_env_t          oenv;
    int                   gemmode, NN;
    PSTYPE                peri = 0;
    t_E                   E;
    int                   ii, jj, hh, actual_nThreads;
    int                   threadNr = 0;
    gmx_bool              bGem, bNN, bParallel;
    t_gemParams          *params = NULL;
    gmx_bool              bEdge_yjj, bEdge_xjj, bOMP;

    t_hbdata            **p_hb    = NULL;                   /* one per thread, then merge after the frame loop */
    int                 **p_adist = NULL, **p_rdist = NULL; /* a histogram for each thread. */

#ifdef GMX_OPENMP
    bOMP = TRUE;
#else
    bOMP = FALSE;
#endif

    npargs = asize(pa);
    ppa    = add_acf_pargs(&npargs, pa);

    if (!parse_common_args(&argc, argv, PCA_CAN_TIME | PCA_TIME_UNIT, NFILE, fnm, npargs,
                           ppa, asize(desc), desc, asize(bugs), bugs, &oenv))
    {
        return 0;
    }

    /* NN-loop? If so, what estimator to use ?*/
    NN = 1;
    /* Outcommented for now DvdS 2010-07-13
       while (NN < NN_NR && gmx_strcasecmp(NNtype[0], NNtype[NN])!=0)
        NN++;
       if (NN == NN_NR)
        gmx_fatal(FARGS, "Invalid NN-loop type.");
     */
    bNN = FALSE;
    for (i = 2; bNN == FALSE && i < NN_NR; i++)
    {
        bNN = bNN || NN == i;
    }

    if (NN > NN_NONE && bMerge)
    {
        bMerge = FALSE;
    }

    /* geminate recombination? If so, which flavor? */
    gemmode = 1;
    while (gemmode < gemNR && gmx_strcasecmp(gemType[0], gemType[gemmode]) != 0)
    {
        gemmode++;
    }
    if (gemmode == gemNR)
    {
        gmx_fatal(FARGS, "Invalid recombination type.");
    }

    bGem = FALSE;
    for (i = 2; bGem == FALSE && i < gemNR; i++)
    {
        bGem = bGem || gemmode == i;
    }

    if (bGem)
    {
        printf("Geminate recombination: %s\n", gemType[gemmode]);
        if (bContact)
        {
            if (gemmode != gemDD)
            {
                printf("Turning off -contact option...\n");
                bContact = FALSE;
            }
        }
        else
        {
            if (gemmode == gemDD)
            {
                printf("Turning on -contact option...\n");
                bContact = TRUE;
            }
        }
        if (bMerge)
        {
            if (gemmode == gemAA)
            {
                printf("Turning off -merge option...\n");
                bMerge = FALSE;
            }
        }
        else
        {
            if (gemmode != gemAA)
            {
                printf("Turning on -merge option...\n");
                bMerge = TRUE;
            }
        }
    }

    /* process input */
    bSelected = FALSE;
    ccut      = cos(acut*DEG2RAD);

    if (bContact)
    {
        if (bSelected)
        {
            gmx_fatal(FARGS, "Can not analyze selected contacts.");
        }
        if (!bDA)
        {
            gmx_fatal(FARGS, "Can not analyze contact between H and A: turn off -noda");
        }
    }

    /* Initiate main data structure! */
    bHBmap = (opt2bSet("-ac", NFILE, fnm) ||
              opt2bSet("-life", NFILE, fnm) ||
              opt2bSet("-hbn", NFILE, fnm) ||
              opt2bSet("-hbm", NFILE, fnm) ||
              bGem);

    if (opt2bSet("-nhbdist", NFILE, fnm))
    {
        const char *leg[MAXHH+1] = { "0 HBs", "1 HB", "2 HBs", "3 HBs", "Total" };
        fpnhb = xvgropen(opt2fn("-nhbdist", NFILE, fnm),
                         "Number of donor-H with N HBs", output_env_get_xvgr_tlabel(oenv), "N", oenv);
        xvgr_legend(fpnhb, asize(leg), leg, oenv);
    }

    hb = mk_hbdata(bHBmap, opt2bSet("-dan", NFILE, fnm), bMerge || bContact, bGem, gemmode);

    /* get topology */
    read_tpx_top(ftp2fn(efTPR, NFILE, fnm), &ir, box, &natoms, NULL, NULL, NULL, &top);

    snew(grpnames, grNR);
    snew(index, grNR);
    snew(isize, grNR);
    /* Make Donor-Acceptor table */
    snew(datable, top.atoms.nr);
    gen_datable(index[0], isize[0], datable, top.atoms.nr);

    if (bSelected)
    {
        /* analyze selected hydrogen bonds */
        printf("Select group with selected atoms:\n");
        get_index(&(top.atoms), opt2fn("-sel", NFILE, fnm),
                  1, &nsel, index, grpnames);
        if (nsel % 3)
        {
            gmx_fatal(FARGS, "Number of atoms in group '%s' not a multiple of 3\n"
                      "and therefore cannot contain triplets of "
                      "Donor-Hydrogen-Acceptor", grpnames[0]);
        }
        bTwo = FALSE;

        for (i = 0; (i < nsel); i += 3)
        {
            int dd = index[0][i];
            int aa = index[0][i+2];
            /* int */ hh = index[0][i+1];
            add_dh (&hb->d, dd, hh, i, datable);
            add_acc(&hb->a, aa, i);
            /* Should this be here ? */
            snew(hb->d.dptr, top.atoms.nr);
            snew(hb->a.aptr, top.atoms.nr);
            add_hbond(hb, dd, aa, hh, gr0, gr0, 0, bMerge, 0, bContact, peri);
        }
        printf("Analyzing %d selected hydrogen bonds from '%s'\n",
               isize[0], grpnames[0]);
    }
    else
    {
        /* analyze all hydrogen bonds: get group(s) */
        printf("Specify 2 groups to analyze:\n");
        get_index(&(top.atoms), ftp2fn_null(efNDX, NFILE, fnm),
                  2, isize, index, grpnames);

        /* check if we have two identical or two non-overlapping groups */
        bTwo = isize[0] != isize[1];
        for (i = 0; (i < isize[0]) && !bTwo; i++)
        {
            bTwo = index[0][i] != index[1][i];
        }
        if (bTwo)
        {
            printf("Checking for overlap in atoms between %s and %s\n",
                   grpnames[0], grpnames[1]);
            for (i = 0; i < isize[1]; i++)
            {
                if (ISINGRP(datable[index[1][i]]))
                {
                    gmx_fatal(FARGS, "Partial overlap between groups '%s' and '%s'",
                              grpnames[0], grpnames[1]);
                }
            }
            /*
               printf("Checking for overlap in atoms between %s and %s\n",
               grpnames[0],grpnames[1]);
               for (i=0; i<isize[0]; i++)
               for (j=0; j<isize[1]; j++)
               if (index[0][i] == index[1][j])
               gmx_fatal(FARGS,"Partial overlap between groups '%s' and '%s'",
               grpnames[0],grpnames[1]);
             */
        }
        if (bTwo)
        {
            printf("Calculating %s "
                   "between %s (%d atoms) and %s (%d atoms)\n",
                   bContact ? "contacts" : "hydrogen bonds",
                   grpnames[0], isize[0], grpnames[1], isize[1]);
        }
        else
        {
            fprintf(stderr, "Calculating %s in %s (%d atoms)\n",
                    bContact ? "contacts" : "hydrogen bonds", grpnames[0], isize[0]);
        }
    }
    sfree(datable);

    /* search donors and acceptors in groups */
    snew(datable, top.atoms.nr);
    for (i = 0; (i < grNR); i++)
    {
        if ( ((i == gr0) && !bSelected ) ||
             ((i == gr1) && bTwo ))
        {
            gen_datable(index[i], isize[i], datable, top.atoms.nr);
            if (bContact)
            {
                search_acceptors(&top, isize[i], index[i], &hb->a, i,
                                 bNitAcc, TRUE, (bTwo && (i == gr0)) || !bTwo, datable);
                search_donors   (&top, isize[i], index[i], &hb->d, i,
                                 TRUE, (bTwo && (i == gr1)) || !bTwo, datable);
            }
            else
            {
                search_acceptors(&top, isize[i], index[i], &hb->a, i, bNitAcc, FALSE, TRUE, datable);
                search_donors   (&top, isize[i], index[i], &hb->d, i, FALSE, TRUE, datable);
            }
            if (bTwo)
            {
                clear_datable_grp(datable, top.atoms.nr);
            }
        }
    }
    sfree(datable);
    printf("Found %d donors and %d acceptors\n", hb->d.nrd, hb->a.nra);
    /*if (bSelected)
       snew(donors[gr0D], dons[gr0D].nrd);*/

    donor_properties = open_donor_properties_file(opt2fn_null("-don", NFILE, fnm), hb, oenv);

    if (bHBmap)
    {
        printf("Making hbmap structure...");
        /* Generate hbond data structure */
        mk_hbmap(hb);
        printf("done.\n");
    }

#ifdef HAVE_NN_LOOPS
    if (bNN)
    {
        mk_hbEmap(hb, 0);
    }
#endif

    if (bGem)
    {
        printf("Making per structure...");
        /* Generate hbond data structure */
        mk_per(hb);
        printf("done.\n");
    }

    /* check input */
    bStop = FALSE;
    if (hb->d.nrd + hb->a.nra == 0)
    {
        printf("No Donors or Acceptors found\n");
        bStop = TRUE;
    }
    if (!bStop)
    {
        if (hb->d.nrd == 0)
        {
            printf("No Donors found\n");
            bStop = TRUE;
        }
        if (hb->a.nra == 0)
        {
            printf("No Acceptors found\n");
            bStop = TRUE;
        }
    }
    if (bStop)
    {
        gmx_fatal(FARGS, "Nothing to be done");
    }

    shatom = 0;
    if (rshell > 0)
    {
        int      shisz;
        atom_id *shidx;
        char    *shgrpnm;
        /* get index group with atom for shell */
        do
        {
            printf("Select atom for shell (1 atom):\n");
            get_index(&(top.atoms), ftp2fn_null(efNDX, NFILE, fnm),
                      1, &shisz, &shidx, &shgrpnm);
            if (shisz != 1)
            {
                printf("group contains %d atoms, should be 1 (one)\n", shisz);
            }
        }
        while (shisz != 1);
        shatom = shidx[0];
        printf("Will calculate hydrogen bonds within a shell "
               "of %g nm around atom %i\n", rshell, shatom+1);
    }

    /* Analyze trajectory */
    natoms = read_first_x(oenv, &status, ftp2fn(efTRX, NFILE, fnm), &t, &x, box);
    if (natoms > top.atoms.nr)
    {
        gmx_fatal(FARGS, "Topology (%d atoms) does not match trajectory (%d atoms)",
                  top.atoms.nr, natoms);
    }

    bBox  = ir.ePBC != epbcNONE;
    grid  = init_grid(bBox, box, (rcut > r2cut) ? rcut : r2cut, ngrid);
    nabin = acut/abin;
    nrbin = rcut/rbin;
    snew(adist, nabin+1);
    snew(rdist, nrbin+1);

    if (bGem && !bBox)
    {
        gmx_fatal(FARGS, "Can't do geminate recombination without periodic box.");
    }

    bParallel = FALSE;

#ifndef GMX_OPENMP
#define __ADIST adist
#define __RDIST rdist
#define __HBDATA hb
#else /* GMX_OPENMP ================================================== \
       * Set up the OpenMP stuff,                                       |
       * like the number of threads and such                            |
       * Also start the parallel loop.                                  |
       */
#define __ADIST p_adist[threadNr]
#define __RDIST p_rdist[threadNr]
#define __HBDATA p_hb[threadNr]
#endif
    if (bOMP)
    {
        bParallel = !bSelected;

        if (bParallel)
        {
            actual_nThreads = min((nThreads <= 0) ? INT_MAX : nThreads, gmx_omp_get_max_threads());

            gmx_omp_set_num_threads(actual_nThreads);
            printf("Frame loop parallelized with OpenMP using %i threads.\n", actual_nThreads);
            fflush(stdout);
        }
        else
        {
            actual_nThreads = 1;
        }

        snew(p_hb,    actual_nThreads);
        snew(p_adist, actual_nThreads);
        snew(p_rdist, actual_nThreads);
        for (i = 0; i < actual_nThreads; i++)
        {
            snew(p_hb[i], 1);
            snew(p_adist[i], nabin+1);
            snew(p_rdist[i], nrbin+1);

            p_hb[i]->max_frames = 0;
            p_hb[i]->nhb        = NULL;
            p_hb[i]->ndist      = NULL;
            p_hb[i]->n_bound    = NULL;
            p_hb[i]->time       = NULL;
            p_hb[i]->nhx        = NULL;

            p_hb[i]->bHBmap     = hb->bHBmap;
            p_hb[i]->bDAnr      = hb->bDAnr;
            p_hb[i]->bGem       = hb->bGem;
            p_hb[i]->wordlen    = hb->wordlen;
            p_hb[i]->nframes    = hb->nframes;
            p_hb[i]->maxhydro   = hb->maxhydro;
            p_hb[i]->danr       = hb->danr;
            p_hb[i]->d          = hb->d;
            p_hb[i]->a          = hb->a;
            p_hb[i]->hbmap      = hb->hbmap;
            p_hb[i]->time       = hb->time; /* This may need re-syncing at every frame. */
            p_hb[i]->per        = hb->per;

#ifdef HAVE_NN_LOOPS
            p_hb[i]->hbE = hb->hbE;
#endif

            p_hb[i]->nrhb   = 0;
            p_hb[i]->nrdist = 0;
        }
    }

    /* Make a thread pool here,
     * instead of forking anew at every frame. */

#pragma omp parallel \
    firstprivate(i) \
    private(j, h, ii, jj, hh, E, \
    xi, yi, zi, xj, yj, zj, threadNr, \
    dist, ang, peri, icell, jcell, \
    grp, ogrp, ai, aj, xjj, yjj, zjj, \
    xk, yk, zk, ihb, id,  resdist, \
    xkk, ykk, zkk, kcell, ak, k, bTric, \
    bEdge_xjj, bEdge_yjj) \
    default(shared)
    {    /* Start of parallel region */
        threadNr = gmx_omp_get_thread_num();

        do
        {

            bTric = bBox && TRICLINIC(box);

            if (bOMP)
            {
                sync_hbdata(p_hb[threadNr], nframes);
            }
#pragma omp single
            {
                build_grid(hb, x, x[shatom], bBox, box, hbox, (rcut > r2cut) ? rcut : r2cut,
                           rshell, ngrid, grid);
                reset_nhbonds(&(hb->d));

                if (debug && bDebug)
                {
                    dump_grid(debug, ngrid, grid);
                }

                add_frames(hb, nframes);
                init_hbframe(hb, nframes, output_env_conv_time(oenv, t));

                if (hb->bDAnr)
                {
                    count_da_grid(ngrid, grid, hb->danr[nframes]);
                }
            } /* omp single */

            if (bOMP)
            {
                p_hb[threadNr]->time = hb->time; /* This pointer may have changed. */
            }

            if (bNN)
            {
#ifdef HAVE_NN_LOOPS /* Unlock this feature when testing */
                /* Loop over all atom pairs and estimate interaction energy */

#pragma omp single
                {
                    addFramesNN(hb, nframes);
                }

#pragma omp barrier
#pragma omp for schedule(dynamic)
                for (i = 0; i < hb->d.nrd; i++)
                {
                    for (j = 0; j < hb->a.nra; j++)
                    {
                        for (h = 0;
                             h < (bContact ? 1 : hb->d.nhydro[i]);
                             h++)
                        {
                            if (i == hb->d.nrd || j == hb->a.nra)
                            {
                                gmx_fatal(FARGS, "out of bounds");
                            }

                            /* Get the real atom ids */
                            ii = hb->d.don[i];
                            jj = hb->a.acc[j];
                            hh = hb->d.hydro[i][h];

                            /* Estimate the energy from the geometry */
                            E = calcHbEnergy(ii, jj, hh, x, NN, box, hbox, &(hb->d));
                            /* Store the energy */
                            storeHbEnergy(hb, i, j, h, E, nframes);
                        }
                    }
                }
#endif        /* HAVE_NN_LOOPS */
            } /* if (bNN)*/
            else
            {
                if (bSelected)
                {

#pragma omp single
                    {
                        /* Do not parallelize this just yet. */
                        /* int ii; */
                        for (ii = 0; (ii < nsel); ii++)
                        {
                            int dd = index[0][i];
                            int aa = index[0][i+2];
                            /* int */ hh = index[0][i+1];
                            ihb          = is_hbond(hb, ii, ii, dd, aa, rcut, r2cut, ccut, x, bBox, box,
                                                    hbox, &dist, &ang, bDA, &h, bContact, bMerge, &peri);

                            if (ihb)
                            {
                                /* add to index if not already there */
                                /* Add a hbond */
                                add_hbond(hb, dd, aa, hh, ii, ii, nframes, bMerge, ihb, bContact, peri);
                            }
                        }
                    } /* omp single */
                }     /* if (bSelected) */
                else
                {

#pragma omp single
                    {
                        if (bGem)
                        {
                            calcBoxProjection(box, hb->per->P);
                        }

                        /* loop over all gridcells (xi,yi,zi)      */
                        /* Removed confusing macro, DvdS 27/12/98  */

                    }
                    /* The outer grid loop will have to do for now. */
#pragma omp for schedule(dynamic)
                    for (xi = 0; xi < ngrid[XX]; xi++)
                    {
                        for (yi = 0; (yi < ngrid[YY]); yi++)
                        {
                            for (zi = 0; (zi < ngrid[ZZ]); zi++)
                            {

                                /* loop over donor groups gr0 (always) and gr1 (if necessary) */
                                for (grp = gr0; (grp <= (bTwo ? gr1 : gr0)); grp++)
                                {
                                    icell = &(grid[zi][yi][xi].d[grp]);

                                    if (bTwo)
                                    {
                                        ogrp = 1-grp;
                                    }
                                    else
                                    {
                                        ogrp = grp;
                                    }

                                    /* loop over all hydrogen atoms from group (grp)
                                     * in this gridcell (icell)
                                     */
                                    for (ai = 0; (ai < icell->nr); ai++)
                                    {
                                        i  = icell->atoms[ai];

                                        /* loop over all adjacent gridcells (xj,yj,zj) */
                                        for (zjj = grid_loop_begin(ngrid[ZZ], zi, bTric, FALSE);
                                             zjj <= grid_loop_end(ngrid[ZZ], zi, bTric, FALSE);
                                             zjj++)
                                        {
                                            zj        = grid_mod(zjj, ngrid[ZZ]);
                                            bEdge_yjj = (zj == 0) || (zj == ngrid[ZZ] - 1);
                                            for (yjj = grid_loop_begin(ngrid[YY], yi, bTric, bEdge_yjj);
                                                 yjj <= grid_loop_end(ngrid[YY], yi, bTric, bEdge_yjj);
                                                 yjj++)
                                            {
                                                yj        = grid_mod(yjj, ngrid[YY]);
                                                bEdge_xjj =
                                                    (yj == 0) || (yj == ngrid[YY] - 1) ||
                                                    (zj == 0) || (zj == ngrid[ZZ] - 1);
                                                for (xjj = grid_loop_begin(ngrid[XX], xi, bTric, bEdge_xjj);
                                                     xjj <= grid_loop_end(ngrid[XX], xi, bTric, bEdge_xjj);
                                                     xjj++)
                                                {
                                                    xj    = grid_mod(xjj, ngrid[XX]);
                                                    jcell = &(grid[zj][yj][xj].a[ogrp]);
                                                    /* loop over acceptor atoms from other group (ogrp)
                                                     * in this adjacent gridcell (jcell)
                                                     */
                                                    for (aj = 0; (aj < jcell->nr); aj++)
                                                    {
                                                        j = jcell->atoms[aj];

                                                        /* check if this once was a h-bond */
                                                        peri = -1;
                                                        ihb  = is_hbond(__HBDATA, grp, ogrp, i, j, rcut, r2cut, ccut, x, bBox, box,
                                                                        hbox, &dist, &ang, bDA, &h, bContact, bMerge, &peri);

                                                        if (ihb)
                                                        {
                                                            /* add to index if not already there */
                                                            /* Add a hbond */
                                                            add_hbond(__HBDATA, i, j, h, grp, ogrp, nframes, bMerge, ihb, bContact, peri);

                                                            /* make angle and distance distributions */
                                                            if (ihb == hbHB && !bContact)
                                                            {
                                                                if (dist > rcut)
                                                                {
                                                                    gmx_fatal(FARGS, "distance is higher than what is allowed for an hbond: %f", dist);
                                                                }
                                                                ang *= RAD2DEG;
                                                                __ADIST[(int)( ang/abin)]++;
                                                                __RDIST[(int)(dist/rbin)]++;
                                                                if (!bTwo)
                                                                {
                                                                    int id, ia;
                                                                    if ((id = donor_index(&hb->d, grp, i)) == NOTSET)
                                                                    {
                                                                        gmx_fatal(FARGS, "Invalid donor %d", i);
                                                                    }
                                                                    if ((ia = acceptor_index(&hb->a, ogrp, j)) == NOTSET)
                                                                    {
                                                                        gmx_fatal(FARGS, "Invalid acceptor %d", j);
                                                                    }
                                                                    resdist = abs(top.atoms.atom[i].resind-
                                                                                  top.atoms.atom[j].resind);
                                                                    if (resdist >= max_hx)
                                                                    {
                                                                        resdist = max_hx-1;
                                                                    }
                                                                    __HBDATA->nhx[nframes][resdist]++;
                                                                }
                                                            }

                                                        }
                                                    } /* for aj  */
                                                }     /* for xjj */
                                            }         /* for yjj */
                                        }             /* for zjj */
                                    }                 /* for ai  */
                                }                     /* for grp */
                            }                         /* for xi,yi,zi */
                        }
                    }
                } /* if (bSelected) {...} else */


                /* Better wait for all threads to finnish using x[] before updating it. */
                k = nframes;
#pragma omp barrier
#pragma omp critical
                {
                    /* Sum up histograms and counts from p_hb[] into hb */
                    if (bOMP)
                    {
                        hb->nhb[k]   += p_hb[threadNr]->nhb[k];
                        hb->ndist[k] += p_hb[threadNr]->ndist[k];
                        for (j = 0; j < max_hx; j++)
                        {
                            hb->nhx[k][j]  += p_hb[threadNr]->nhx[k][j];
                        }
                    }
                }

                /* Here are a handful of single constructs
                 * to share the workload a bit. The most
                 * important one is of course the last one,
                 * where there's a potential bottleneck in form
                 * of slow I/O.                    */
#pragma omp barrier
#pragma omp single
                {
                    analyse_donor_properties(donor_properties, hb, k, t);
                }

#pragma omp single
                {
                    if (fpnhb)
                    {
                        do_nhb_dist(fpnhb, hb, t);
                    }
                }
            } /* if (bNN) {...} else  +   */

#pragma omp single
            {
                trrStatus = (read_next_x(oenv, status, &t, x, box));
                nframes++;
            }

#pragma omp barrier
        }
        while (trrStatus);

        if (bOMP)
        {
#pragma omp critical
            {
                hb->nrhb   += p_hb[threadNr]->nrhb;
                hb->nrdist += p_hb[threadNr]->nrdist;
            }
            /* Free parallel datastructures */
            sfree(p_hb[threadNr]->nhb);
            sfree(p_hb[threadNr]->ndist);
            sfree(p_hb[threadNr]->nhx);

#pragma omp for
            for (i = 0; i < nabin; i++)
            {
                for (j = 0; j < actual_nThreads; j++)
                {

                    adist[i] += p_adist[j][i];
                }
            }
#pragma omp for
            for (i = 0; i <= nrbin; i++)
            {
                for (j = 0; j < actual_nThreads; j++)
                {
                    rdist[i] += p_rdist[j][i];
                }
            }

            sfree(p_adist[threadNr]);
            sfree(p_rdist[threadNr]);
        }
    } /* End of parallel region */
    if (bOMP)
    {
        sfree(p_adist);
        sfree(p_rdist);
    }

    if (nframes < 2 && (opt2bSet("-ac", NFILE, fnm) || opt2bSet("-life", NFILE, fnm)))
    {
        gmx_fatal(FARGS, "Cannot calculate autocorrelation of life times with less than two frames");
    }

    free_grid(ngrid, &grid);

    close_trj(status);

    if (donor_properties)
    {
        xvgrclose(donor_properties);
    }

    if (fpnhb)
    {
        xvgrclose(fpnhb);
    }

    /* Compute maximum possible number of different hbonds */
    if (maxnhb > 0)
    {
        max_nhb = maxnhb;
    }
    else
    {
        max_nhb = 0.5*(hb->d.nrd*hb->a.nra);
    }
    /* Added support for -contact below.
     * - Erik Marklund, May 29-31, 2006 */
    /* Changed contact code.
     * - Erik Marklund, June 29, 2006 */
    if (bHBmap && !bNN)
    {
        if (hb->nrhb == 0)
        {
            printf("No %s found!!\n", bContact ? "contacts" : "hydrogen bonds");
        }
        else
        {
            printf("Found %d different %s in trajectory\n"
                   "Found %d different atom-pairs within %s distance\n",
                   hb->nrhb, bContact ? "contacts" : "hydrogen bonds",
                   hb->nrdist, (r2cut > 0) ? "second cut-off" : "hydrogen bonding");

            /*Control the pHist.*/

            if (bMerge)
            {
                merge_hb(hb, bTwo, bContact);
            }

            if (opt2bSet("-hbn", NFILE, fnm))
            {
                dump_hbmap(hb, NFILE, fnm, bTwo, bContact, isize, index, grpnames, &top.atoms);
            }

            /* Moved the call to merge_hb() to a line BEFORE dump_hbmap
             * to make the -hbn and -hmb output match eachother.
             * - Erik Marklund, May 30, 2006 */
        }
    }
    /* Print out number of hbonds and distances */
    aver_nhb  = 0;
    aver_dist = 0;
    fp        = xvgropen(opt2fn("-num", NFILE, fnm), bContact ? "Contacts" :
                         "Hydrogen Bonds", output_env_get_xvgr_tlabel(oenv), "Number", oenv);
    snew(leg, 2);
    snew(leg[0], STRLEN);
    snew(leg[1], STRLEN);
    sprintf(leg[0], "%s", bContact ? "Contacts" : "Hydrogen bonds");
    sprintf(leg[1], "Pairs within %g nm", (r2cut > 0) ? r2cut : rcut);
    xvgr_legend(fp, 2, (const char**)leg, oenv);
    sfree(leg[1]);
    sfree(leg[0]);
    sfree(leg);
    for (i = 0; (i < nframes); i++)
    {
        fprintf(fp, "%10g  %10d  %10d\n", hb->time[i], hb->nhb[i], hb->ndist[i]);
        aver_nhb  += hb->nhb[i];
        aver_dist += hb->ndist[i];
    }
    xvgrclose(fp);
    aver_nhb  /= nframes;
    aver_dist /= nframes;
    /* Print HB distance distribution */
    if (opt2bSet("-dist", NFILE, fnm))
    {
        long sum;

        sum = 0;
        for (i = 0; i < nrbin; i++)
        {
            sum += rdist[i];
        }

        fp = xvgropen(opt2fn("-dist", NFILE, fnm),
                      "Hydrogen Bond Distribution",
                      bDA ?
                      "Donor - Acceptor Distance (nm)" :
                      "Hydrogen - Acceptor Distance (nm)", "", oenv);
        for (i = 0; i < nrbin; i++)
        {
            fprintf(fp, "%10g %10g\n", (i+0.5)*rbin, rdist[i]/(rbin*(real)sum));
        }
        xvgrclose(fp);
    }

    /* Print HB angle distribution */
    if (opt2bSet("-ang", NFILE, fnm))
    {
        long sum;

        sum = 0;
        for (i = 0; i < nabin; i++)
        {
            sum += adist[i];
        }

        fp = xvgropen(opt2fn("-ang", NFILE, fnm),
                      "Hydrogen Bond Distribution",
                      "Hydrogen - Donor - Acceptor Angle (\\SO\\N)", "", oenv);
        for (i = 0; i < nabin; i++)
        {
            fprintf(fp, "%10g %10g\n", (i+0.5)*abin, adist[i]/(abin*(real)sum));
        }
        xvgrclose(fp);
    }

    /* Print HB in alpha-helix */
    if (opt2bSet("-hx", NFILE, fnm))
    {
        fp = xvgropen(opt2fn("-hx", NFILE, fnm),
                      "Hydrogen Bonds", output_env_get_xvgr_tlabel(oenv), "Count", oenv);
        xvgr_legend(fp, NRHXTYPES, hxtypenames, oenv);
        for (i = 0; i < nframes; i++)
        {
            fprintf(fp, "%10g", hb->time[i]);
            for (j = 0; j < max_hx; j++)
            {
                fprintf(fp, " %6d", hb->nhx[i][j]);
            }
            fprintf(fp, "\n");
        }
        xvgrclose(fp);
    }
    if (!bNN)
    {
        printf("Average number of %s per timeframe %.3f out of %g possible\n",
               bContact ? "contacts" : "hbonds",
               bContact ? aver_dist : aver_nhb, max_nhb);
    }

    /* Do Autocorrelation etc. */
    if (hb->bHBmap)
    {
        /*
           Added support for -contact in ac and hbm calculations below.
           - Erik Marklund, May 29, 2006
         */
        ivec itmp;
        rvec rtmp;
        if (opt2bSet("-ac", NFILE, fnm) || opt2bSet("-life", NFILE, fnm))
        {
            please_cite(stdout, "Spoel2006b");
        }
        if (opt2bSet("-ac", NFILE, fnm))
        {
            char *gemstring = NULL;

            if (bGem || bNN)
            {
                params = init_gemParams(rcut, D, hb->time, hb->nframes/2, nFitPoints, fit_start, fit_end,
                                        gemBallistic, nBalExp);
                if (params == NULL)
                {
                    gmx_fatal(FARGS, "Could not initiate t_gemParams params.");
                }
            }
            gemstring = gmx_strdup(gemType[hb->per->gemtype]);
            do_hbac(opt2fn("-ac", NFILE, fnm), hb, nDump,
                    bMerge, bContact, fit_start, temp, r2cut > 0, oenv,
                    gemstring, nThreads, NN, bBallistic, bGemFit);
        }
        if (opt2bSet("-life", NFILE, fnm))
        {
            do_hblife(opt2fn("-life", NFILE, fnm), hb, bMerge, bContact, oenv);
        }
        if (opt2bSet("-hbm", NFILE, fnm))
        {
            t_matrix mat;
            int      id, ia, hh, x, y;
            mat.flags = mat.y0 = 0;

            if ((nframes > 0) && (hb->nrhb > 0))
            {
                mat.nx = nframes;
                mat.ny = hb->nrhb;

                snew(mat.matrix, mat.nx);
                for (x = 0; (x < mat.nx); x++)
                {
                    snew(mat.matrix[x], mat.ny);
                }
                y = 0;
                for (id = 0; (id < hb->d.nrd); id++)
                {
                    for (ia = 0; (ia < hb->a.nra); ia++)
                    {
                        for (hh = 0; (hh < hb->maxhydro); hh++)
                        {
                            if (hb->hbmap[id][ia])
                            {
                                if (ISHB(hb->hbmap[id][ia]->history[hh]))
                                {
                                    /* Changed '<' into '<=' in the for-statement below.
                                     * It fixed the previously undiscovered bug that caused
                                     * the last occurance of an hbond/contact to not be
                                     * set in mat.matrix. Have a look at any old -hbm-output
                                     * and you will notice that the last column is allways empty.
                                     * - Erik Marklund May 30, 2006
                                     */
                                    for (x = 0; (x <= hb->hbmap[id][ia]->nframes); x++)
                                    {
                                        int nn0 = hb->hbmap[id][ia]->n0;
                                        range_check(y, 0, mat.ny);
                                        mat.matrix[x+nn0][y] = is_hb(hb->hbmap[id][ia]->h[hh], x);
                                    }
                                    y++;
                                }
                            }
                        }
                    }
                }
                mat.axis_x = hb->time;
                snew(mat.axis_y, mat.ny);
                for (j = 0; j < mat.ny; j++)
                {
                    mat.axis_y[j] = j;
                }
                sprintf(mat.title, bContact ? "Contact Existence Map" :
                        "Hydrogen Bond Existence Map");
                sprintf(mat.legend, bContact ? "Contacts" : "Hydrogen Bonds");
                sprintf(mat.label_x, "%s", output_env_get_xvgr_tlabel(oenv));
                sprintf(mat.label_y, bContact ? "Contact Index" : "Hydrogen Bond Index");
                mat.bDiscrete = TRUE;
                mat.nmap      = 2;
                snew(mat.map, mat.nmap);
                for (i = 0; i < mat.nmap; i++)
                {
                    mat.map[i].code.c1 = hbmap[i];
                    mat.map[i].desc    = hbdesc[i];
                    mat.map[i].rgb     = hbrgb[i];
                }
                fp = opt2FILE("-hbm", NFILE, fnm, "w");
                write_xpm_m(fp, mat);
                gmx_ffclose(fp);
                for (x = 0; x < mat.nx; x++)
                {
                    sfree(mat.matrix[x]);
                }
                sfree(mat.axis_y);
                sfree(mat.matrix);
                sfree(mat.map);
            }
            else
            {
                fprintf(stderr, "No hydrogen bonds/contacts found. No hydrogen bond map will be printed.\n");
            }
        }
    }

    if (bGem)
    {
        fprintf(stderr, "There were %i periodic shifts\n", hb->per->nper);
        fprintf(stderr, "Freeing pHist for all donors...\n");
        for (i = 0; i < hb->d.nrd; i++)
        {
            fprintf(stderr, "\r%i", i);
            if (hb->per->pHist[i] != NULL)
            {
                for (j = 0; j < hb->a.nra; j++)
                {
                    clearPshift(&(hb->per->pHist[i][j]));
                }
                sfree(hb->per->pHist[i]);
            }
        }
        sfree(hb->per->pHist);
        sfree(hb->per->p2i);
        sfree(hb->per);
        fprintf(stderr, "...done.\n");
    }

#ifdef HAVE_NN_LOOPS
    if (bNN)
    {
        free_hbEmap(hb);
    }
#endif

    if (hb->bDAnr)
    {
        int    i, j, nleg;
        char **legnames;
        char   buf[STRLEN];

#define USE_THIS_GROUP(j) ( (j == gr0) || (bTwo && (j == gr1)) )

        fp = xvgropen(opt2fn("-dan", NFILE, fnm),
                      "Donors and Acceptors", output_env_get_xvgr_tlabel(oenv), "Count", oenv);
        nleg = (bTwo ? 2 : 1)*2;
        snew(legnames, nleg);
        i = 0;
        for (j = 0; j < grNR; j++)
        {
            if (USE_THIS_GROUP(j) )
            {
                sprintf(buf, "Donors %s", grpnames[j]);
                legnames[i++] = gmx_strdup(buf);
                sprintf(buf, "Acceptors %s", grpnames[j]);
                legnames[i++] = gmx_strdup(buf);
            }
        }
        if (i != nleg)
        {
            gmx_incons("number of legend entries");
        }
        xvgr_legend(fp, nleg, (const char**)legnames, oenv);
        for (i = 0; i < nframes; i++)
        {
            fprintf(fp, "%10g", hb->time[i]);
            for (j = 0; (j < grNR); j++)
            {
                if (USE_THIS_GROUP(j) )
                {
                    fprintf(fp, " %6d", hb->danr[i][j]);
                }
            }
            fprintf(fp, "\n");
        }
        xvgrclose(fp);
    }

    return 0;
}<|MERGE_RESOLUTION|>--- conflicted
+++ resolved
@@ -2389,38 +2389,6 @@
     return chi2;
 }
 
-<<<<<<< HEAD
-static void smooth_tail(int n, real t[], real c[], real sigma_c[], real start,
-                        const output_env_t oenv)
-{
-    FILE  *fp;
-    real   e_1;
-    double fitparm[4];
-    int    i;
-
-    e_1 = exp(-1);
-    for (i = 0; (i < n); i++)
-    {
-        if (c[i] < e_1)
-        {
-            break;
-        }
-    }
-    if (i < n)
-    {
-        fitparm[0] = t[i];
-    }
-    else
-    {
-        fitparm[0] = 10;
-    }
-    fitparm[1] = 0.95;
-    do_lmfit(n, c, sigma_c, 0, t, start, t[n-1], oenv, bDebugMode(),
-             effnEXP2, fitparm, 0, NULL);
-}
-
-=======
->>>>>>> fadb3ecb
 void analyse_corr(int n, real t[], real ct[], real nt[], real kt[],
                   real sigma_ct[], real sigma_nt[], real sigma_kt[],
                   real fit_start, real temp)
