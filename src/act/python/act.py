--- conflicted
+++ resolved
@@ -1,5 +1,5 @@
 #!/usr/bin/env python3
-        
+
 import os, shutil, sys
 from enum import Enum
 from .get_csv_rows import *
@@ -8,7 +8,7 @@
     GA     = 1
     MCMC   = 2
     HYBRID = 3
-    
+
 class Target(Enum):
     ACM    = 1
     Epot   = 2
@@ -21,7 +21,7 @@
     def __init__(self,
                  MolPropFile: str,
                  ChargesFile: str,
-                 SelectionFile: str, 
+                 SelectionFile: str,
                  verbose: bool=False):
         try:
             self.actdata = os.environ["ACTDATA"]
@@ -42,7 +42,7 @@
         self.pop_size = self.node_count
         self.set_algorithm(Alg.HYBRID, self.pop_size)
         self.debug = False
-    
+
     def set_debug(self, debug:bool):
         self.debug = debug
 
@@ -67,7 +67,7 @@
             elif row[1] == "Test":
                 self.ntest += 1
         if self.verbose:
-            print("There are %d Train and %d Test compounds." % 
+            print("There are %d Train and %d Test compounds." %
                   ( self.ntrain, self.ntest ) )
 
     def set_algorithm(self, algorithm:Alg, popsize:int):
@@ -120,14 +120,14 @@
             if not self.debug:
                 os.system(cmd)
             return os.path.exists(xmlout)
-        
+
         return False
-        
+
     def geometry_ff(self, ForceFieldFileIn: str, ForceFieldFileOut: str,
                     LogFile:str, options: dict):
         if not os.path.exists(ForceFieldFileIn):
             sys.exit("No force field file %s" % ForceFieldFileIn)
-        cmd = ( "alexandria geometry_ff -ff %s -o %s -mp %s -sel %s -g %s" % 
+        cmd = ( "alexandria geometry_ff -ff %s -o %s -mp %s -sel %s -g %s" %
                 ( ForceFieldFileIn, ForceFieldFileOut,
                   self.molpropfile, self.selectionfile, LogFile ) )
         for opt in options:
@@ -136,7 +136,7 @@
             print(cmd)
         if not self.debug:
             os.system(cmd)
-        
+
     def train_ff(self, ForceFieldFileIn: str, ForceFieldFileOut: str,
                  LogFile:str, target: Target, OptimizeGeometry: bool, options: dict):
         if not os.path.exists(ForceFieldFileIn):
@@ -146,12 +146,6 @@
                 ( ForceFieldFileIn, ForceFieldFileOut,
                   self.molpropfile,
                   self.selectionfile, LogFile ) )
-<<<<<<< HEAD
-        for opt, val in options.items():
-            cmd += ( " %s %s " % ( opt, val ))
-            if opt == "-pop_size":
-                self.popsize = val
-=======
         if len(self.chargesfile) > 0:
             if Target.ACM == target:
                 print("Ignoring charges file when optimizing charge properties")
@@ -159,7 +153,6 @@
                 cmd += " -charges " + self.chargesfile
         for opt in options:
             cmd += ( " %s %s " % ( opt, options[opt] ))
->>>>>>> c690316f
         ener_params = [ "sigma", "epsilon", "gamma", "kt", "klin", "kimp", "De", "D0", "beta", "kphi", "phi0", "c1", "c2", "c3", "bondenergy" ]
         if OptimizeGeometry:
             ener_params.append("bondlength")
@@ -170,9 +163,9 @@
             fit_params += " " + e
         fit_params += "'"
         if target == Target.ACM:
-            myopts = { "-fc_esp":          "1", 
-                       "-fc_charge":       "400", 
-                       "-fc_unphysical":   "100", 
+            myopts = { "-fc_esp":          "1",
+                       "-fc_charge":       "400",
+                       "-fc_unphysical":   "100",
                        "-fc_polar":        "10",
                        "-zetadiff":        "5",
                        "-fit":             "'alpha zeta charge eta chi delta_eta delta_chi'" }
@@ -198,11 +191,11 @@
                 cmd += ( " %s %s " % ( opt, myopts[opt] ))
                 if opt == "-pop_size":
                     self.popsize = myopts[opt]
-                    
+
         for opt in self.algopts:
             if not opt in options:
                 cmd += ( " %s %s " % ( opt, self.algopts[opt] ))
-      
+
         cmd = self.runpar() + " " + cmd
         if self.verbose or self.debug:
             print(cmd)
@@ -218,7 +211,7 @@
     MolPropFile       = "molprop.xml"
     SelectionFile     = "sel.dat"
     act = ACT(MolPropFile, SelectionFile, True)
-    
+
     ForceFieldFileIn  = "ACS-pg.xml"
     ACT.geometry_ff(ForceFieldFileIn, ForceFieldFileIn, "geometry.log", {})
     for target in Target:
@@ -230,5 +223,4 @@
 
 
 if __name__ == '__main__':
-    sample_act()
-    +    sample_act()