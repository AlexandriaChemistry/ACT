#!/usr/bin/env python3

import os, shutil, argparse, subprocess, sys, glob, struct
from subprocess import Popen, PIPE

debug = False

def get_lib_suffix() -> str:
    if 64 == struct.calcsize("P") * 8:
        return "64"
    else:
        return ""

def get_host() -> str:
    '''Utility to get a string describing the build system'''
    if "HOST" in os.environ:
        HOST = os.environ["HOST"]
    elif "SNIC_SITE" in os.environ:
        HOST = os.environ["SNIC_SITE"]
    else:
        HOST = sys.platform
    return HOST

def get_compilers(ostype: str):
    '''Utility to return the C and C++ compiler respectively'''
    if "darwin" in ostype or "mac" in ostype:
        CXX = shutil.which("clang++")
        CC  = shutil.which("clang")
    else:
        CXX = None
        for cxxtry in [ "g++", "cxx", "ccc", "gcc" ]:
            CXX = shutil.which(cxxtry)
            if CXX:
                break
        for cctry in [ "gcc", "cc" ]:
            CC  = shutil.which(cctry)
            if CC:
                break
    if not CC or not CXX:
        sys.exit("Cannot find compilers")
    return CC, CXX

def get_mpirun():
    for mrun in [ "srun", "mpirun" ]:
        mpirun = shutil.which(mrun)
        if mpirun:
            return mpirun
    return None

def get_prefix(myprefix):
    cpp  = "CMAKE_PREFIX_PATH"
    cinc = "CPLUS_INCLUDE_PATH"
    conda = "CONDA_PREFIX"
    prefix = []
    if cpp in os.environ:
        prefix = os.environ[cpp].split(":")
    elif cinc in os.environ:
        for inc in os.environ[cinc].split(":"):
            # Add the directory excluding the /include part
            prefix.append(inc[:-8])
    elif conda in os.environ:
        prefix.append(os.environ[conda])
    else:
        conda = shutil.which("conda")
        if conda and len(conda) > 10:
            prefix = [ conda[:-10] ]
    if len(prefix) == 0:
        return ""
    else:
        pp = ""
        if len(prefix[0]) > 0:
            pp = prefix[0]
        if myprefix and len(myprefix) > 0:
            pp += ";" + myprefix
        for p in range(1, len(prefix)):
            if len(pp) > 0:
                pp += ";"
            pp += prefix[p]
        return pp.lstrip(';')
    
def find_lib(prefix, libname, verbose):
    if verbose:
        print('Entering find_lib...')
        print(f'prefix: {prefix}')
        print(f'libname: {libname}')
    for pp in prefix.split(";"):
        libtry = pp+"/lib/"+libname
        if os.path.exists(libtry):
            if verbose:
                print('Leaving find_lib...')
            return libtry
    libpath = "LIBRARY_PATH"
    if libpath in os.environ:
        for pp in os.environ[libpath].split(":"):
            libtry = pp+"/"+libname
            if os.path.exists(libtry):
                return libtry
    sys.exit("Cannot find %s" % libname)

def run_command(command, flags):
    mycommand = shutil.which(command)
    if not mycommand or len(mycommand) == 0:
        sys.exit("Cannot find the '%s' program" % command)
    cmdlist = [ mycommand ] + flags.split()
    with Popen(cmdlist, stdout=PIPE, stderr=PIPE, stdin=PIPE) as p:
        output, error = p.communicate()
        with open(command+".out", "w") as outf:
            for line in output.decode('utf-8').splitlines():
                outf.write("%s\n" % line)
        with open(command+".err", "w") as outf:
            for line in error.decode('utf-8').splitlines():
                outf.write("%s\n" % line)

def check_for_openbabel(destination):
    obabel = ("%s/bin/obabel" % destination)
    if not os.path.exists(obabel):
        sys.exit("Could not build %s, check cmake.log and make.log in %s" % ( obabel, os.getcwd() ) )
    return True

def install_openbabel(anonymous, clone, destination, prefix, build_type, CXX, CC, ncores, HOST, verbose):
    # Get working directory
    pwd = os.getcwd()
    swdir = "openbabel"
    # Do we need to clone the repo?
    if not os.path.isdir(swdir):
        if clone:
            if anonymous:
                os.system("git clone https://github.com/dspoel/openbabel.git")
            else:
                os.system("git clone git@github.com:dspoel/openbabel.git")
        else:
            oblatest = "openbabel-alexandria-0.92.tar.gz"
            if verbose:
                print("Will try to fetch %s" % oblatest)
            url = "https://github.com/dspoel/openbabel/archive/refs/tags"
            os.system("curl -L %s/%s -o %s" % ( url, oblatest, oblatest ) )
            if not os.path.exists(oblatest):
                sys.exit("Could not download %s" % oblatest)
            os.system("tar xzf %s" % oblatest)
            swdir = "openbabel-" + oblatest[:-7]
        # See if we succeeded, if so let's go
        if not os.path.isdir(swdir):
            sys.exit("No directory %s. You may want to use the '-clone_OB' flag" % swdir)

    else:
        print("Will not clone or fetch openbabel again since directory %s exists." % swdir)
    os.chdir(swdir)
    
    # To to start the build
    bdir = "build"
    os.makedirs(bdir, exist_ok=True)
    if os.path.isdir(bdir):
        os.chdir(bdir)
        # Get the lib_suffix flag
        LSFLAG = ""
        if "64" == get_lib_suffix():
            LSFLAG = "-DLIB_SUFFIX=64"
<<<<<<< HEAD
        # Get the correct branch
        os.system("git checkout alexandria")
        FLAGS = (
            "-DBUILD_SHARED=ON"
            " -DBUILD_GUI=OFF"
            " -DCMAKE_PREFIX_PATH=%s"
            " -DRUN_SWIG=ON"
            " -DPYTHON_BINDINGS=ON"
            " -DOPTIMIZE_NATIVE=OFF"
            " -DWITH_COORDGEN=OFF"
            " -DWITH_MAEPARSER=OFF"
            " -DCMAKE_CXX_COMPILER=%s"
            " -DCMAKE_C_COMPILER=%s"
            " -DCMAKE_BUILD_TYPE=%s"
            " -DCMAKE_INSTALL_PREFIX=%s"
            " %s "
            % ( prefix, CXX, CC, build_type, destination, LSFLAG )
        )
=======
        if clone:
            # Get the correct branch
            os.system("git checkout alexandria")
        # else pray that it is the correct branch
        FLAGS = ( "-DBUILD_SHARED=ON -DBUILD_GUI=OFF -DCMAKE_PREFIX_PATH=%s -DRUN_SWIG=ON -DPYTHON_BINDINGS=ON -DOPTIMIZE_NATIVE=OFF -DWITH_COORDGEN=OFF  -DWITH_MAEPARSER=OFF -DCMAKE_CXX_COMPILER=%s -DCMAKE_C_COMPILER=%s -DCMAKE_BUILD_TYPE=%s -DCMAKE_INSTALL_PREFIX=%s %s " % ( prefix, CXX, CC, build_type, destination, LSFLAG ))
>>>>>>> a49caf28
        if verbose:
            print("install_openbabel cmake FLAGS: %s" % FLAGS)
        # Get rid of history, if any and run cmake and make
        if os.path.exists("CMakeCache.txt"):
            os.unlink("CMakeCache.txt")
        run_command("cmake", FLAGS + " ..")
        run_command("make", (" -j %d install" % ncores))
        
        # Check the result
        if check_for_openbabel(destination):
            print("Succesfully installed OpenBabel in %s/bin. Please add to your PATH variable" % destination)
    # Go back to where we came from
    os.chdir(pwd)
    
def install_act(args, CXX, CC, HOST, prefix):
    # Get working directory
    pwd = os.getcwd()
    swdir = "ACT"
        
    if args.clone_ACT:
        if os.path.isdir(swdir):
            print("Will not clone since directory %s exists. Will gitt pull instead" % swdir)
            os.chdir(swdir)
            run_command("git", "pull")
        else:
            if args.anonymous:
                os.system("git clone https://github.com/dspoel/ACT.git")
            else:
                os.system("git clone git@github.com:dspoel/ACT.git")
            if not os.path.isdir(swdir):
                sys.exit("No directory %s. Maybe you want to use the -clone_ACT flag" % swdir)
            os.chdir(swdir)
        os.system("git pull")
    else:
        actversion = "1.0"
        actlatest = ( "v%s.tar.gz" % actversion )
        url       = "https://github.com/AlexandriaChemistry/ACT/archive/refs/tags"
        os.system("curl -L %s/%s -o %s" % ( url, actlatest, actlatest ) )
        if not os.path.exists(actlatest):
            sys.exit("Failed to download %s" % actlatest)
        os.system("tar xzf %s" % actlatest)
        swdir = "ACT-" + actversion
        os.chdir(swdir)


    PPATH  = prefix + ";" + args.destination
        
    # Construct cmake flags
    FLAGS = (
        "-DMPIEXEC=%s "
        "-DMPIEXEC_NUMPROC_FLAG='-n' "
        "-DGMX_EXTERNAL_BLAS=OFF "
        "-DGMX_EXTERNAL_LAPACK=OFF "
        "-DGMX_X11=OFF "
        "-DBUILD_SHARED_LIBS=OFF "
        "-DGMX_OPENMP=OFF "
        "-DGMX_MPI=ON "
        "-DCMAKE_INSTALL_PREFIX=%s "
        "-DCMAKE_CXX_COMPILER=%s "
        "-DCMAKE_C_COMPILER=%s "
        "-DCMAKE_BUILD_TYPE=%s "
        "-DCMAKE_PREFIX_PATH='%s' "
        "-DGMX_BUILD_MANUAL=OFF "
        "-DGMX_COMPACT_DOXYGEN=ON "
        "-DREGRESSIONTEST_DOWNLOAD=OFF "
        "-DGMX_DEFAULT_SUFFIX=OFF"
        % ( get_mpirun(), args.destination, CXX, CC, args.build, PPATH )
    )
    if args.cln:
        FLAGS += " -DGMX_CLN=ON"

    # Make correct build directory
    bdir = "build_" + args.build
    if not args.single:
        FLAGS += " -DGMX_DOUBLE=ON"
        bdir = bdir + "_DOUBLE"
    if args.verbose:
        print("Will create %s" % bdir)
    os.makedirs(bdir, exist_ok=True)
    os.chdir(bdir)
    if args.verbose:
        print("install_act cmake FLAGS: %s in directory %s" % ( FLAGS, os.getcwd() ) )
    # Clean up old CMake stuff
    cmc = "CMakeCache.txt"
    if os.path.exists(cmc):
        os.unlink(cmc)
    # Run cmake and make!
    for ff in [ "make.err", "make.out", "cmake.out", "cmake.err" ]:
        if os.path.exists(ff):
            os.unlink(ff)
    alex = ("%s/bin/alexandria" % args.destination)
    if os.path.exists(alex):
        os.unlink(alex)
    run_command("cmake", FLAGS + " ..")
    run_command("make", (" -j %d install tests" % args.ncores))
    if not os.path.exists(alex):
        sys.exit("Could not build '%s', check cmake.* and make.* in %s" % ( alex, os.getcwd() ) )
    else:
        print("Succesfully installed ACT in %s/bin. Please source %s/bin/ACTRC to start using ACT." % ( args.destination, args.destination) )
    
    # Go back to where we came from
    os.chdir(pwd)
    
def parseArguments():
    desc='''This script will download and install the 
    Alexandria Chemistry Toolkit as well as the Alexandria branch of
    the OpenBabel software.
    '''
    parser = argparse.ArgumentParser(description=desc)
    parser.add_argument("-f", "--flags",  help="Additional compilation flags",type=str, default="")
    parser.add_argument("-anon", "--anonymous",  help="If you do not have an account at gitlab.com (gromacs) or github.com (ACT, OpenBabel) select this option.", action="store_true")
    parser.add_argument("-clone_OB", "--clone_OB", help="Clone openbabel git repository", action="store_true")
    parser.add_argument("-clone_ACT", "--clone_ACT", help="Clone ACT git repository", action="store_true")
    parser.add_argument("-ncores","--ncores", help="Number of cores for compiling", type=int, default=8)
    parser.add_argument("-bt", "--build", help="Build type for cmake. Typically Release or Debug, but Profile and ASAN (Adress Sanitizer) are available as well.", type=str, default="Release")
    parser.add_argument("-single", "--single", help="Single precision build (will not work well)", action="store_true")
    parser.add_argument("-cln", "--cln", help="Use the Class Library for Numbers (optional)", action="store_true")
    parser.add_argument("-ob", "--openbabel", help="Install the correct openbabel version", action="store_true")
    parser.add_argument("-debug", "--debug", help="Print debugging information for the script", action="store_true")
    home = "HOME"
    if home in os.environ:
        dest = os.environ["HOME"]
    else:
        dest = "."
    dest += "/tools"
    parser.add_argument("-dest", "--destination", help="Where to install the software. Default: "+dest , type=str, default=dest)
    parser.add_argument("-prefix", "--prefix", help="Directory where libraries are installed, default autodetect", type=str, default=None)
    parser.add_argument("-v", "--verbose", help="Print more stuff on the terminal", action="store_true")
    
    args = parser.parse_args()
    return args

if __name__ == '__main__':
    args    = parseArguments()
    
    HOST    = get_host()
    CC, CXX = get_compilers(HOST)
    SW      = get_prefix(args.prefix)
    # Remove duplicates from SW
    SW = ';'.join(list(set(SW.split(';'))))
    debug = args.debug
    if args.verbose:
        print("HOST = %s" % HOST)
        print("CC   = %s" % CC)
        print("CXX  = %s" % CXX)
    if debug:
        print("args.prefix = %s SW = '%s'" % ( args.prefix, SW ))

    if args.openbabel or args.clone_OB:
        install_openbabel(args.anonymous, args.clone_OB, args.destination, SW,
                          args.build, CXX, CC, args.ncores, HOST, args.verbose)
    # First check whether our OB is installed where it should be
    if check_for_openbabel(args.destination):
        install_act(args, CXX, CC, HOST, SW)<|MERGE_RESOLUTION|>--- conflicted
+++ resolved
@@ -155,32 +155,12 @@
         LSFLAG = ""
         if "64" == get_lib_suffix():
             LSFLAG = "-DLIB_SUFFIX=64"
-<<<<<<< HEAD
-        # Get the correct branch
-        os.system("git checkout alexandria")
-        FLAGS = (
-            "-DBUILD_SHARED=ON"
-            " -DBUILD_GUI=OFF"
-            " -DCMAKE_PREFIX_PATH=%s"
-            " -DRUN_SWIG=ON"
-            " -DPYTHON_BINDINGS=ON"
-            " -DOPTIMIZE_NATIVE=OFF"
-            " -DWITH_COORDGEN=OFF"
-            " -DWITH_MAEPARSER=OFF"
-            " -DCMAKE_CXX_COMPILER=%s"
-            " -DCMAKE_C_COMPILER=%s"
-            " -DCMAKE_BUILD_TYPE=%s"
-            " -DCMAKE_INSTALL_PREFIX=%s"
-            " %s "
-            % ( prefix, CXX, CC, build_type, destination, LSFLAG )
-        )
-=======
         if clone:
             # Get the correct branch
             os.system("git checkout alexandria")
         # else pray that it is the correct branch
         FLAGS = ( "-DBUILD_SHARED=ON -DBUILD_GUI=OFF -DCMAKE_PREFIX_PATH=%s -DRUN_SWIG=ON -DPYTHON_BINDINGS=ON -DOPTIMIZE_NATIVE=OFF -DWITH_COORDGEN=OFF  -DWITH_MAEPARSER=OFF -DCMAKE_CXX_COMPILER=%s -DCMAKE_C_COMPILER=%s -DCMAKE_BUILD_TYPE=%s -DCMAKE_INSTALL_PREFIX=%s %s " % ( prefix, CXX, CC, build_type, destination, LSFLAG ))
->>>>>>> a49caf28
+
         if verbose:
             print("install_openbabel cmake FLAGS: %s" % FLAGS)
         # Get rid of history, if any and run cmake and make
