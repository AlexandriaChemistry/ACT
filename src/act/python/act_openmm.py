#!/usr/bin/env python3

# OpenMM python example script for running Alexandria force fields
# in OpenMM using a user-selected integrator.
# This script implements a modified Buckingham potential with
# Hogervorst combination rules and Gaussian distributed charges 
# for the nonbonded interactions. 
# A Morse or Cubic potential is used for the bonded interactions.
############################################################ 
#              PROCEED AT YOUR OWN RISK.                   #
############################################################
# Author: Marie-Madeleine Walz, David van der Spoel Group,
# Department of Cell and Molecular Biology, Uppsala University, Sweden. 
# marie-madeleine.walz@icm.uu.se
############################################################

from openmm import *
from openmm.app import *
from simtk.unit import *
from simtk import openmm, unit
import numpy as np
import argparse, math, sys, shutil
from enum import Enum

ONE_4PI_EPS0 = "138.93544561"

# To distinguish 
class VdW(Enum):
    LJ8_6  = 1
    LJ12_6 = 2
    LJ14_7 = 3
    WBHAM  = 4
    GBHAM  = 5

# Map strings to VdW entries.
VdWdict = {
#    'LJ8_6':  { "func": VdW.LJ8_6, "params": [ "sigma", "epsilon" ] },
#    'LJ12_6': { "func": VdW.LJ12_6, "params": [ "sigma", "epsilon" ] },
    'LJ14_7': { "func": VdW.LJ14_7, "params": [ "sigma", "epsilon", "gamma", "delta" ] },
    'WBHAM':  { "func": VdW.WBHAM, "params": [ "sigma", "epsilon", "gamma" ] },
    'GBHAM':  { "func": VdW.GBHAM, "params": [ "rmin",  "epsilon", "gamma", "delta" ] }
    }

# Make reverse map as well.
dictVdW = {}
for key in VdWdict:
    dictVdW[VdWdict[key]["func"]] = key

nbmethod = {
    'LJPME':          LJPME,
    'PME':            PME,
    'Ewald':          Ewald,
    'CutoffPeriodic': CutoffPeriodic,
    'NoCutoff':       NoCutoff
    }

constrmethod = {
    'HBonds':  HBonds,
    'HAngles': HAngles,
    'None': None
    }

# indices (XML files have to follow this order)
parameter_indices = {
    VdW.WBHAM: {
        'sigma':   0,
        'epsilon': 1,
        'gamma':   2,
        'charge':  3,
        'zeta':    4
        },
    VdW.GBHAM: {
        'rmin':    0,
        'epsilon': 1,
        'gamma':   2,
        'delta':   3,
        'charge':  4,
        'zeta':    5
        },
    VdW.LJ14_7: {
        'sigma':   0,
        'epsilon': 1,
        'gamma':   2,
        'delta':   3,
        'charge':  4,
        'zeta':    5
        }
    }

class SimParams:

    def __init__(self, filename:str) -> None:
        self.filename = filename
        self.params   = {}
        with open(filename, 'r') as inFileStream:
            for line in inFileStream:
                line_no_comment = line.split('#')[0]
                try:
                    key, value       = [v.strip() for v in line_no_comment.split('=')]
                    self.params[key] = value
                except:
                    continue

    def setText(self, txt):
        self.txt = txt

    def getFloat(self, key:str, default=0) -> float:
        if key in self.params and len(self.params[key]) > 0:
            try:
                if self.params[key].find("*") > 0:
                    words = self.params[key].split("*")
                elif self.params[key].find("/") > 0:
                    words = self.params[key].split("/")
                else:
                    words = [ self.params[key] ]
                value = float(words[0])
            except ValueError:
                sys.exit("Incorrect float value '%s' for key '%s' in %s" % ( words[0], key, self.filename ))
            return value
        else:
            self.txt.write("Unknown or empty key '%s' in %s, using default value = %g\n" % ( key, self.filename, default ))
            return default

    def getInt(self, key:str, default:int=0) -> int:
        if key in self.params and len(self.params[key]) > 0:
            try:
                words = self.params[key].split("*")
                value = int(words[0])
            except ValueError:
                sys.exit("Incorrect integer value '%s' for key '%s' in %s" % ( words[0], key, self.filename ))
            return value
        else:
            self.txt.write("Unknown or empty key '%s' in %s, using default value = %d\n" % ( key, self.filename, default ))
            return default
        
    def getStr(self, key:str, default:str="") -> str:
        if key in self.params and len(self.params[key]) > 0:
            return self.params[key]
        else:
            self.txt.write("Unknown or empty key '%s' in %s, using default value = '%s'\n" % ( key, self.filename, default ))
            return default
        
    def getBool(self, key:str, default:bool=False) -> bool:
        if key in self.params and len(self.params[key]) > 0:
            return self.params[key] in [ "True", "true" ]
        else:
            self.txt.write("Unknown or empty key '%s' in %s, using default value = '%s'\n" % ( key, self.filename, str(default) ))
            return default
        
class CombinationRules:
    def __init__(self, qdist:str, comb:str, vdw:VdW):
        self.qdist = qdist
        self.vdw   = vdw
        vdwstr     = dictVdW[self.vdw]
        self.comb  = {}
        www = comb.split()
        if 2*len(VdWdict[vdwstr]["params"]) != len(www):
            sys.exit("Expected separate combination rules for %d parameters but found '%s'" % ( len(VdWdict[vdwstr]["params"]), comb ) )
        for i in range(int(len(www)/2)):
            param = www[2*i]
            self.comb[param] = www[2*i+1]
        for np in VdWdict[vdwstr]["params"]:
            if not np in self.comb:
                sys.exit("No combination rule provided for %s on '%s'" % ( np, comb) )
 
    def geometricString(self, vara:str, varb:str)->str:
        return ("sqrt(%s*%s)" % ( vara, varb ))
        
    def geometric(self, vara:float, varb:float)->float:
        return eval(self.geometricString(str(vara), str(varb)))
        
    def arithmeticString(self, vara:str, varb:str)->str:
        return ("0.5*(%s+%s)" % ( vara, varb ))

    def arithmetic(self, vara:float, varb:float)->float:
        return eval(self.arithmeticString(str(vara), str(varb)))

    def combTwoString(self, rule:str, vara:str, varb:str)->str:
        myrule = rule.lower()
        if "geometric" == myrule:
            return self.geometricString(vara, varb)
        elif "arithmetic" == myrule:
            return self.arithmeticString(vara, varb)
        elif "yang" == myrule:
            return ("(%s*%s)*(%s+%s)/(%s*%s+%s*%s)" % ( vara, varb, vara, varb, vara, vara, varb, varb ))
        elif "waldmansigma" == myrule:
            return ("(0.5*(%s^6 + %s^6))^(1.0/6.0)" % ( vara, varb ))
        elif "volumetric" == myrule:
            return ("(0.5*(%s^3 + %s^3))^(1.0/3.0)" % ( vara, varb ))
        elif "inversesquare" == myrule:
            return ("sqrt(2/(%s^(-2) + %s^(-2)))" % (vara, varb) )
        elif "qisigma" == myrule:
            return ("select(%s+%s,(%s^3+%s^3)/(%s^2+%s^2),0)" % ( vara, varb, vara, varb, vara, varb ))
        elif "halgrenepsilon" == myrule:
            return ("select(%s^2+%s^2,(4*%s*%s/(sqrt(%s)+sqrt(%s))^2),0)" % ( vara, varb, vara, varb, vara, varb ))
        elif "hogervorstepsilon" == myrule:
            return ("select(%s+%s,((2.0 * %s * %s)/( %s + %s )),0)" %  ( vara, varb, vara, varb, vara, varb ))
        else:
            sys.exit("Unknown combination rule '%s'" % rule)

    def combStrings(self)->dict:
        mydict = {}
        for param in self.comb.keys():
            hvs = "hogervorstsigma"
            wme = "waldmanepsilon"
            mng = "masongamma"
            if hvs == self.comb[param].lower():
                #double eps12 = combineTwo(CombRule::HogervorstEpsilon, e1, e2);
                if self.vdw == VdW.WBHAM and "sigma" == param:
                    mydict["sigma"]  = ("(((sqrt(((epsilon1*gamma1*(sigma1^6))/(gamma1-6)) * ((epsilon2*gamma2*(sigma2^6))/(gamma2-6)))*((gamma1+gamma2)/2-6))/(%s*(gamma1+gamma2)/2))^(1.0/6.0))" % self.combTwoString("hogervorstepsilon", "epsilon1", "epsilon2"))
                elif self.vdw == VdW.GBHAM and "rmin" == param:
                    mydict["rmin"] = ("(((sqrt(((epsilon1*gamma1*rmin1^6)/(gamma1-6)) * ((epsilon2*gamma2*rmin2^6)/(gamma2-6)))*((gamma1+gamma2)/2-6))/(%s*(gamma1+gamma2)/2))^(1.0/6.0))" % self.combTwoString("hogervorstepsilon", "epsilon1", "epsilon2"))
                else:
                    sys.exit("Combination rule %s not supported for param %s and VdW function %s" % ( hvs, param, dictVdW[self.vdw] ))
            elif wme == self.comb[param].lower():
                if "epsilon" == param:
                    mydict["epsilon"] = ("sqrt(epsilon1*epsilon2)*(2*sigma1**3*sigma2**3/(sigma1**6+sigma2**6)")
                else:
                    sys.exit("Combination rule %s not supported for param %s" % ( wme, param ))
            elif mng == self.comb[param].lower():
                if "gamma" == param:
                    sigmaIJ = self.combTwoString("geometric", "sigma1", "sigma2")
                    mydict["gamma"] = ("%s*(0.5*(gamma1/sigma1+gamma2/sigma2))" % sigmaIJ)
                else:
                    sys.exit("Combination rule %s not supported for param %s" % ( mng, param ))
            else:
                mydict[param] = self.combTwoString(self.comb[param], param+"1", param+"2")
        return mydict
            
    def zetaString(self)->str:
        if self.qdist == "Gaussian":
            return ("(zeta1*zeta2/sqrt(zeta1^2+zeta2^2))")
        else:
            sys.exit("No support for charge distribution type %s" % self.qdist)

class ActForce:
    def __init__(self, fcname:str, fgnumber:int):
        self.fcname = fcname
        self.fgnumber = fgnumber

class ActOpenMMSim:
    def __init__(self, pdbfile: str,                  datfile: str,                  actfile: str=None,         
                       xmlfile: str=None,             enefile: str='energy.csv',     txtfile: str='output.txt',
                       chkfile: str='checkpoint.chk', pdbtraj: str='trajectory.pdb', dcdtraj: str='trajectory.dcd',
                       emonomer: float=None,          debug:   bool=False,           verbose: bool=False):
        self.chkfile     = chkfile
        self.enefile     = enefile
        self.txtfile     = txtfile
        self.dcdtraj     = dcdtraj
        self.pdbtraj     = pdbtraj
        self.emonomer    = emonomer
        self.debug = debug
        if self.debug:
            self.verbose = True
        else:
            self.verbose = verbose
        # Check whether .pdb file is valid
        if not os.path.exists(pdbfile):
            sys.exit("Error: pdb file %s does not exist" % pdbfile)
        else:
            self.pdbfile = pdbfile
        # Check whether .dat file is valid
        if not os.path.exists(datfile):
            sys.exit("Error: parameter file %s does not exist" % datfile)
        else:
            self.datfile = datfile
        # ACT force field gets precedence over .xml
        if actfile != None: # only met when ACT is provided
            if not os.path.exists(actfile):
                sys.exit("Error: ACT force field file %s does not exist" % actfile)
            else:
                self.actfile = actfile
                self.xmlfile = None    # to prevent assignment of .xml if ACT exists
        elif xmlfile != None: # only met when .xml is provided and ACT
            if not os.path.exists(xmlfile):
                sys.exit("Error: OpenMM force field file %s does not exist" % xmlfile)
            else:
                self.actfile = actfile # is None
                self.xmlfile = xmlfile
        else:
            sys.exit("Please pass an ACT (actfile) or OpenMM force field file (xmlfile) using the optional arguments")
        self.txt         = None
        self.pdb         = PDBFile(self.pdbfile)
        self.sim_params  = SimParams(self.datfile)
        vdwopt           = 'vanderwaals'
        vdw              = self.sim_params.getStr(vdwopt)
        if not vdw in VdWdict:
            sys.exit("Unknown value for option %s in %s" % ( vdwopt, self.datfile ))
        self.vdw         = VdWdict[vdw]["func"]
        self.comb        = CombinationRules(self.sim_params.getStr("charge_distribution"),
                                            self.sim_params.getStr("combination_rule"),
                                            self.vdw)
        self.force_group = None
        self.txt_header()
        self.sim_params.setText(self.txt)
        self.gen_ff()
    
    def __del__(self):
        if None != self.txt:
            print("Please check output in %s" % self.txtfile )
            print("Energies are in %s" % self.enefile )
            if None != self.dcdtraj:
                print("DCD trajectory is in %s" % self.dcdtraj )
            if None != self.pdbtraj:
                print("PDB trajectory in %s" % self.pdbtraj )
        else:
            self.txt.close()
        
    def txt_header(self):
        self.txt = open(self.txtfile, "w")
        self.txt.write("Starting OpenMM calculation using the ActOpenMMSim interface.\n")
        self.txt.write("input pdbfile:         %s\n" % self.pdbfile)
        self.txt.write("simulation parameters: %s\n" % self.datfile)
        self.txt.write("vanderwaals:           %s\n" % dictVdW[self.vdw])
        self.txt.write("charge distribution:   %s\n" % self.comb.qdist)
        self.txt.flush()

    def gen_ff(self):
        if None != self.xmlfile:
            self.forcefield  = ForceField(self.xmlfile)
            self.txt.write("force field            %s\n" % self.xmlfile)
        elif None != self.actfile:
            # Run alexandria gentop, but first check whether we have alexandria
            if None == shutil.which("alexandria"):
                sys.exit("You provided and ACT force field file, but the alexandria program is not in your PATH")
            self.xmloutfile = "act.xml"
            if os.path.exists(self.xmloutfile):
                if self.verbose:
                    self.txt.write("Removing existing OpenMM force field file %s\n" % self.xmloutfile)
                os.unlink(self.xmloutfile)
            mycmd = ("alexandria gentop -ff %s -f %s -openmm %s" % ( self.actfile,
                                                                     self.pdbfile,
                                                                     self.xmloutfile ))
            os.system(mycmd)
            if not os.path.exists(self.xmloutfile):
                sys.exit("Failed running '%s'" % mycmd)
            self.txt.write("Succesfully generated an OpenMM force field file %s from ACT force field %s\n" % (self.xmloutfile, self.actfile))
            self.forcefield = ForceField(self.xmloutfile)
        self.polarizable = any(isinstance(generator, openmm.app.forcefield.DrudeGenerator) for generator in self.forcefield.getGenerators())
        self.txt.write("polarizable:           %s\n" % self.polarizable)

    def xmlOutFile(self):
        return self.xmloutfile
        
    def init_force_groups(self)->int:
        self.force_group = {}
        self.fgnumber    = {}
        # First, copy existing force groups, but with only one force per group
        max_fg = -1
        self.count_forces("Init force group 1")
        for force in self.system.getForces():
            fcname   = force.getName()
            fgnumber = force.getForceGroup()
            # Find largest group while we are at it
            max_fg   = max(max_fg, fgnumber)
            if not fgnumber in self.force_group:
                self.force_group[fgnumber] = fcname
                self.fgnumber[fcname]      = fgnumber
        # Now give remaining forces new force group numbers
        self.count_forces("Init force group 2")
        for force in self.system.getForces():
            fcname   = force.getName()
            if not fcname in self.fgnumber:
                max_fg += 1
                force.setForceGroup(max_fg)
                self.force_group[max_fg] = fcname
                self.fgnumber[fcname]    = max_fg
        self.count_forces("Init force group 3")
        if self.verbose:
            for force in self.system.getForces():
                self.txt.write("System: %s group %d\n" % ( force.getName(), force.getForceGroup()))
            for group in self.force_group:
                self.txt.write("Self: %s group %d\n" % ( self.force_group[group], group ))
        return len(self.force_group.keys())

    def add_force_group(self, force, nonbond:bool, newfg:bool):
        if None == self.force_group:
            new_fgnumber = self.init_force_groups()
        else:
            new_fgnumber = len(self.force_group.keys())
        fcname   = force.getName()
        fgnumber = force.getForceGroup()
        if nonbond and self.nonbondedMethod != NoCutoff:
            # Remove direct space nonbondeds and add them to the local book-keeping
            self.txt.write("Will add direct and reciprocal part for nonbonded forces.\n")
            directname = fcname + ' (direct space)'
            self.force_group[fgnumber] = directname
            self.fgnumber[directname]  = fgnumber
            force.setName(directname)
            # Now for the PME part
            new_fgnumber += 1
            recipname = fcname + ' (reciprocal space)'
            self.force_group[new_fgnumber] = recipname
            self.fgnumber[recipname]       = new_fgnumber
            force.setReciprocalSpaceForceGroup(new_fgnumber)
        elif newfg:
            new_fgnumber += 1
            self.force_group[new_fgnumber] = fcname
            self.fgnumber[fcname]          = new_fgnumber
            force.setForceGroup(new_fgnumber)
        else:
            if fgnumber in self.force_group:
                # Update the name just in case
                self.force_group[fgnumber] = fcname
        self.count_forces("Add force group %d %s" % ( new_fgnumber, fcname))

    def del_force(self, force, nonbond:bool=False):
        if None == force:
            return
        fcname   = force.getName()
        fgnumber = force.getForceGroup()
        if self.verbose:
            self.txt.write('Will try to delete force %s group %d\n' % (fcname, fgnumber))
        if not nonbond:
            # Find the index belonging to the force to be deleted
            # rather than using the force group number.
            iforce = -1
            index  = 0
            for force in self.system.getForces():
                if force.getName() == fcname:
                    iforce = index
                    break
                index += 1
            if -1 != iforce:
                self.system.removeForce(iforce)
            del self.fgnumber[fcname]
            del self.force_group[fgnumber]
        self.count_forces("Deleted force group %d %s" % ( fgnumber, fcname))
        return
        fnumber = []
        if fcname in self.fgnumber:
            fnumber = [ self.fgnumber[fcname] ]
        elif nonbond:
            fnumber = [ 0, 1 ]
        else:
            self.txt.write("Cannot find force '%s' number %s\n" % (fcname, str(self.fgnumber)))
            
        for fnum in fnumber:
            fcname  = self.force_group[fnum]
        
    def count_forces(self, label:str):
        if self.verbose:
            self.txt.write("%s: there are %d forces\n"  % (label, len(self.system.getForces())))
        if self.debug:
            for force in self.system.getForces():
                self.txt.write("DBG: fcname %s fgnumber %d\n" % ( force.getName(), force.getForceGroup()))

    def nmol(self)->int:
        return self.topology.getNumResidues()
 
    def temperature(self)->float:
        return self.temperature_c
 
    def set_monomer_energy(self, emonomer:float):
        self.emonomer = emonomer

    def set_params(self):
        # SET SIMULATION PARAMETERS
        ################################################
        self.dt                 = self.sim_params.getFloat('dt')
        self.equilibrationSteps = self.sim_params.getInt('equilibrationSteps')
        self.steps              = self.sim_params.getInt('steps')
        
        self.nonbondedMethod           = nbmethod[self.sim_params.getStr('nonbondedMethod')]
        self.use_switching_function    = self.sim_params.getBool('use_switching_function')
        self.switch_width              = self.sim_params.getFloat('switch_width')
        self.nonbondedCutoff           = self.sim_params.getFloat('nonbondedCutoff')
        if 'dielectric_constant' in self.sim_params.params:
            self.dielectric_constant   = self.sim_params.getFloat('dielectric_constant')
        else:
            self.dielectric_constant   = 1
        self.use_dispersion_correction = self.sim_params.getBool('use_dispersion_correction')
        self.col_freq                  = self.sim_params.getFloat('collision_frequency', 0.1) 
        self.maxDrudeDist              = self.sim_params.getFloat('maxDrudeDistance', 0.02)
        self.useAndersenThermostat     = self.sim_params.getBool('useAndersenThermostat')
        self.temperature_c             = self.sim_params.getFloat('temperature_c')
        self.useMonteCarloBarostat     = self.sim_params.getBool('useMonteCarloBarostat')
        self.useMonteCarloAnisotropicBarostat = self.sim_params.getBool('useMonteCarloAnisotropicBarostat')
        if self.useMonteCarloAnisotropicBarostat:
            self.scaleX             = self.sim_params.getBool('scaleX')
            self.scaleY             = self.sim_params.getBool('scaleY')
            self.scaleZ             = self.sim_params.getBool('scaleZ')
            self.pressX             = self.sim_params.getFloat('pressX')
            self.pressY             = self.sim_params.getFloat('pressY')
            self.pressZ             = self.sim_params.getFloat('pressZ')
            self.pressvec           = [self.pressX,self.pressY,self.pressZ]
        self.constraints            = constrmethod[self.sim_params.getStr('constraints')]
        self.rigidWater             = self.sim_params.getBool('rigidWater')
        self.constraintTolerance    = self.sim_params.getFloat('constraintTolerance')
        
        # COMPUTING PLATFORM
        ################################################
        plform = self.sim_params.getStr('usePlatform')
        self.platform = Platform.getPlatformByName(plform)
        if 'CUDA' == plform:
            properties = {'CudaPrecision': 'single'}
            self.usePrecisionCuda = self.sim_params.getStr('usePrecisionCuda')
        else:
            if self.platform.supportsDoublePrecision():
                self.txt.write("Setting precision to double\n")
#                self.platform.setPropertyValue("Precision", "double")
        self.txt.write("Using OpenMM version %s\n" % self.platform.getOpenMMVersion())
        self.txt.write("Integration time step %g ps\n" % self.dt)

    def start_output(self):
        # OUTPUT
        ################################################
        # Do not open files unnecessarily
        save = self.sim_params.getInt('saveDcd')
        self.dcdReporter = None
        if save > 0 and self.steps >= save:
            self.dcdReporter  = DCDReporter(self.dcdtraj, save)
        else:
            self.dcd_file = None
        self.dataReporter = StateDataReporter(self.enefile, self.sim_params.getInt('saveEnergy'),
                                              totalSteps=self.steps,
                                              step=self.sim_params.getBool('outStep'),
                                              time=self.sim_params.getBool('outTime'),
                                              speed=self.sim_params.getBool('outSpeed', False),
                                              progress=self.sim_params.getBool('outProgress', False),
                                              potentialEnergy=self.sim_params.getBool('outPotentialEnergy'),
                                              kineticEnergy=self.sim_params.getBool('outKineticEnergy'),
                                              temperature=self.sim_params.getBool('outTemperature'),
                                              volume=self.sim_params.getBool('outVolume', False),
                                              density=self.sim_params.getBool('outDensity'),
                                              separator=self.sim_params.getStr('outSeparator'))
        # Do not open files unnecessarily
        save = self.sim_params.getInt('checkPoint')
        self.chkReporter = None
        if save > 0 and self.steps >= save:
            self.chkReporter = CheckpointReporter(self.chkfile, save)
        # Do not open files unnecessarily
        save = self.sim_params.getInt('savePdb')
        self.pdbReporter = None
        if save > 0 and self.steps >= save:
            self.pdbReporter = PDBReporter(self.pdbtraj, save)
        else:
            self.pdbtraj = None
        
    def make_system(self):
        # TOPOLOGY
        ################################################
        topology  = self.pdb.topology
        positions = self.pdb.positions
        self.modeller  = Modeller(topology, positions)
        self.modeller.addExtraParticles(self.forcefield)
        self.topology  = self.modeller.topology
        self.positions = self.modeller.positions
        myDrudeMass    = self.sim_params.getFloat('drudeMass', 0.1)
        myEwaldErrorTolerance = self.sim_params.getFloat('ewaldErrorTolerance')
        self.rigidWater = False
        rmcom           = True
        if self.nonbondedMethod == NoCutoff:
            rmcom = False
        if self.verbose:
            self.txt.write("Using flexible water (if present).\n")
        if self.polarizable:
            self.system = self.forcefield.createSystem(self.topology,
                                                       nonbondedMethod=self.nonbondedMethod,
                                                       nonbondedCutoff=self.nonbondedCutoff,
                                                       removeCMMotion=rmcom,
                                                       ewaldErrorTolerance=myEwaldErrorTolerance,
                                                       constraints=self.constraints,
                                                       rigidWater=self.rigidWater,
                                                       drudeMass=myDrudeMass*unit.amu)
            if self.verbose:
                self.txt.write("The force field is polarizable and the drude mass is %g.\nMake sure it is consistent with your force field file.\n" % myDrudeMass)
        else:
            self.system = self.forcefield.createSystem(self.topology,
                                                       nonbondedMethod=self.nonbondedMethod,
                                                       nonbondedCutoff=self.nonbondedCutoff,
                                                       removeCMMotion=rmcom,
                                                       ewaldErrorTolerance=myEwaldErrorTolerance,
                                                       constraints=self.constraints,
                                                       rigidWater=self.rigidWater)
            if self.verbose:
                self.txt.write("The force field is NOT polarizable.\n")

        # INITIAL SETTINGS FOR FORCES
        ################################################
        for force in self.system.getForces():
            if hasattr(force, 'setCutoffDistance'):
                force.setCutoffDistance(self.nonbondedCutoff)
            if hasattr(force, 'setUseSwitchingFunction'):
                force.setUseSwitchingFunction(self.use_switching_function)
            if hasattr(force, 'setSwitchingDistance'):
                switch_distance = self.nonbondedCutoff-self.switch_width
                force.setSwitchingDistance(switch_distance)
            if hasattr(force, 'setEwaldErrorTolerance'):
                force.setEwaldErrorTolerance(myEwaldErrorTolerance)
            if hasattr(force, 'setUseDispersionCorrection'):
                force.setUseDispersionCorrection(self.use_dispersion_correction)
            if hasattr(force, 'setReactionFieldDielectric'):
                force.setReactionFieldDielectric(self.dielectric_constant)
        self.count_forces("Initial")
    
    def find_shells_cores(self, drudeforce):
        self.cores = []
        self.shells = []
        self.core_shell = []
        self.my_core  = {}
        self.my_shell = {}
        for index in range(drudeforce.getNumParticles()):
            if self.debug:
                self.txt.write(f"Polforce {drudeforce.getParticleParameters(index)}\n")
            [particle, particle1, particle2, particle3, particle4, charge, pol, aniso12, aniso34] = drudeforce.getParticleParameters(index)
            self.shells.append(particle) # particle  = shell
            self.cores.append(particle1) # particle1 = core
            self.my_core[particle] = particle1
            self.my_shell[particle1] = particle
            self.core_shell.append((particle,particle1))
        if self.debug:
            # Checking correct atom/shell pairing
            self.txt.write(f"cores      {self.cores}\n")
            self.txt.write(f"shells     {self.shells}\n")
            self.txt.write(f"core_shell {self.core_shell}\n")
            self.txt.write("########################\n")
                
    # CODE FOR ALEXANDRIA NONBONDED FORCES
    ################################################
    def add_direct_space_force(self): 
        """
        Create a CustomNonbondedForce to calculate the direct-space force of the Alexandria
        Van der Waals potential - Lennard-Jones and gaussian distributed charge Coulomb - point charge Coulomb,
        placing it in specified force group.
        The LJ and point charge is necessary for both the dispersion correction and for the LJPME, and for using PME
        Create a CustomBondForce to calculate the direct space force of WBHAM and gaussian Coulomb for interactions 
        that are excluded (besides core-shell interactions).
        """
        cnbname       = "CustomNonbondedForce"
        dforce        = "DrudeForce"
        forces        = {}
        self.customnb = None
        drudeforce    = None
        for force in self.system.getForces():
            fname = force.getName()
            if self.debug:
                self.txt.write("Found force %s\n" % fname)
            forces[fname] = force
            if cnbname == fname:
                self.customnb = forces[cnbname]
            elif dforce == fname:
                drudeforce = forces[dforce]
        self.count_forces("Direct space 1")
        # There always is a regular NonbondedForce
        self.nonbondedforce  = forces['NonbondedForce']
        self.add_force_group(self.nonbondedforce, True, False)
        if drudeforce and not self.polarizable:
            sys.exit("There are drudes in the system but you forgot the -pol flag")
        if self.verbose:
            self.txt.write("***************************\n")
            self.txt.write(f"Number of particles (incl. drudes):  {self.system.getNumParticles()}\n")
        self.count_forces("Direct space 2")
        if self.polarizable:
            self.add_force_group(drudeforce, False, False)
            self.find_shells_cores(drudeforce)
        self.count_forces("Direct space 3")

        if not self.customnb:
            return
            
        #if self.nonbondedMethod != NoCutoff:
        cutoff_distance = self.nonbondedforce.getCutoffDistance()
        switch_distance = self.nonbondedforce.getSwitchingDistance()
        self.count_forces("Direct space 4")
    
        # Electrostatics is our screened Coulomb minus the point charge based potential
        expression = 'Coulomb_gauss - Coulomb_point;'
        self.qq_expression = ( "(%s*charge1*charge2*erf(zeta*r)/r)" % ONE_4PI_EPS0 )
        expression += ( 'Coulomb_gauss = %s;' % self.qq_expression )
        if self.nonbondedMethod == NoCutoff:
            expression += 'Coulomb_point = 0;'
        else:
            expression += ( 'Coulomb_point = (%s*charge1*charge2/r);' % ONE_4PI_EPS0 )
        expression += ( "zeta = %s;" % self.comb.zetaString())
            
        self.qq_correction = openmm.CustomNonbondedForce(expression)
        if self.nonbondedMethod == NoCutoff:
            self.qq_correction.setName("Coulomb"+self.comb.qdist)
        else:
            self.qq_correction.setName("CoulombCorrection"+self.comb.qdist)
        self.qq_correction.addPerParticleParameter("charge")
        self.qq_correction.addPerParticleParameter("zeta")
        self.qq_correction.setUseSwitchingFunction(self.use_switching_function)
        # We do not use self.nonbondedMethod because the exclusion correction
        # is in real space only. However, we do have to distinguish between
        # periodic and vacuum systems.
        if self.nonbondedMethod == NoCutoff:
            self.qq_correction.setNonbondedMethod(openmm.CustomNonbondedForce.NoCutoff)
        else:
            self.qq_correction.setNonbondedMethod(openmm.CustomNonbondedForce.CutoffPeriodic)
            self.qq_correction.setCutoffDistance(cutoff_distance)
        # TODO: Check whether we need this, likely not.
        # self.qq_correction.setSwitchingDistance(switch_distance)
        # Don't use dispersion correction for coulomb, it does not converge, see:
        # https://github.com/openmm/openmm/issues/3162
        self.qq_correction.setUseLongRangeCorrection(False)
        self.count_forces("Direct space 5")

        self.charges = []
        if self.verbose:
            self.txt.write("There are %d particles in the nonbondedforce\n" % self.nonbondedforce.getNumParticles())

        for index in range(self.nonbondedforce.getNumParticles()):
            myparams = self.customnb.getParticleParameters(index)
            if self.vdw == VdW.WBHAM:
                [_, _, _, charge, zeta] = myparams
                if self.debug:
                    self.txt.write(f"nonbonded sigma, epsilon, gamma, charge, zeta {myparams}\n")
            elif self.vdw == VdW.GBHAM:
                [_, _, _, _, charge, zeta] = myparams
                if self.debug:
                    self.txt.write(f"nonbonded rmin, epsilon, gamma, delta, charge, zeta {myparams}\n")
            elif self.vdw == VdW.LJ14_7:
                [_,  _, _, _, charge, zeta] = myparams
                if self.debug:
                    self.txt.write(f"nonbonded sigma, epsilon, gamma, delta, charge, zeta {myparams}\n")
            else:
                sys.exit("Not implemented what to do")
            self.charges.append(charge)
            self.qq_correction.addParticle([charge, zeta])

        for index in range(self.nonbondedforce.getNumExceptions()):
            [iatom, jatom, _, _, _] = self.nonbondedforce.getExceptionParameters(index)
            self.qq_correction.addExclusion(iatom, jatom)
            if self.debug:
                self.txt.write("Coulomb excl %d iatom %d jatom %d\n" % ( index, iatom, jatom ))
        self.count_forces("Direct space 6")
        self.add_force_group(self.qq_correction, False, True)
        self.system.addForce(self.qq_correction)
        self.count_forces("Direct space 7")

        # Van der Waals, is our custom potential minus the default LJ.
        LJ_expression = 'U_LJ = select(epsilon,4*epsilon_LJ*((sigma_LJ/r)^12 -(sigma_LJ/r)^6),0);'
        LJ_expression += ('epsilon_LJ   = %s;' % self.comb.geometricString("epsilon_LJ1", "epsilon_LJ2"))
        LJ_expression += ('sigma_LJ     = %s;' % self.comb.arithmeticString("sigma_LJ1", "sigma_LJ2"))
        LJ_expression += ('sigma_LJ_rec = %s;' % self.comb.geometricString("sigma_LJ1", "sigma_LJ2"))
        combdict   = self.comb.combStrings()
        expression = 'U_VDW-U_LJ;'
        if self.nonbondedMethod == NoCutoff:
            expression += 'U_LJ = 0;'
        else:
            expression += LJ_expression
        if self.vdw == VdW.WBHAM:
            # Note that sigma really is 1/sigma, to prevent division by zero.
            self.vdw_expression =('select(epsilon,(((2*epsilon)/(1-(3/(gamma+3)))) * (1.0/(1.0+(sigma*r)^6)) * ((3/(gamma+3))*exp(gamma*(1-(sigma*r)))-1)),0);')
            
            expression += ( 'U_VDW = %s;' % self.vdw_expression )
            # The statements have to be in this order! They are evaluated in the reverse order apparently.
            expression += ( 'gamma3   = (gamma/(3+gamma));')

            expression += ( 'sigma    = %s;' % combdict["sigma"] )
            expression += ( 'epsilon  = %s;' % combdict["epsilon"] )
            expression += ( 'gamma    = %s;' % combdict["gamma"] )
            self.vdw_correction = openmm.CustomNonbondedForce(expression)
            if self.nonbondedMethod == NoCutoff:
                self.vdw_correction.setName("VanderWaals"+dictVdW[self.vdw])
            else:
                self.vdw_correction.setName("VanderWaalsCorrection"+dictVdW[self.vdw])
            for pp in [ "sigma", "epsilon", "gamma", "sigma_LJ", "epsilon_LJ" ]:
                self.vdw_correction.addPerParticleParameter(pp)

            self.vdw_correction.setUseSwitchingFunction(self.use_switching_function)
            # See comment above at qq_correction.
            if self.nonbondedMethod == NoCutoff:
                self.vdw_correction.setNonbondedMethod(openmm.CustomNonbondedForce.NoCutoff)
            else:    
                self.vdw_correction.setNonbondedMethod(openmm.CustomNonbondedForce.CutoffPeriodic)
            self.vdw_correction.setCutoffDistance(cutoff_distance)

            self.vdw_correction.setSwitchingDistance(switch_distance)
            self.vdw_correction.setUseLongRangeCorrection(self.nonbondedforce.getUseDispersionCorrection())
            for index in range(self.nonbondedforce.getNumParticles()):
                [charge_LJ, sigma_LJ, epsilon_LJ] = self.nonbondedforce.getParticleParameters(index)
                if self.nonbondedMethod == NoCutoff:
                    self.nonbondedforce.setParticleParameters(index, sigma=sigma_LJ, epsilon=0, charge=0)
                [sigma, epsilon, gamma, charge, zeta] = self.customnb.getParticleParameters(index)
                if sigma > 0:
                    sigma = 1.0/sigma
                self.vdw_correction.addParticle([sigma, epsilon, gamma, sigma_LJ, epsilon_LJ])
                if self.debug:
                    self.txt.write("index %d sigma %g, epsilon %g, gamma %g, sigma_LJ %g, epsilon_LJ %g\n" %  (index, sigma, epsilon, gamma, sigma_LJ._value, epsilon_LJ._value ))
            for index in range(self.nonbondedforce.getNumExceptions()):
                [iatom, jatom, chargeprod, sigma, epsilon] = self.nonbondedforce.getExceptionParameters(index)
                self.vdw_correction.addExclusion(iatom, jatom)
                if self.debug:
                    self.txt.write("VDW excl %d iatom %d jatom %d\n" % ( index, iatom, jatom ))
            self.add_force_group(self.vdw_correction, False, True)
            self.system.addForce(self.vdw_correction)
#################################################
        elif self.vdw == VdW.GBHAM:
            self.vdw_expression =('select(epsilon,(        epsilon*((delta + 2*gamma + 6)/(2*gamma)) * (1/(1+((r/rmin)^6))) * (  ((6+delta)/(delta + 2*gamma + 6)) * exp(gamma*(1-(r/rmin))) -1 ) - (epsilon/(1+(r/rmin)^delta))           ),0);')
            expression += ( 'U_VDW = %s;' % self.vdw_expression )
            expression += ( 'rmin    = %s;' % combdict["rmin"] )
            expression += ( 'epsilon  = %s;' % combdict["epsilon"] )
            expression += ( 'gamma    = %s;' % combdict["gamma"] )
            expression += ( 'delta    = %s;' % combdict["delta"] )
            ############TODO put vdw correction in one block except for unique parameters?
            self.vdw_correction = openmm.CustomNonbondedForce(expression)
            self.vdw_correction.setName("VanderWaalsCorrection")
            for pp in [ "rmin", "epsilon", "gamma", "delta", "sigma_LJ", "epsilon_LJ" ]:
                self.vdw_correction.addPerParticleParameter(pp)
            self.vdw_correction.setUseSwitchingFunction(self.use_switching_function)

            if self.nonbondedMethod == NoCutoff:
                self.vdw_correction.setNonbondedMethod(openmm.CustomNonbondedForce.NoCutoff)
            else:
                self.vdw_correction.setNonbondedMethod(openmm.CustomNonbondedForce.CutoffPeriodic)
            self.vdw_correction.setCutoffDistance(cutoff_distance)

            self.vdw_correction.setSwitchingDistance(switch_distance)
            self.vdw_correction.setUseLongRangeCorrection(self.nonbondedforce.getUseDispersionCorrection())

            for index in range(self.nonbondedforce.getNumParticles()):
                [charge_LJ, sigma_LJ, epsilon_LJ] = self.nonbondedforce.getParticleParameters(index)
                [rmin, epsilon, gamma, delta, charge, zeta] = self.customnb.getParticleParameters(index)
                if self.nonbondedMethod == NoCutoff:
                    self.nonbondedforce.setParticleParameters(index, sigma=sigma_LJ, epsilon=0, charge=0)
                self.vdw_correction.addParticle([rmin, epsilon, gamma, delta, sigma_LJ, epsilon_LJ])
                if self.debug:
                    self.txt.write("index %d rmin %g, epsilon %g, gamma %g, delta %g, sigma_LJ %g, epsilon_LJ %g\n" %  (index, rmin, epsilon, gamma, delta, sigma_LJ._value, epsilon_LJ._value ))
            for index in range(self.nonbondedforce.getNumExceptions()):
                [iatom, jatom, chargeprod, sigma, epsilon] = self.nonbondedforce.getExceptionParameters(index)
                self.vdw_correction.addExclusion(iatom, jatom)
                if self.debug:
                    self.txt.write("excl %d iatom %d jatom %d\n" % ( index, iatom, jatom ))
            self.add_force_group(self.vdw_correction, False, True)
            self.system.addForce(self.vdw_correction)
            self.count_forces("Direct space 8")
#################################################
        elif self.vdw == VdW.LJ14_7:
            self.vdw_expression =( 'select(epsilon,( epsilon*( ( (1+ delta)/((r/sigma)+ delta))^7 ) * ( ( (1+ gamma)/(((r/sigma)^7) +gamma )  ) -2       ) ),0);')
            expression += ( 'U_VDW = %s;' % self.vdw_expression )
            expression += ( 'sigma    = %s;' % combdict["sigma"] )
            expression += ( 'epsilon  = %s;' % combdict["epsilon"] )
            expression += ( 'gamma    = %s;' % combdict["gamma"] )
            expression += ( 'delta    = %s;' % combdict["delta"] )
            ############TODO put vdw correction in one block except for unique parameters?
            self.vdw_correction = openmm.CustomNonbondedForce(expression)
            if self.nonbondedMethod == NoCutoff:
                self.vdw_correction.setName("VanderWaals"+dictVdW[self.vdw])
            else:
                self.vdw_correction.setName("VanderWaalsCorrection"+dictVdW[self.vdw])
            for pp in [ "sigma", "epsilon", "gamma", "delta", "sigma_LJ", "epsilon_LJ" ]:
                self.vdw_correction.addPerParticleParameter(pp)
            self.vdw_correction.setUseSwitchingFunction(self.use_switching_function)

            if self.nonbondedMethod == NoCutoff:
                self.vdw_correction.setNonbondedMethod(openmm.CustomNonbondedForce.NoCutoff)
            else:
                self.vdw_correction.setNonbondedMethod(openmm.CustomNonbondedForce.CutoffPeriodic)
            self.vdw_correction.setCutoffDistance(cutoff_distance)

            self.vdw_correction.setSwitchingDistance(switch_distance)
            self.vdw_correction.setUseLongRangeCorrection(self.nonbondedforce.getUseDispersionCorrection())

            for index in range(self.nonbondedforce.getNumParticles()):
                [charge_LJ, sigma_LJ, epsilon_LJ] = self.nonbondedforce.getParticleParameters(index)
                if self.nonbondedMethod == NoCutoff:
                    self.nonbondedforce.setParticleParameters(index, sigma=sigma_LJ, epsilon=0, charge=0)
                [sigma, epsilon, gamma, delta, charge, zeta] = self.customnb.getParticleParameters(index)
                self.vdw_correction.addParticle([sigma, epsilon, gamma, delta, sigma_LJ, epsilon_LJ])
                if self.debug:
                    self.txt.write("index %d sigma %g, epsilon %g, gamma %g, delta %g, sigma_LJ %g, epsilon_LJ %g\n" %  (index, sigma, epsilon, gamma, delta, sigma_LJ._value, epsilon_LJ._value ))
            for index in range(self.nonbondedforce.getNumExceptions()):
                [iatom, jatom, chargeprod, sigma, epsilon] = self.nonbondedforce.getExceptionParameters(index)
                self.vdw_correction.addExclusion(iatom, jatom)
                if self.debug:
                    self.txt.write("excl %d iatom %d jatom %d\n" % ( index, iatom, jatom ))
            self.add_force_group(self.vdw_correction, False, True)
            self.system.addForce(self.vdw_correction)

    #################################################
    def real_exclusion(self, nexcl:int, iatom:int, jatom:int)->bool:
        if self.system.isVirtualSite(iatom) or self.system.isVirtualSite(jatom):
            return True
        if nexcl == 0:
            return False
        elif nexcl == 1:
            # If we have an exclusion between two bonded atoms
            # we have to exclude the shells as well. Therefore
            # we first look up the cores for the atom numbers
            # that are passed to this routine.
            icore = iatom
            jcore = jatom
            if self.polarizable:
                if iatom in self.shells:
                    icore = self.my_core[iatom]
                if jatom in self.shells:
                    jcore = self.my_core[jatom]
            return ((icore,jcore) in self.bonds or (jcore,icore) in self.bonds)
        else:
            sys.exit("Cannot handle nexcl == %d" % nexcl)
        return False

    def add_excl_correction(self):
        # Add vdW and electrostactics that have been excluded.
        # This has to be done as the number of exclusions is 3 for 
        # nonbonded interactions in OpenMM and it likely less in ACT.
        # These interactions are added using two CustomBondForce entries.
        if not self.customnb:
            return
        vdwname = "VanderWaalsExclusionCorrection"
        vdw_excl_corr = openmm.CustomBondForce(self.vdw_expression)
        vdw_excl_corr.setName(vdwname)
        if self.vdw in [ VdW.WBHAM, VdW.LJ14_7 ]:
            vdw_excl_corr.addPerBondParameter("sigma")
        if self.vdw == VdW.GBHAM:
            vdw_excl_corr.addPerBondParameter("rmin")
        vdw_excl_corr.addPerBondParameter("epsilon")
        vdw_excl_corr.addPerBondParameter("gamma")
        if self.vdw in [ VdW.GBHAM, VdW.LJ14_7 ]:
            vdw_excl_corr.addPerBondParameter("delta")
        qq_excl_corr = openmm.CustomBondForce(self.qq_expression)
        qq_excl_corr.setName("CoulombExclusionCorrection")
        qq_excl_corr.addPerBondParameter("charge1")
        qq_excl_corr.addPerBondParameter("charge2")
        qq_excl_corr.addPerBondParameter("zeta")

        nexclvdw = self.sim_params.getInt("nexclvdw")
        nexclqq  = self.sim_params.getInt("nexclqq")
        combdict = self.comb.combStrings()

        if self.debug:
            for param in combdict:
                self.txt.write("%s   = %s\n" % ( param, combdict[param] ))

        if self.vdw in [VdW.WBHAM, VdW.GBHAM, VdW.LJ14_7]:

            for index in range(self.nonbondedforce.getNumExceptions()):

                # Just get the excluded atoms from the regular NB force
                iatom, jatom, *_ = self.nonbondedforce.getExceptionParameters(index)
                if self.debug:
                    self.txt.write("iatom %d jatom %d\n" % ( iatom, jatom ))

                # Check for shell exclusions first
                if (self.polarizable and ((jatom, iatom) in self.core_shell or ((iatom, jatom) in self.core_shell))):
                    continue

                # And get the parameters from the Custom NB force
                *iparameters, = self.customnb.getParticleParameters(iatom)
                *jparameters, = self.customnb.getParticleParameters(jatom)
                for parameter, idx in parameter_indices[self.vdw].items():
                    if parameter == 'sigma':
                        sigma1,   sigma2   = iparameters[idx], jparameters[idx]
                    elif parameter == 'rmin':
                        rmin1,    rmin2    = iparameters[idx], jparameters[idx]
                    elif parameter == 'epsilon':
                        epsilon1, epsilon2 = iparameters[idx], jparameters[idx]
                    elif parameter == 'gamma':
                        gamma1,   gamma2   = iparameters[idx], jparameters[idx]
                    elif parameter == 'delta':
                        delta1,   delta2   = iparameters[idx], jparameters[idx]
                    elif parameter == 'charge':
                        charge1,  charge2  = iparameters[idx], jparameters[idx]
                    elif parameter == 'zeta':
                        zeta1,    zeta2    = iparameters[idx], jparameters[idx]
                    else:
                        sys.exit(f"Parameter '{parameter}' is yet to be implemented")
                if self.debug:
                    self.txt.write(f" custom nonbonded force i {self.customnb.getParticleParameters(iatom)}\n")
                    self.txt.write(f" custom nonbonded force j {self.customnb.getParticleParameters(jatom)}\n")

                # Coulomb part
                if not self.real_exclusion(nexclqq, iatom, jatom):
                    zeta = ((zeta1 * zeta2)/(math.sqrt(zeta1**2 + zeta2**2)))
                    qq_excl_corr.addBond(iatom, jatom, [charge1, charge2, zeta])
                    if self.debug:
                        self.txt.write("Adding Coul excl corr i %d j %d q1 %g q2 %g zeta %g\n" % ( iatom, jatom, charge1, charge2, zeta))

                # Van der Waals part
                if (not self.real_exclusion(nexclvdw, iatom, jatom) and epsilon1 > 0 and epsilon2 > 0):
                    vdW_parameters      = []
                    vdW_parameter_names = []
                    for parameter in parameter_indices[self.vdw]:
                        if parameter in ['epsilon', 'gamma', 'delta']:
                            vdW_parameters      += [eval(eval(f"c{parameter}"))]
                            vdW_parameter_names += [parameter]
                            self.txt.write(f"{parameter}_ij = {vdW_parameters[-1]} {parameter}_i = {eval(parameter+'1')} {parameter}_j = {eval(parameter+'2')}\n")
                        elif parameter in ['sigma', 'rmin']:
                            vdW_parameters      = [eval(eval(f"c{parameter}".replace('^', '**')))] + vdW_parameters
                            vdW_parameter_names = [parameter] + vdW_parameter_names
                            self.txt.write(f"{parameter}_ij = {vdW_parameters[0]} {parameter}_i = {eval(parameter+'1')} {parameter}_j = {eval(parameter+'2')}\n")
                    vdw_excl_corr.addBond(iatom, jatom, vdW_parameters)
                    if self.debug:
                        msg = "Adding VDW excl i %d j %d" % (iatom, jatom)
                        for parameter, name in zip(vdW_parameters, vdW_parameter_names):
                            msg += " %s %g" % (name, parameter)
                        self.txt.write("%s\n" % msg)
        else:
            self.txt.write("Unsupported Van der Waals potential %s\n" % self.vdw)


        # Finish off. Did we add any exclusion correction?
        if 0 < qq_excl_corr.getNumBonds():        
            self.add_force_group(qq_excl_corr, False, True)
            self.system.addForce(qq_excl_corr)
            self.count_forces("Excl corr 1")
        if 0 < vdw_excl_corr.getNumBonds():
            self.add_force_group(vdw_excl_corr, False, True)
            self.system.addForce(vdw_excl_corr)
            self.count_forces("Excl corr 2")
        self.count_forces("Excl corr 3")

    def add_bonded_forces(self):
        self.bonds    = []
        self.cb_force = None
        for cb_force in self.system.getForces():
            if 'CustomBondForce' == cb_force.getName():
                if self.verbose:
                    self.txt.write("Found CustomBondForce\n")
                cb_force.setName("AlexandriaBonds")
                self.count_forces("Add Bondeds")
                self.add_force_group(cb_force, False, False)
                for bond_index in range(cb_force.getNumBonds()):
                    # Retrieve atoms (and parameters but we just want the bonds now).
                    [iatom, jatom, params ] = cb_force.getBondParameters(bond_index)
                    self.bonds.append((iatom, jatom))
                self.cb_force = cb_force
        if self.debug:
            self.txt.write(self.bonds)
            self.txt.write("\n")

    def make_forces(self):
        # Create a new CustomNonbondedForce to mimic the direct space 
        self.add_direct_space_force()
        self.add_bonded_forces()
        self.add_excl_correction()
        for force in self.system.getForces():
            if (force.getName() in [ "CustomAngleForce", "HarmonicAngleForce" ] and
                0 == force.getNumAngles()):
                self.del_force(force)
            elif (force.getName() in [ "RBTorsionForce", "PeriodicTorsionForce" ] and
                  0 == force.getNumTorsions()):
                self.del_force(force)
            elif (force.getName() == "CMMotionRemover" and force.getFrequency() <= 0):
                self.del_force(force)

    def print_force_settings(self):
        for force in self.system.getForces():
            self.txt.write("----------------------------\n")
            self.txt.write("%s Group: %d, PBC: %s\n" % ( force.getName(), 
                                                         force.getForceGroup(),
                                                         str(force.usesPeriodicBoundaryConditions())))
            if self.customnb and force.getName() == self.customnb.getName():
                self.txt.write('"Cutoff?" {0}\n'.format(force.getCutoffDistance()))
                self.txt.write('"SwitchingDistance?" {0}\n'.format(force.getSwitchingDistance ()))
                self.txt.write('"CustomNonbondedMethod?" {0}\n'.format(force.getNonbondedMethod()))
                self.txt.write('"SwitchingFunction?" {0}\n'.format(force.getUseSwitchingFunction()))
            elif force.getName() == self.nonbondedforce.getName():
                self.txt.write('"Cutoff?" {0}\n'.format(force.getCutoffDistance()))
                self.txt.write('"SwitchingDistance?" {0}\n'.format(force.getSwitchingDistance ()))
                self.txt.write('"NonbondedMethod?" {0}\n'.format(force.getNonbondedMethod()))
                self.txt.write('"SwitchingFunction?" {0}\n'.format(force.getUseSwitchingFunction()))
                self.txt.write('"Disp. Corr.?" {0}\n'.format(force.getUseDispersionCorrection()))
                self.txt.write('"Reciprocal Force Group?" {0}\n'.format(force.getReciprocalSpaceForceGroup()))
            elif force.getName() in [ "CustomBondForce", "AlexandriaBonds" ]:
                self.txt.write("Number of bonds/pairs %d\n" % ( force.getNumBonds() ) )
                if self.debug:
                    for bond_index in range(force.getNumBonds()):
                        # Print atoms and parameters.
                        self.txt.write(force.getBondParameters(bond_index))
                        self.txt.write("\n")
            elif force.getName() in [ "CustomNonbondedForce", "DrudeForce", "CoulombCorrection", "VanderWaalsCorrection" ]:
                self.txt.write("Number of particles %d\n" % force.getNumParticles())
            elif force.getName() in [ "CustomAngleForce", "HarmonicAngleForce" ]:
                self.txt.write("Angle force %s with %d angles\n" % (force.getName(), force.getNumAngles()))
            
               
        self.txt.write("----------------------------\n")

    def set_algorithms(self):
        #### ethermostat / Barostat ####
        if self.nonbondedMethod != NoCutoff:
            if self.sim_params.getBool('useMonteCarloBarostat'):
                if self.verbose:
                    self.txt.write("Monte Carlo Barostat will be used.\n")
                self.system.addForce(MonteCarloBarostat(self.sim_params.getFloat('pressure'),
                                                        self.temperature_c,
                                                        self.sim_params.getInt('barostatInterval')))
            elif self.sim_params.getBool('useMonteCarloAnisotropicBarostat'):
                self.system.addForce(MonteCarloAnisotropicBarostat(self.pressvec,self.temperature_c,self.scaleX,self.scaleY,self.scaleZ,self.sim_params.getInt('barostatInterval'))) 
                if self.verbose:
                    self.txt.write(f"Monte Carlo ANISOTROPIC Barostat will be used. The dimensions that can change are: X = {self.scaleX} Y = {self.scaleY} Z = {self.scaleZ}\n")
        if self.useAndersenThermostat:
            self.system.addForce(AndersenThermostat(self.temperature_c, self.col_freq))
            if self.verbose:
                self.txt.write(f"Andersen Thermostat will be used with temperature {self.temperature_c}\n")

        #### Integrator ####
        friction_c    = self.sim_params.getFloat('friction_c')
        temperature_s = self.sim_params.getFloat('temperature_s')
        integrator    = self.sim_params.getStr('integrator')
        if self.polarizable:
            if "DrudeLangevinIntegrator" == integrator:
                self.integrator = DrudeLangevinIntegrator(self.temperature_c, friction_c, temperature_s, 
                                                          self.sim_params.getFloat('friction_s'), self.dt)
            elif "DrudeNoseHooverIntegrator" == integrator:
                self.integrator = DrudeNoseHooverIntegrator(self.temperature_c, friction_c, temperature_s, 
                                                            self.sim_params.getFloat('friction_s'), self.dt)
            elif "DrudeSCFIntegrator" == integrator:
                self.integrator = DrudeSCFIntegrator(self.dt)
                self.integrator.setDrudeTemperature(temperature_s)
            else:
                sys.exit("Unknown integrator %s for polarizable system" % integrator)
            if self.useAndersenThermostat and not "DrudeSCFIntegrator" == integrator:
                self.txt.write("Andersen thermostat will be turned off since %s contains a built-in thermostat.\n"
                               % self.integrator)
                self.useAndersenThermostat = False
            self.integrator.setMaxDrudeDistance(self.maxDrudeDist)
        else:
            nhi = "NoseHooverIntegrator"
            if nhi != integrator:
                self.txt.write("Unsupported integrator %s for non-polarizable system, will use %s instead\n"
                               % ( integrator, nhi ))
            self.integrator = NoseHooverIntegrator(self.temperature_c, friction_c, self.dt)

        # Print some stuff yey.
        if self.verbose:
            self.txt.write("Core Temperature %g\n" % self.temperature_c)
            if self.polarizable:
                self.txt.write("Drude Temperature %g\n" % self.integrator.getDrudeTemperature()._value)
            self.txt.write("Step size %g\n" % self.integrator.getStepSize()._value)

    def compute_dipole(self)->list:
        positions = self.simulation.context.getState(getPositions=True).getPositions()
        dip = [ 0, 0, 0 ]
        enm2Debye = 48.0321
        for index in range(self.system.getNumParticles()):
            for m in range(3):
                dip[m] += positions[index][m]._value * self.charges[index] * enm2Debye
        self.txt.write("\nDipole [ %g %g %g ] total %g\n" % ( dip[0], dip[1], dip[2], 
                                                              math.sqrt(dip[0]**2+dip[1]**2+dip[2]**2)))
        return dip

    def init_simulation(self):
        #### Simulation setup ####
        self.simulation = Simulation(self.topology, self.system, self.integrator, self.platform)
        self.simulation.context.setPositions(self.positions)

        #### Set positions of shell system to almost zero) ####
        #### the shell displacement is necessary for the LJPME to work, otherwise an error is thrown:
        #### simtk.openmm.OpenMMException: Particle coordinate is nan
        positions = self.simulation.context.getState(getPositions=True).getPositions()
        new_pos = []
        for index in range(self.system.getNumParticles()):
            if (not self.polarizable or not index in self.shells):
                new_pos_x = positions[index][0]
                new_pos.append((new_pos_x,positions[index][1],positions[index][2]))
            if (self.polarizable and index in self.shells):
                new_pos_x = positions[index][0]+0.001*nanometer
                new_pos_y = positions[index][1]+0.001*nanometer
                new_pos_z = positions[index][2]+0.001*nanometer
                new_pos.append((new_pos_x,new_pos_y,new_pos_z))

        self.simulation.context.setPositions(new_pos)
        if self.debug:
            self.txt.write(f"number of particles (incl. drudes):  {self.system.getNumParticles()}\n")
            for np in new_pos:
                self.txt.write("%10.5f  %10.5f  %10.5f\n" % ( np[0]._value, np[1]._value, np[2]._value ))
        if self.customnb:
            self.qq_correction.updateParametersInContext(self.simulation.context)
            self.vdw_correction.updateParametersInContext(self.simulation.context)
        if self.cb_force:
            # Make sure the name change trickles up in the system
            self.cb_force.updateParametersInContext(self.simulation.context)

        self.nonbondedforce.updateParametersInContext(self.simulation.context)
        if self.nonbondedMethod == NoCutoff:
            # Remove the default Non-Bonded with OpenMM
            self.txt.write("Will remove standard NonBonded forces\n")
            self.del_force(self.nonbondedforce, False)
        # TODO check whether this if statement should be flipped.
        if self.vdw != VdW.LJ12_6:
            self.del_force(self.customnb)
        
    def dhvap(self, epot:float)->float:
        if None == self.emonomer:
            return None
        nmol    = self.topology.getNumResidues()
        relener = epot/nmol - self.emonomer
        kB      = 1.380649e-23 * 6.02214e23 / 1000
        return kB*self.temperature_c - relener
    
    def dump_forces(self):
        self.txt.write("DBG: Checking spurious energies\n")
        for force in self.system.getForces():
            fcname   = force.getName()
            fgnumber = force.getForceGroup()
            self.txt.write("DBG: Force %s number %d\n" % ( fcname, fgnumber ))
        for group in range(16):
            eterm = self.simulation.context.getState(getEnergy=True, groups=(1 << group)).getPotentialEnergy()/unit.kilojoule_per_mole
            self.txt.write('DBG: group %2d energy %16.4f kJ/mol\n' % (group, eterm))

    def print_energy(self, title:str):
        self.txt.write("\n%s:\n" % title)
        etot = 0.0
        self.count_forces("Print energy")
        if self.verbose:
            for myforce in self.system.getForces():
                self.txt.write("%s\n" % myforce.getName())
        for group in self.force_group:
            eterm = self.simulation.context.getState(getEnergy=True, groups=(1 << group)).getPotentialEnergy()/unit.kilojoule_per_mole
            etot += eterm
            self.txt.write('%-40s %2d %16.4f kJ/mol\n' % (self.force_group[group], group, eterm))
        self.potE = self.simulation.context.getState(getEnergy=True).getPotentialEnergy()/unit.kilojoule_per_mole
        ener_diff = self.potE-etot
        self.txt.write('Potential energy = %.5f kJ/mol. potE-etot %.5f\n' % (self.potE, ener_diff))
        if abs(ener_diff) > 0.001:
            self.dump_forces()
        if None != self.emonomer:
            nmol = self.topology.getNumResidues()
            einter = self.potE - nmol*self.emonomer
            self.txt.write('Interaction energy for %d-mer %g\n' % ( nmol, einter ))
<<<<<<< HEAD
            self.txt.write('Delta H vap %g kJ/mol\n' % ( self.dhvap(potE) ) )
        if abs(potE-etot) > 1e-3:
            self.txt.write("sum of the above %.2f\n" % (etot))
        self.txt.flush()
=======
            self.txt.write('Delta H vap %g kJ/mol\n' % ( self.dhvap(self.potE) ) )
        if abs(self.potE-etot) > 1e-3:
            self.txt.write("sum of the above %.5f\n" % (etot))

    def potential_energy(self)->float:
        return self.potE
>>>>>>> f03b6484
        
    def minimize_energy(self, maxIter:int)->float:
        #### Minimize and Equilibrate ####
        self.txt.write('\nPerforming energy minimization using maxIter = %d.\n' % maxIter)
        enertol = Quantity(value=1e-8, unit=kilojoule/(nanometer*mole))
        self.simulation.minimizeEnergy(tolerance=enertol, maxIterations=maxIter)
        return self.simulation.context.getState(getEnergy=True).getPotentialEnergy()/unit.kilojoule_per_mole

    def equilibrate(self):
        self.txt.write('\nEquilibrating for %d steps at T = %g K.\n' % ( self.equilibrationSteps, self.temperature_c) )
        self.simulation.context.setVelocitiesToTemperature(self.temperature_c)
        self.simulation.step(self.equilibrationSteps)
    
    def production(self):
        simtime = self.sim_params.getFloat('dt')*self.sim_params.getInt('steps')
        self.txt.write('\nSimulating %g ps at %g K...\n' % (simtime, self.temperature_c ))
        if None != self.dcdReporter:
            self.simulation.reporters.append(self.dcdReporter)
        if None != self.dataReporter:
            self.simulation.reporters.append(self.dataReporter)
        if None != self.pdbReporter:
            self.simulation.reporters.append(self.pdbReporter)
        if None != self.chkReporter:
            self.simulation.reporters.append(self.chkReporter)
        self.simulation.currentStep = 0
        self.simulation.step(self.steps)

    def setup(self):
        self.set_params()
        self.start_output()
        self.make_system()
        self.make_forces()
        self.set_algorithms()
        if self.verbose:
            self.print_force_settings()
        self.init_simulation()
        self.print_energy("Initial energies")

    def minimize(self, maxIter:int=0)->float:
        epot = self.minimize_energy(maxIter)
        self.print_energy("After minimization")
        return epot
        
    def write_coordinates(self, outfile:str):
        with open(outfile, "w") as outf:
            vecs = self.simulation.context.getState().getPeriodicBoxVectors()
            self.topology.setPeriodicBoxVectors(vecs)
            self.pdb.writeFile(self.topology,
                               self.simulation.context.getState(getPositions=True, enforcePeriodicBox=True, getParameters=True).getPositions(),
                               outf)

    def run(self):
        self.setup()
        if os.path.isfile(self.chkfile):
            with open(self.chkfile, 'rb') as chk:
                self.simulation.context.loadCheckpoint(chk.read())
            self.print_energy("After loading checkpoint")
        else:
            self.minimize(maxIter=100)
            self.equilibrate()
            self.print_energy("After equilibration")
        self.production()
        self.print_energy("After production")

    def log_to_xvg(self, xvg:str, ytargets:list):
        if None == self.enefile or not os.path.exists(self.enefile):
            print("Could not find any log file")
        else:
            xtarget  = "Time (ps)"
            ix = -1
            iy = []
            with open(xvg, "w") as outf:
                outf.write("@ xaxis label \"%s\"\n" % xtarget)
                with open(self.enefile, "r") as inf:
                    for line in inf:
                        words = line.strip().split(";")
                        if line.find("#") >= 0:
                            for i in range(len(words)):
                                if words[i].find(xtarget) >= 0:
                                    ix = i
                                else:
                                    for j in range(len(ytargets)):
                                        if words[i].find(ytargets[j]) >= 0:
                                            iy.append(i)
                        elif ix >= 0 and len(iy) > 0:
                            try:
                                outf.write("%10g" % float(words[ix]))
                                for ii in iy:
                                    outf.write("  %10g" % (float(words[ii])))
                                outf.write("\n")
                            except ValueError:
                                print("Incomprehensible line in ene_file %s" % self.enefile)
                                
    def log_to_average(self, ytargets:dict)->dict:
        if None == self.enefile or not os.path.exists(self.enefile):
            print("Could not find any log file")
            return []
        else:
            myaver  = {}
            for i in ytargets.keys():
                myaver[i] = 0
            naver   = 0
            xtarget = "Time (ps)"
            ix      = -1
            iy      = {}
            iy_rev  = {}
            with open(self.enefile, "r") as inf:
                for line in inf:
                    words = line.strip().split(";")
                    if line.find("#") >= 0:
                        for i in range(len(words)):
                            if words[i].find(xtarget) >= 0:
                                ix = i
                            else:
                                for j in ytargets.keys():
                                    if words[i].find(ytargets[j]) >= 0:
                                        iy[j]     = i
                                        iy_rev[i] = j
                    elif ix >= 0 and len(iy.keys()) > 0:
                        try:
                            for ii in iy.keys():
                                myaver[iy_rev[iy[ii]]] += float(words[iy[ii]])
                            naver += 1
                        except ValueError:
                            print("Incomprehensible line in ene_file %s" % self.enefile)
            if naver > 0:
                for i in myaver.keys():
                    myaver[i] /= naver
            return myaver


if __name__ == "__main__":
    pass<|MERGE_RESOLUTION|>--- conflicted
+++ resolved
@@ -1213,19 +1213,13 @@
             nmol = self.topology.getNumResidues()
             einter = self.potE - nmol*self.emonomer
             self.txt.write('Interaction energy for %d-mer %g\n' % ( nmol, einter ))
-<<<<<<< HEAD
-            self.txt.write('Delta H vap %g kJ/mol\n' % ( self.dhvap(potE) ) )
-        if abs(potE-etot) > 1e-3:
-            self.txt.write("sum of the above %.2f\n" % (etot))
-        self.txt.flush()
-=======
             self.txt.write('Delta H vap %g kJ/mol\n' % ( self.dhvap(self.potE) ) )
         if abs(self.potE-etot) > 1e-3:
             self.txt.write("sum of the above %.5f\n" % (etot))
+        self.txt.flush()
 
     def potential_energy(self)->float:
         return self.potE
->>>>>>> f03b6484
         
     def minimize_energy(self, maxIter:int)->float:
         #### Minimize and Equilibrate ####
