#!/usr/bin/env python3

# OpenMM python example script for running Alexandria force fields
# in OpenMM using a user-selected integrator.
# This script implements a modified Buckingham potential with
# Hogervorst combination rules and Gaussian distributed charges 
# for the nonbonded interactions. 
# A Morse or Cubic potential is used for the bonded interactions.
############################################################ 
#              PROCEED AT YOUR OWN RISK.                   #
############################################################
# Author: Marie-Madeleine Walz, David van der Spoel Group,
# Department of Cell and Molecular Biology, Uppsala University, Sweden. 
# marie-madeleine.walz@icm.uu.se
############################################################

from openmm import *
from openmm.app import *
from simtk.unit import *
from simtk import openmm, unit
import numpy as np
import argparse, math, sys, shutil
from enum import Enum

ONE_4PI_EPS0 = "138.93544561"

# To distinguish 
class VdW(Enum):
    LJ8_6  = 1
    LJ12_6 = 2
    LJ14_7 = 3
    WBH    = 4
    GBHAM  = 5

# Map strings to VdW entries.    
VdWdict = {
    'LJ8_6':  VdW.LJ8_6,
    'LJ12_6': VdW.LJ12_6,
    'LJ14_7': VdW.LJ14_7,
    'WBH':    VdW.WBH,
    'GBHAM':  VdW.GBHAM
    }

# Make reverse map as well.
dictVdW = {}
for key in VdWdict:
    dictVdW[VdWdict[key]] = key

nbmethod = {
    'LJPME':          LJPME,
    'PME':            PME,
    'Ewald':          Ewald,
    'CutoffPeriodic': CutoffPeriodic,
    'NoCutoff':       NoCutoff
    }

constrmethod = {
    'HBonds':  HBonds,
    'HAngles': HAngles,
    'None': None
    }

# indices (XML files have to follow this order)
parameter_indices = {
    VdW.WBH: {
        'vdW':     0,
        'sigma':   1,
        'epsilon': 2,
        'gamma':   3,
        'charge':  4,
        'zeta':    5
        },
    VdW.GBHAM: {
        'vdW':     0,
        'rmin':    1,
        'epsilon': 2,
        'gamma':   3,
        'delta':   4,
        'charge':  5,
        'zeta':    6
        },
    VdW.LJ14_7: {
        'vdW':     0,
        'sigma':   1,
        'epsilon': 2,
        'gamma':   3,
        'delta':   4,
        'charge':  5,
        'zeta':    6
        }
    }

class SimParams:

    def __init__(self, filename:str) -> None:
        self.filename = filename
        self.params   = {}
        with open(filename, 'r') as inFileStream:
            for line in inFileStream:
                line_no_comment = line.split('#')[0]
                try:
                    key, value       = [v.strip() for v in line_no_comment.split('=')]
                    self.params[key] = value
                except:
                    continue

    def getFloat(self, key:str, default=0) -> float:
        if key in self.params and len(self.params[key]) > 0:
            try:
                if self.params[key].find("*") > 0:
                    words = self.params[key].split("*")
                elif self.params[key].find("/") > 0:
                    words = self.params[key].split("/")
                else:
                    words = [ self.params[key] ]
                value = float(words[0])
            except ValueError:
                sys.exit("Incorrect float value '%s' for key '%s' in %s" % ( words[0], key, self.filename ))
            return value
        else:
            print("Unknown or empty key '%s' in %s, using default value = %g" % ( key, self.filename, default ))
            return default

    def getInt(self, key:str) -> int:
        if key in self.params and len(self.params[key]) > 0:
            try:
                words = self.params[key].split("*")
                value = int(words[0])
            except ValueError:
                sys.exit("Incorrect integer value '%s' for key '%s' in %s" % ( words[0], key, self.filename ))
            return value
        else:
            sys.exit("Unknown or empty key '%s' in %s" % ( key, self.filename ))
        
    def getStr(self, key:str) -> str:
        if key in self.params and len(self.params[key]) > 0:
            return self.params[key]
        else:
            sys.exit("Unknown or empty key '%s' in %s" % ( key, self.filename ))
        
    def getBool(self, key:str) -> bool:
        if key in self.params and len(self.params[key]) > 0:
            return self.params[key] in [ "True", "true" ]
        else:
            sys.exit("Unknown or empty key '%s' in %s" % ( key, self.filename ))
        
class CombinationRules:
    def __init__(self, qdist:str, comb:str, args):
        self.qdist = qdist
        self.comb  = comb
        self.args = args

    def geometricString(self, vara:str, varb:str)->str:
        return ("sqrt(%s*%s)" % ( vara, varb ))
        
    def geometric(self, vara:float, varb:float)->float:
        return eval(self.geometricString(str(vara), str(varb)))
        
    def arithmeticString(self, vara:str, varb:str)->str:
        return ("0.5*(%s+%s)" % ( vara, varb ))

    def arithmetic(self, vara:float, varb:float)->float:
        return eval(self.arithmeticString(str(vara), str(varb)))

    def combStrings(self, vdw:VdW):
        if "Hogervorst" == self.comb:
            cepsilon = "((2 * epsilon1 * epsilon2)/(epsilon1 + epsilon2))"
            cgamma   = "((gamma1 + gamma2)/2)"

            if vdw == VdW.WBH:
                csigma   = "(((sqrt(((epsilon1*gamma1*(sigma1^6))/(gamma1-6)) * ((epsilon2*gamma2*(sigma2^6))/(gamma2-6)))*(gamma-6))/(epsilon*gamma))^(1.0/6.0))"
                return csigma, cepsilon, cgamma 
            
            elif vdw == VdW.GBHAM:
                crmin   = "(((sqrt(((epsilon1*gamma1*rmin1^6)/(gamma1-6)) * ((epsilon2*gamma2*rmin2^6)/(gamma2-6)))*(gamma-6))/(epsilon*gamma))^(1.0/6.0))"
                #This combination rule is likely wrong for GWBH 4 parameter one
                print("WARNING, Hogervorst combination rule and 4-parameter generalized Wang-Buckingham potential has likely no basis for their usage together...")
                cdelta = "(sqrt(delta1*delta2))"
                return crmin, cepsilon, cgamma, cdelta
            elif vdw == VdW.LJ14_7:
                csigma  = "(((sqrt(((epsilon1*gamma1*sigma1^6)/(gamma1-6)) * ((epsilon2*gamma2*sigma2^6)/(gamma2-6)))*(gamma-6))/(epsilon*gamma))^(1.0/6.0))"
                #This combination rule is likely wrong for GWBH 4 parameter one
                print("WARNING, Hogervorst combination rule and 4-parameter generalized Wang-Buckingham potential has likely no basis for their usage together...")
                cdelta = "(sqrt(delta1*delta2))"
                return csigma, cepsilon, cgamma, cdelta
        elif "Geometric" == self.comb:
            cepsilon = "(sqrt(epsilon1*epsilon2))"
            cgamma   = "(sqrt(gamma1*gamma2))"
            if vdw == VdW.WBH:
                csigma   = "(sqrt(sigma1*sigma2))"
                return csigma, cepsilon, cgamma
            elif vdw == VdW.GBHAM:
               crmin   = "(sqrt(rmin1*rmin2))"
               cdelta = "(sqrt(delta1*delta2))"
               return crmin, cepsilon, cgamma, cdelta
            elif vdw == VdW.LJ14_7:
               csigma   = "(sqrt(sigma1*sigma2))"
               cdelta = "(sqrt(delta1*delta2))"
               return csigma, cepsilon, cgamma, cdelta
            else:
                sys.exit("No support for %s" % dictVdW[vdw])
        sys.exit("Unknown combination rule '%s' for Van der Waals %s" % (self.comb, dictVdW[vdw]))
            
    def zetaString(self)->str:
        if self.qdist == "Gaussian":
            return ("(zeta1*zeta2/sqrt(zeta1^2+zeta2^2))")
        else:
            sys.exit("No support for charge distribution type %s" % self.qdist)

class ActForce:
    def __init__(self, fcname:str, fgnumber:int):
        self.fcname = fcname
        self.fgnumber = fgnumber

class ActOpenMMSim:
    def __init__(self, pdbfile:str=None, xmlfile:str=None, datfile:str=None, actfile:str=None,
                 enefile:str=None, txtfile=None, pdbtraj=None, dcdtraj=None, polarizable:bool=None):
        self.txt         = None
        self.args        = self.argParser(pdbfile, xmlfile, datfile, actfile, enefile, txtfile, pdbtraj, dcdtraj, polarizable)
        self.pdb         = PDBFile(self.args.pdb_file)
        self.sim_params  = SimParams(self.args.dat_file)
        self.comb        = CombinationRules(self.sim_params.getStr("charge_distribution"),
                                            self.sim_params.getStr("combination_rule"), self.args)
        self.force_group = None
        vdwopt           = 'vanderwaals'
        vdw              = self.sim_params.getStr(vdwopt)
        if not vdw in VdWdict:
            sys.exit("Unknown value for option %s in %s" % ( vdwopt, self.args.dat_file ))
        
        self.vdw         = VdWdict[vdw]
        self.txt_header()
        self.gen_ff()
    
    def __del__(self):
        if None != self.txt:
            print("Please check output in %s" % self.args.txt_file )
            print("Energies are in %s" % self.args.ene_file )
            if None != self.args.dcd_traj:
                print("DCD trajectory is in %s" % self.args.dcd_traj )
            if None != self.args.pdb_traj:
                print("PDB trajectory in %s" % self.args.pdb_traj )
        else:
            self.txt.close()
        
    def txt_header(self):
        self.txt = open(self.args.txt_file, "w")
        self.txt.write("Starting OpenMM calculation using the ActOpenMMSim interface.\n")
        self.txt.write("input pdbfile:         %s\n" % self.args.pdb_file)
        self.txt.write("simulation parameters: %s\n" % self.args.dat_file)
        self.txt.write("vanderwaals:           %s\n" % dictVdW[self.vdw])
        self.txt.write("charge distribution:   %s\n" % self.comb.qdist)
        self.txt.write("polarizable:           %s\n" % self.args.polarizable)

    def gen_ff(self):
        if None != self.args.xml_file:
            self.forcefield  = ForceField(self.args.xml_file)
            self.txt.write("force field            %s\n" % self.args.xml_file)
        elif None != self.args.act_file:
            # Run alexandria gentop, but first check whether we have alexandria
            if None == shutil.which("alexandria"):
                sys.exit("You provided and ACT force field file, but the alexandria program is not in your PATH")
            self.xmloutfile = "act.xml"
            if os.path.exists(self.xmloutfile):
                if self.args.verbose:
                    print("Removing existing OpenMM force field file %s" % self.xmloutfile)
                os.unlink(self.xmloutfile)
            mycmd = ("alexandria gentop -ff %s -f %s -openmm %s" % ( self.args.act_file, 
                                                                     self.args.pdb_file,
                                                                     self.xmloutfile ))
            os.system(mycmd)
            if not os.path.exists(self.xmloutfile):
                sys.exit("Failed running '%s'" % mycmd)
            self.txt.write("Succesfully generated an OpenMM force field file %s from ACT force field %s\n" % (self.xmloutfile, self.args.act_file))
            self.forcefield = ForceField(self.xmloutfile)

    def xmlOutFile(self):
        return self.xmloutfile
        
    def init_force_groups(self)->int:
        self.force_group = {}
        self.fgnumber    = {}
        # First, copy existing force groups, but with only one force per group
        max_fg = -1
        self.count_forces("Init force group 1")
        for force in self.system.getForces():
            fcname   = force.getName()
            fgnumber = force.getForceGroup()
            # Find largest group while we are at it
            max_fg   = max(max_fg, fgnumber)
            if not fgnumber in self.force_group:
                self.force_group[fgnumber] = fcname
                self.fgnumber[fcname]      = fgnumber
        # Now give remaining forces new force group numbers
        self.count_forces("Init force group 2")
        for force in self.system.getForces():
            fcname   = force.getName()
            if not fcname in self.fgnumber:
                max_fg += 1
                force.setForceGroup(max_fg)
                self.force_group[max_fg] = fcname
                self.fgnumber[fcname]    = max_fg
        self.count_forces("Init force group 3")
        if self.args.verbose:
            for force in self.system.getForces():
                print("System: %s group %d" % ( force.getName(), force.getForceGroup()))
            for group in self.force_group:
                print("Self: %s group %d" % ( self.force_group[group], group ))
        return len(self.force_group.keys())

    def add_force_group(self, force, nonbond:bool, newfg:bool):
        if None == self.force_group:
            new_fgnumber = self.init_force_groups()
        else:
            new_fgnumber = len(self.force_group.keys())
        fcname   = force.getName()
        fgnumber = force.getForceGroup()
        if nonbond and self.nonbondedMethod != NoCutoff:
            # Remove direct space nonbondeds and add them to the local book-keeping
            self.txt.write("Will add direct and reciprocal part for nonbonded forces.\n")
            directname = fcname + ' (direct space)'
            self.force_group[fgnumber] = directname
            self.fgnumber[directname]  = fgnumber
            force.setName(directname)
            # Now for the PME part
            new_fgnumber += 1
            recipname = fcname + ' (reciprocal space)'
            self.force_group[new_fgnumber] = recipname
            self.fgnumber[recipname]       = new_fgnumber
            force.setReciprocalSpaceForceGroup(new_fgnumber)
        elif newfg:
            new_fgnumber += 1
            self.force_group[new_fgnumber] = fcname
            self.fgnumber[fcname]          = new_fgnumber
            force.setForceGroup(new_fgnumber)
        else:
            if fgnumber in self.force_group:
                # Update the name just in case
                self.force_group[fgnumber] = fcname
        self.count_forces("Add force group %d %s" % ( new_fgnumber, fcname))

    def del_force(self, force, nonbond:bool=False):
        fcname   = force.getName()
        fgnumber = force.getForceGroup()
        if self.args.verbose:
            print('Will try to delete force %s group %d' % (fcname, fgnumber))
        if not nonbond:
            # Find the index belonging to the force to be deleted
            # rather than using the force group number.
            iforce = -1
            index  = 0
            for force in self.system.getForces():
                if force.getName() == fcname:
                    iforce = index
                    break
                index += 1
            if -1 != iforce:
                self.system.removeForce(iforce)
            del self.fgnumber[fcname]
            del self.force_group[fgnumber]
        self.count_forces("Deleted force group %d %s" % ( fgnumber, fcname))
        return
        fnumber = []
        if fcname in self.fgnumber:
            fnumber = [ self.fgnumber[fcname] ]
        elif nonbond:
            fnumber = [ 0, 1 ]
        else:
            print("Cannot find force '%s'" % fcname)
            print(self.fgnumber)
            
        for fnum in fnumber:
            fcname  = self.force_group[fnum]
        
    def count_forces(self, label:str):
        if self.args.verbose:
            print("%s: there are %d forces"  % (label, len(self.system.getForces())))
        if self.args.debug:
            for force in self.system.getForces():
                print("DBG: fcname %s fgnumber %d" % ( force.getName(), force.getForceGroup()))

    def argParser(self, pdbfile:str, xmlfile:str, datfile:str, actfile:str, enefile:str, txtfile:str, pdbtraj:str, dcdtraj:str, polarizable:bool):
        mydesc = '''
        Run an OpenMM simulation based on an Alexandria force field generated by the
        Alexandria Chemistry Toolkit. Alternatively, you can reuse an existing OpenMM
        force field file generated previously. You also need to provide a pdb file with
        atomic coordinates and CONECT records to indicate the bonds and a simulation parameter file.
        
        Note that the options selected for polarizability, Van der Waals potential etc. should match
        the force field or incorrect results will be produced. The following Van der Waals potentials
        are more or less supported:
        LJ12_6 for normalLennard-Jones,
        LJ8_6 for Lennard-Jones with softer repuslion,
        LJ14_7 for 14-7 potential of Qi 2016,
        WBH for modified Buckingham (Default), 
        GBHAM for generalized 4-parameter Buckingham.
        A couple other flags are available as shown below.
        '''
        parser = argparse.ArgumentParser(description=mydesc)
        parser.add_argument("-pdb", "--pdb_file", help="Input coordinates .pdb file", default=None)
        parser.add_argument("-act", "--act_file", help="Alexandria force field file, specify either this one or an OpenMM force field file", default=None)
        parser.add_argument("-xml", "--xml_file", help="OpenMM force field .xml file", default=None)
        parser.add_argument("-dat", "--dat_file", help="simulation parameter .dat file", default=None)
        defene = "energy.csv"
        parser.add_argument("-ene", "--ene_file", help="File for storing energies, default "+defene, default=defene)
        deflog = "output.txt"
        parser.add_argument("-txt", "--txt_file", help="File for simulation information, default "+deflog, default=deflog)
        defpdbtraj = "trajectory.pdb"
        parser.add_argument("-pdbtraj", "--pdb_traj", help="Trajectory in pdb format, can become large, default "+defpdbtraj, default=defpdbtraj)
        defdcdtraj = "trajectory.dcd"
        parser.add_argument("-dcdtraj", "--dcd_traj", help="Trajectory in dcd format, default "+defdcdtraj, default=defdcdtraj)
        parser.add_argument("-pol", "--polarizable", help="Turn on support for polarization", action="store_true")
        parser.add_argument("-emonomer", "--emonomer", help="Energy of monomer will be subtracted when printing energies", type=float, default=None)
        parser.add_argument("-v", "--verbose", help="Print more stuff", action="store_true")
        parser.add_argument("-dbg", "--debug", help="Print debug stuff", action="store_true")
        # Parse the arguments
        args = parser.parse_args()
        if args.debug:
            args.verbose = True

        if None != enefile:
            args.ene_file = enefile
        if None != txtfile:
            args.txt_file = txtfile
        if None != pdbtraj:
            args.pdb_traj = pdbtraj
        if None != dcdtraj:
            args.dcd_traj = dcdtraj

        if None == args.pdb_file and None == pdbfile:
            sys.exit("Please pass a pdb file")
        else:
            if None == args.pdb_file:
                args.pdb_file = pdbfile
            if not os.path.exists(args.pdb_file):
                sys.exit("Error: pdb file %s does not exist" % args.pdb_file)

        if None == args.xml_file and None == xmlfile and None == args.act_file and None == actfile:
            sys.exit("Please pass an ACT or OpenMM force field file using the appropriate flag")
        else:
            if None == args.act_file:
                # ACT force field gets precedence
                if None != actfile:
                    args.act_file = actfile
                    if not os.path.exists(args.act_file):
                        sys.exit("Error: ACT force field file %s does not exist" % args.act_file)
                else:
                    if None == args.xml_file and None != xmlfile:
                        args.xml_file = xmlfile
                    if not os.path.exists(args.xml_file):
                        sys.exit("Error: OpenMM force field file %s does not exist" % args.xml_file)

        if None == args.dat_file and None == datfile:
            sys.exit("Please pass a simulation parameter file")
        else:
            if None == args.dat_file:
                args.dat_file = datfile
            if not os.path.exists(args.dat_file):
                sys.exit("Error: paramter file %s does not exist" % args.dat_file)
                
        if not args.polarizable and None != polarizable:
            args.polarizable = polarizable
            
        return args

    def nmol(self)->int:
        return self.topology.getNumResidues()
 
    def temperature(self)->float:
        return self.temperature_c
 
    def set_monomer_energy(self, emonomer:float):
        self.args.emonomer = emonomer

    def set_params(self):
        # SET SIMULATION PARAMETERS
        ################################################
        self.dt                 = self.sim_params.getFloat('dt')
        self.equilibrationSteps = self.sim_params.getInt('equilibrationSteps')
        self.steps              = self.sim_params.getInt('steps')
        
        self.nonbondedMethod           = nbmethod[self.sim_params.getStr('nonbondedMethod')]
        self.use_switching_function    = self.sim_params.getBool('use_switching_function')
        self.switch_width              = self.sim_params.getFloat('switch_width')
        self.nonbondedCutoff           = self.sim_params.getFloat('nonbondedCutoff')
        if 'dielectric_constant' in self.sim_params.params:
            self.dielectric_constant   = self.sim_params.getFloat('dielectric_constant')
        else:
            self.dielectric_constant   = 1
        self.use_dispersion_correction = self.sim_params.getBool('use_dispersion_correction')
        self.col_freq                  = self.sim_params.getFloat('collision_frequency', 0.1) 
        self.maxDrudeDist              = self.sim_params.getFloat('maxDrudeDistance', 0.02)
        self.useAndersenThermostat     = self.sim_params.getBool('useAndersenThermostat')
        self.temperature_c             = self.sim_params.getFloat('temperature_c')
        self.useMonteCarloBarostat     = self.sim_params.getBool('useMonteCarloBarostat')
        self.useMonteCarloAnisotropicBarostat = self.sim_params.getBool('useMonteCarloAnisotropicBarostat')
        if self.useMonteCarloAnisotropicBarostat:
            self.scaleX             = self.sim_params.getBool('scaleX')
            self.scaleY             = self.sim_params.getBool('scaleY')
            self.scaleZ             = self.sim_params.getBool('scaleZ')
            self.pressX             = self.sim_params.getFloat('pressX')
            self.pressY             = self.sim_params.getFloat('pressY')
            self.pressZ             = self.sim_params.getFloat('pressZ')
            self.pressvec           = [self.pressX,self.pressY,self.pressZ]
        self.constraints            = constrmethod[self.sim_params.getStr('constraints')]
        self.rigidWater             = self.sim_params.getBool('rigidWater')
        self.constraintTolerance    = self.sim_params.getFloat('constraintTolerance')
        
        # COMPUTING PLATFORM
        ################################################
        plform = self.sim_params.getStr('usePlatform')
        self.platform = Platform.getPlatformByName(plform)
        if 'CUDA' == plform:
            properties = {'CudaPrecision': 'single'}
            self.usePrecisionCuda = self.sim_params.getStr('usePrecisionCuda')
        else:
            if self.platform.supportsDoublePrecision():
                self.txt.write("Setting precision to double\n")
#                self.platform.setPropertyValue("Precision", "double")
        self.txt.write("Using OpenMM version %s\n" % self.platform.getOpenMMVersion())
        self.txt.write("Integration time step %g ps\n" % self.dt)

    def start_output(self):
        # OUTPUT
        ################################################
        # Do not open files unnecessarily
        save = self.sim_params.getInt('saveDcd')
        self.dcdReporter = None
        if save > 0 and self.steps >= save:
            self.dcdReporter  = DCDReporter(self.args.dcd_traj, save)
        else:
            self.args.dcd_file = None
        self.dataReporter = StateDataReporter(self.args.ene_file, self.sim_params.getInt('saveEnergy'),
                                              totalSteps=self.steps,
                                              step=self.sim_params.getBool('outStep'),
                                              time=self.sim_params.getBool('outTime'),
                                              speed=self.sim_params.getBool('outSpeed'),
                                              progress=self.sim_params.getBool('outProgress'),
                                              potentialEnergy=self.sim_params.getBool('outPotentialEnergy'),
                                              kineticEnergy=self.sim_params.getBool('outKineticEnergy'),
                                              temperature=self.sim_params.getBool('outTemperature'),
                                              volume=self.sim_params.getBool('outVolume'),
                                              density=self.sim_params.getBool('outDensity'),
                                              separator=self.sim_params.getStr('outSeparator'))
        # Do not open files unnecessarily
        save = self.sim_params.getInt('checkPoint')
        self.chkReporter = None
        if save > 0 and self.steps > save:
            self.chkReporter = CheckpointReporter('checkpnt.chk', save)
        # Do not open files unnecessarily
        save = self.sim_params.getInt('savePdb')
        self.pdbReporter = None
        if save > 0 and self.steps >= save:
            self.pdbReporter = PDBReporter(self.args.pdb_traj, save)
        else:
            self.args.pdb_traj = None
        
    def make_system(self):
        # TOPOLOGY
        ################################################
        topology  = self.pdb.topology
        positions = self.pdb.positions
        self.modeller  = Modeller(topology, positions)
        self.modeller.addExtraParticles(self.forcefield)
        self.topology  = self.modeller.topology
        self.positions = self.modeller.positions
        myDrudeMass    = self.sim_params.getFloat('drudeMass', 0.1)
        myEwaldErrorTolerance = self.sim_params.getFloat('ewaldErrorTolerance')
        self.rigidWater = False
        rmcom           = True
        if self.nonbondedMethod == NoCutoff:
            rmcom = False
        if self.args.verbose:
            print("Using flexible water (if present).")
        if self.args.polarizable:
            self.system = self.forcefield.createSystem(self.topology,
                                                       nonbondedMethod=self.nonbondedMethod,
                                                       nonbondedCutoff=self.nonbondedCutoff,
                                                       removeCMMotion=rmcom,
                                                       ewaldErrorTolerance=myEwaldErrorTolerance,
                                                       constraints=self.constraints,
                                                       rigidWater=self.rigidWater,
                                                       drudeMass=myDrudeMass*unit.amu)
            if self.args.verbose:
                print("The force field is polarizable and the drude mass is %g.\nMake sure it is consistent with your force field file." % myDrudeMass)
        else:
            self.system = self.forcefield.createSystem(self.topology,
                                                       nonbondedMethod=self.nonbondedMethod,
                                                       nonbondedCutoff=self.nonbondedCutoff,
                                                       removeCMMotion=rmcom,
                                                       ewaldErrorTolerance=myEwaldErrorTolerance,
                                                       constraints=self.constraints,
                                                       rigidWater=self.rigidWater)
            if self.args.verbose:
                print("The force field is NOT polarizable.")

        # INITIAL SETTINGS FOR FORCES
        ################################################
        for force in self.system.getForces():
            if hasattr(force, 'setCutoffDistance'):
                force.setCutoffDistance(self.nonbondedCutoff)
            if hasattr(force, 'setUseSwitchingFunction'):
                force.setUseSwitchingFunction(self.use_switching_function)
            if hasattr(force, 'setSwitchingDistance'):
                switch_distance = self.nonbondedCutoff-self.switch_width
                force.setSwitchingDistance(switch_distance)
            if hasattr(force, 'setEwaldErrorTolerance'):
                force.setEwaldErrorTolerance(myEwaldErrorTolerance)
            if hasattr(force, 'setUseDispersionCorrection'):
                force.setUseDispersionCorrection(self.use_dispersion_correction)
            if hasattr(force, 'setReactionFieldDielectric'):
                force.setReactionFieldDielectric(self.dielectric_constant)
        self.count_forces("Initial")
    
    def find_shells_cores(self, drudeforce):
        self.cores = []
        self.shells = []
        self.core_shell = []
        self.my_core  = {}
        self.my_shell = {}
        for index in range(drudeforce.getNumParticles()):
            if self.args.debug:
                print(f"Polforce {drudeforce.getParticleParameters(index)}")
            [particle, particle1, particle2, particle3, particle4, charge, pol, aniso12, aniso34] = drudeforce.getParticleParameters(index)
            self.shells.append(particle) # particle  = shell
            self.cores.append(particle1) # particle1 = core
            self.my_core[particle] = particle1
            self.my_shell[particle1] = particle
            self.core_shell.append((particle,particle1))
        if self.args.debug:
            # Checking correct atom/shell pairing
            print(f"cores      {self.cores}")
            print(f"shells     {self.shells}")
            print(f"core_shell {self.core_shell}")
            print("########################")
                
    # CODE FOR ALEXANDRIA NONBONDED FORCES
    ################################################
    def add_direct_space_force(self): 
        """
        Create a CustomNonbondedForce to calculate the direct-space force of the Alexandria
        Van der Waals potenti - Lennard-Jones and gaussian distributed charge Coulomb - point charge Coulomb,
        placing it in specified force group.
        The LJ and point charge is necessary for both the dispersion correction and for the LJPME, and for using PME
        Create a CustomBondForce to calculate the direct space force of WBH and gaussian Coulomb for interactions 
        that are excluded (besides core-shell interactions).
        """
        cnbname       = "CustomNonbondedForce"
        dforce        = "DrudeForce"
        forces        = {}
        self.customnb = None
        drudeforce    = None
        for force in self.system.getForces():
            fname = force.getName()
            if self.args.debug:
                print("Found force %s" % fname)
            forces[fname] = force
            if cnbname == fname:
                self.customnb = forces[cnbname]
            elif dforce == fname:
                drudeforce = forces[dforce]
        self.count_forces("Direct space 1")
        # There always is a regular NonbondedForce
        self.nonbondedforce  = forces['NonbondedForce']
        self.add_force_group(self.nonbondedforce, True, False)
        if drudeforce and not self.args.polarizable:
            sys.exit("There are drudes in the system but you forgot the -pol flag")
        if self.args.verbose:
            print("***************************")
            print(f"Number of particles (incl. drudes):  {self.system.getNumParticles()}")
        self.count_forces("Direct space 2")
        if self.args.polarizable:
            self.add_force_group(drudeforce, False, False)
            self.find_shells_cores(drudeforce)
        self.count_forces("Direct space 3")

        if not self.customnb:
            return
            
        #if self.nonbondedMethod != NoCutoff:
        cutoff_distance = self.nonbondedforce.getCutoffDistance()
        switch_distance = self.nonbondedforce.getSwitchingDistance()
        self.count_forces("Direct space 4")
    
        # Electrostatics is our screened Coulomb minus the point charge based potential
        expression = 'Coulomb_gauss - Coulomb_point;'
        self.qq_expression = ( "(%s*charge1*charge2*erf(zeta*r)/r)" % ONE_4PI_EPS0 )
        expression += ( 'Coulomb_gauss = %s;' % self.qq_expression )
        if self.nonbondedMethod == NoCutoff:
            expression += 'Coulomb_point = 0;'
        else:
            expression += ( 'Coulomb_point = (%s*charge1*charge2/r);' % ONE_4PI_EPS0 )
        expression += ( "zeta = %s;" % self.comb.zetaString())
            
        self.qq_correction = openmm.CustomNonbondedForce(expression)
        if self.nonbondedMethod == NoCutoff:
            self.qq_correction.setName("Coulomb"+self.comb.qdist)
        else:
            self.qq_correction.setName("CoulombCorrection"+self.comb.qdist)
        self.qq_correction.addPerParticleParameter("charge")
        self.qq_correction.addPerParticleParameter("zeta")
        self.qq_correction.setUseSwitchingFunction(self.use_switching_function)
        # We do not use self.nonbondedMethod because the exclusion correction
        # is in real space only. However, we do have to distinguish between
        # periodic and vacuum systems.
        if self.nonbondedMethod == NoCutoff:
            self.qq_correction.setNonbondedMethod(openmm.CustomNonbondedForce.NoCutoff)
        else:
            self.qq_correction.setNonbondedMethod(openmm.CustomNonbondedForce.CutoffPeriodic)
            self.qq_correction.setCutoffDistance(cutoff_distance)
        # TODO: Check whether we need this, likely not.
        # self.qq_correction.setSwitchingDistance(switch_distance)
        # Don't use dispersion correction for coulomb, it does not converge, see:
        # https://github.com/openmm/openmm/issues/3162
        self.qq_correction.setUseLongRangeCorrection(False)
        self.count_forces("Direct space 5")

        self.charges = []
        if self.args.verbose:
            print("There are %d particles in the nonbondedforce" % self.nonbondedforce.getNumParticles())

        for index in range(self.nonbondedforce.getNumParticles()):
            myparams = self.customnb.getParticleParameters(index)
            if self.vdw == VdW.WBH:
                [_, _, _, _, charge, zeta] = myparams
                if self.args.debug:
                    print(f"nonbonded vdw sigma, epsilon, gamma, charge, zeta {myparams}")
            elif self.vdw == VdW.GBHAM:
                [_, _, _, _, _, charge, zeta] = myparams
                if self.args.debug:
                    print(f"nonbonded vdw rmin, epsilon, gamma, delta, charge, zeta {myparams}")
            elif self.vdw == VdW.LJ14_7:
                [_, _, _, _, _, charge, zeta] = myparams
                if self.args.debug:
                    print(f"nonbonded vdw sigma, epsilon, gamma, delta, charge, zeta {myparams}")
            else:
                sys.exit("Not implemented what to do")
            self.charges.append(charge)
            self.qq_correction.addParticle([charge, zeta])

        if self.args.debug and self.vdw == VdW.WBH:
            np = self.nonbondedforce.getNumParticles()
            for i in range(np):
                [_, sigma1, epsilon1, gamma1, _, _] = self.customnb.getParticleParameters(i)
                for j in range(i,np):
                    [_, sigma2, epsilon2, gamma2, _, _] = self.customnb.getParticleParameters(j)
                    s12 = self.comb.geometric(sigma1, sigma2)
                    e12 = self.comb.geometric(epsilon1, epsilon2)
                    g12 = self.comb.geometric(gamma1, gamma2)
                    print("i %d j %d sigma %10g epsilon %10g gamma %10g" % ( i, j, s12, e12, g12 ))
                    
        for index in range(self.nonbondedforce.getNumExceptions()):
            [iatom, jatom, _, _, _] = self.nonbondedforce.getExceptionParameters(index)
            self.qq_correction.addExclusion(iatom, jatom)
            if self.args.debug:
                print("Coulomb excl %d iatom %d jatom %d" % ( index, iatom, jatom ))
        self.count_forces("Direct space 6")
        self.add_force_group(self.qq_correction, False, True)
        self.system.addForce(self.qq_correction)
        self.count_forces("Direct space 7")

        # Van der Waals, is our custom potential minus the default LJ.
        LJ_expression = 'U_LJ = 4*epsilon_LJ*((sigma_LJ/r)^12 -(sigma_LJ/r)^6);'
        LJ_expression += ('epsilon_LJ   = %s;' % self.comb.geometricString("epsilon_LJ1", "epsilon_LJ2"))
        LJ_expression += ('sigma_LJ     = %s;' % self.comb.arithmeticString("sigma_LJ1", "sigma_LJ2"))
        LJ_expression += ('sigma_LJ_rec = %s;' % self.comb.geometricString("sigma_LJ1", "sigma_LJ2"))
        if self.vdw == VdW.WBH:
            expression = 'U_WBH-U_LJ;'
            if self.nonbondedMethod == NoCutoff:
                expression += 'U_LJ = 0;'
            else:
                expression += LJ_expression
            # Note that sigma really is 1/sigma, to prevent division by zero.
            self.vdw_expression =('vdW*(((2*epsilon)/(1-(3/(gamma+3)))) * (1.0/(1.0+(sigma*r)^6)) * ((3/(gamma+3))*exp(gamma*(1-(sigma*r)))-1));')
            #self.vdw_expression = ('vdW*(((2*epsilon)/(gamma3)) * (1.0/(1.0+(sigma*r)^6)) * ((3/(gamma+3))*(gamma*(1-(sigma*r)))-1));')
            #self.vdw_expression =('vdW(((2.0*epsilon)/(1.0-(3.0/(gamma+3.0)))) * ((sigma^6)/(sigma^6+r^6))* ((3.0/(gamma+3.0))*exp(gamma*(1.0-(r/sigma)))-1.0));')
            
            expression += ( 'U_WBH = %s;' % self.vdw_expression )
            csigma, cepsilon, cgamma = self.comb.combStrings(self.vdw)
            # The statements have to be in this order! They are evaluated in the reverse order apparently.
            expression += ( 'gamma3   = (gamma/(3+gamma));')
            expression += ( 'sigma    = %s;' % csigma )
            expression += ( 'epsilon  = %s;' % cepsilon )
            expression += ( 'gamma    = %s;' % cgamma )
            expression += 'vdW = (vdW1*vdW2);'
            self.vdw_correction = openmm.CustomNonbondedForce(expression)
            if self.nonbondedMethod == NoCutoff:
                self.vdw_correction.setName("VanderWaals"+self.vdw)
            else:
                self.vdw_correction.setName("VanderWaalsCorrection"+dictVdW[self.vdw])
            for pp in [ "sigma", "epsilon", "gamma", "vdW", "sigma_LJ", "epsilon_LJ" ]:
                self.vdw_correction.addPerParticleParameter(pp)

            self.vdw_correction.setUseSwitchingFunction(self.use_switching_function)
            # See comment above at qq_correction.
            if self.nonbondedMethod == NoCutoff:
                self.vdw_correction.setNonbondedMethod(openmm.CustomNonbondedForce.NoCutoff)
            else:    
                self.vdw_correction.setNonbondedMethod(openmm.CustomNonbondedForce.CutoffPeriodic)
            self.vdw_correction.setCutoffDistance(cutoff_distance)

            self.vdw_correction.setSwitchingDistance(switch_distance)
            self.vdw_correction.setUseLongRangeCorrection(self.nonbondedforce.getUseDispersionCorrection())
            for index in range(self.nonbondedforce.getNumParticles()):
                [charge_LJ, sigma_LJ, epsilon_LJ] = self.nonbondedforce.getParticleParameters(index)
                if self.nonbondedMethod == NoCutoff:
                    self.nonbondedforce.setParticleParameters(index, sigma=sigma_LJ, epsilon=0, charge=0)
#                print(self.customnb.getParticleParameters(index))
                [vdW, sigma, epsilon, gamma, charge, zeta] = self.customnb.getParticleParameters(index)
                if sigma > 0:
                    sigma = 1.0/sigma
                self.vdw_correction.addParticle([sigma, epsilon, gamma, vdW, sigma_LJ, epsilon_LJ])
                if self.args.debug:
                    print("index %d sigma %g, epsilon %g, gamma %g, vdW %g, sigma_LJ %g, epsilon_LJ %g" %  (index, sigma, epsilon, gamma, vdW, sigma_LJ._value, epsilon_LJ._value ))
            for index in range(self.nonbondedforce.getNumExceptions()):
                [iatom, jatom, chargeprod, sigma, epsilon] = self.nonbondedforce.getExceptionParameters(index)
                self.vdw_correction.addExclusion(iatom, jatom)
                if self.args.debug:
                    print("VDW excl %d iatom %d jatom %d" % ( index, iatom, jatom ))
            self.add_force_group(self.vdw_correction, False, True)
            self.system.addForce(self.vdw_correction)
#################################################
        elif self.vdw == VdW.GBHAM:
            expression = 'U_GWBH-U_LJ;'
            if self.nonbondedMethod == NoCutoff:
                expression += 'U_LJ = 0;'
            else:
                expression += LJ_expression

            self.vdw_expression =('vdW*(        epsilon*((delta + 2*gamma + 6)/(2*gamma)) * (1/(1+((r/rmin)^6))) * (  ((6+delta)/(delta + 2*gamma + 6)) * exp(gamma*(1-(r/rmin))) -1 ) - (epsilon/(1+(r/rmin)^delta))           );')
            expression += ( 'U_GWBH = %s;' % self.vdw_expression )
            crmin, cepsilon, cgamma, cdelta = self.comb.combStrings(self.vdw)
            expression += ( 'rmin    = %s;' % crmin )
            expression += ( 'epsilon  = %s;' % cepsilon )
            expression += ( 'gamma    = %s;' % cgamma )
            expression += ( 'delta    = %s;' % cdelta )
            expression += 'vdW = vdW1*vdW2;'
            ############TODO put vdw correction in one block except for unique parameters?
            self.vdw_correction = openmm.CustomNonbondedForce(expression)
            self.vdw_correction.setName("VanderWaalsCorrection")
            for pp in [ "rmin", "epsilon", "gamma", "delta", "vdW", "sigma_LJ", "epsilon_LJ" ]:
                self.vdw_correction.addPerParticleParameter(pp)
            self.vdw_correction.setUseSwitchingFunction(self.use_switching_function)

            if self.nonbondedMethod == NoCutoff:
                self.vdw_correction.setNonbondedMethod(openmm.CustomNonbondedForce.NoCutoff)
            else:
                self.vdw_correction.setNonbondedMethod(openmm.CustomNonbondedForce.CutoffPeriodic)
            self.vdw_correction.setCutoffDistance(cutoff_distance)

            self.vdw_correction.setSwitchingDistance(switch_distance)
            self.vdw_correction.setUseLongRangeCorrection(self.nonbondedforce.getUseDispersionCorrection())

            for index in range(self.nonbondedforce.getNumParticles()):
                [charge_LJ, sigma_LJ, epsilon_LJ] = self.nonbondedforce.getParticleParameters(index)
                [vdW, rmin, epsilon, gamma, delta, charge, zeta] = self.customnb.getParticleParameters(index)
                self.vdw_correction.addParticle([rmin, epsilon, gamma, delta, vdW, sigma_LJ, epsilon_LJ])
                if self.args.debug:
                    print("index %d rmin %g, epsilon %g, gamma %g, delta %g, vdW %g, sigma_LJ %g, epsilon_LJ %g" %  (index, rmin, epsilon, gamma, delta, vdW, sigma_LJ._value, epsilon_LJ._value ))
            for index in range(self.nonbondedforce.getNumExceptions()):
                [iatom, jatom, chargeprod, sigma, epsilon] = self.nonbondedforce.getExceptionParameters(index)
                self.vdw_correction.addExclusion(iatom, jatom)
                if self.args.debug:
                    print("excl %d iatom %d jatom %d" % ( index, iatom, jatom ))
            self.add_force_group(self.vdw_correction, False, True)
            self.system.addForce(self.vdw_correction)
            self.count_forces("Direct space 8")
#################################################
        elif self.vdw == VdW.LJ14_7:
            expression = 'U_14_7-U_LJ;'
            expression += LJ_expression

            self.vdw_expression =( 'vdW*( epsilon*( ( (1+ delta)/((r/sigma)+ delta))^7 ) * ( ( (1+ gamma)/(((r/sigma)^7) +gamma )  ) -2       ) );')
            expression += ( 'U_14_7 = %s;' % self.vdw_expression )
            csigma, cepsilon, cgamma, cdelta = self.comb.combStrings(self.vdw)
            expression += ( 'sigma    = %s;' % csigma )
            expression += ( 'epsilon  = %s;' % cepsilon )
            expression += ( 'gamma    = %s;' % cgamma )
            expression += ( 'delta    = %s;' % cdelta )
            expression += 'vdW = vdW1*vdW2;'
            ############TODO put vdw correction in one block except for unique parameters?
            self.vdw_correction = openmm.CustomNonbondedForce(expression)
            self.vdw_correction.setName("VanderWaalsCorrection")
            for pp in [ "sigma", "epsilon", "gamma", "delta", "vdW", "sigma_LJ", "epsilon_LJ" ]:
                self.vdw_correction.addPerParticleParameter(pp)
            self.vdw_correction.setUseSwitchingFunction(self.use_switching_function)

            if self.nonbondedMethod == NoCutoff:
                self.vdw_correction.setNonbondedMethod(openmm.CustomNonbondedForce.NoCutoff)
            else:
                self.vdw_correction.setNonbondedMethod(openmm.CustomNonbondedForce.CutoffPeriodic)
            self.vdw_correction.setCutoffDistance(cutoff_distance)

            self.vdw_correction.setSwitchingDistance(switch_distance)
            self.vdw_correction.setUseLongRangeCorrection(self.nonbondedforce.getUseDispersionCorrection())

            for index in range(self.nonbondedforce.getNumParticles()):
                [charge_LJ, sigma_LJ, epsilon_LJ] = self.nonbondedforce.getParticleParameters(index)
                [vdW, sigma, epsilon, gamma, delta, charge, zeta] = self.customnb.getParticleParameters(index)
                self.vdw_correction.addParticle([sigma, epsilon, gamma, delta, vdW, sigma_LJ, epsilon_LJ])
                if self.args.debug:
                    print("index %d sigma %g, epsilon %g, gamma %g, delta %g, vdW %g, sigma_LJ %g, epsilon_LJ %g" %  (index, sigma, epsilon, gamma, delta, vdW, sigma_LJ._value, epsilon_LJ._value ))
            for index in range(self.nonbondedforce.getNumExceptions()):
                [iatom, jatom, chargeprod, sigma, epsilon] = self.nonbondedforce.getExceptionParameters(index)
                self.vdw_correction.addExclusion(iatom, jatom)
                if self.args.debug:
                    print("excl %d iatom %d jatom %d" % ( index, iatom, jatom ))
            self.add_force_group(self.vdw_correction, False, True)
            self.system.addForce(self.vdw_correction)

    #################################################
    def real_exclusion(self, nexcl:int, iatom:int, jatom:int)->bool:
        if self.system.isVirtualSite(iatom) or self.system.isVirtualSite(jatom):
            return True
        if nexcl == 0:
            return False
        elif nexcl == 1:
            # If we have an exclusion between two bonded atoms
            # we have to exclude the shells as well. Therefore
            # we first look up the cores for the atom numbers
            # that are passed to this routine.
            icore = iatom
            jcore = jatom
            if self.args.polarizable:
                if iatom in self.shells:
                    icore = self.my_core[iatom]
                if jatom in self.shells:
                    jcore = self.my_core[jatom]
            return ((icore,jcore) in self.bonds or (jcore,icore) in self.bonds)
        else:
            sys.exit("Cannot handle nexcl == %d" % nexcl)
        return False

    def add_excl_correction(self):
        # Add vdW and electrostactics that have been excluded.
        # This has to be done as the number of exclusions is 3 for 
        # nonbonded interactions in OpenMM and it likely less in ACT.
        # These interactions are added using two CustomBondForce entries.
        if not self.customnb:
            return
        vdwname = "VanderWaalsExclusionCorrection"
        vdw_excl_corr = openmm.CustomBondForce(self.vdw_expression)
        vdw_excl_corr.setName(vdwname)
        if self.vdw in [ VdW.WBH, VdW.LJ14_7 ]:
            vdw_excl_corr.addPerBondParameter("sigma")
        if self.vdw == VdW.GBHAM:
            vdw_excl_corr.addPerBondParameter("rmin")
        vdw_excl_corr.addPerBondParameter("epsilon")
        vdw_excl_corr.addPerBondParameter("gamma")
        vdw_excl_corr.addPerBondParameter("vdW")
        if self.vdw in [ VdW.GBHAM, VdW.LJ14_7 ]:
            vdw_excl_corr.addPerBondParameter("delta")
        qq_excl_corr = openmm.CustomBondForce(self.qq_expression)
        qq_excl_corr.setName("CoulombExclusionCorrection")
        qq_excl_corr.addPerBondParameter("charge1")
        qq_excl_corr.addPerBondParameter("charge2")
        qq_excl_corr.addPerBondParameter("zeta")

        nexclvdw = self.sim_params.getInt("nexclvdw")
        nexclqq  = self.sim_params.getInt("nexclqq")
        if self.vdw == VdW.WBH:
            csigma, cepsilon, cgamma = self.comb.combStrings(self.vdw)
        elif self.vdw == VdW.GBHAM:
            crmin, cepsilon, cgamma, cdelta = self.comb.combStrings(self.vdw)
        elif self.vdw == VdW.LJ14_7:
            csigma, cepsilon, cgamma, cdelta = self.comb.combStrings(self.vdw)
        else:
            sys.exit("Do not know how to treat Van der Waals function '%s'" % dictVdW[self.vdw])

        if self.args.debug:
            if self.vdw == VdW.GBHAM:
                print("crmin   = %s" % crmin)
            else:
                print("csigma   = %s" % csigma)
                print("cepsilon = %s" % cepsilon)
                if not self.vdw in [ VdW.LJ12_6 ]:
                    print("cgamma   = %s" % cgamma)
            if self.vdw in [ VdW.GBHAM, VdW.LJ14_7 ]:
                print("cdelta   = %s" % cdelta)

        if self.vdw in [VdW.WBH, VdW.GBHAM, VdW.LJ14_7]: # TODO: Feel free to add more in the future!

            for index in range(self.nonbondedforce.getNumExceptions()):

                # Just get the excluded atoms from the regular NB force
                iatom, jatom, *_ = self.nonbondedforce.getExceptionParameters(index)
                if self.args.debug:
                    print("iatom %d jatom %d" % ( iatom, jatom ))

                # Check for shell exclusions first
                if (self.args.polarizable and ((jatom, iatom) in self.core_shell or ((iatom, jatom) in self.core_shell))):
                    continue

                # And get the parameters from the Custom NB force
                *iparameters, = self.customnb.getParticleParameters(iatom)
                *jparameters, = self.customnb.getParticleParameters(jatom)
                for parameter, idx in parameter_indices[self.vdw].items():
                    if parameter == 'vdW':
                        vdW1,     vdW2     = iparameters[idx], jparameters[idx]
                    elif parameter == 'sigma':
                        sigma1,   sigma2   = iparameters[idx], jparameters[idx]
                    elif parameter == 'rmin':
                        rmin1,    rmin2    = iparameters[idx], jparameters[idx]
                    elif parameter == 'epsilon':
                        epsilon1, epsilon2 = iparameters[idx], jparameters[idx]
                    elif parameter == 'gamma':
                        gamma1,   gamma2   = iparameters[idx], jparameters[idx]
                    elif parameter == 'delta':
                        delta1,   delta2   = iparameters[idx], jparameters[idx]
                    elif parameter == 'charge':
                        charge1,  charge2  = iparameters[idx], jparameters[idx]
                    elif parameter == 'zeta':
                        zeta1,    zeta2    = iparameters[idx], jparameters[idx]
                    else:
                        sys.exit(f"Parameter '{parameter}' is yet to be implemented")
                if self.args.debug:
                    print(f" custom nonbonded force i {self.customnb.getParticleParameters(iatom)}")
                    print(f" custom nonbonded force j {self.customnb.getParticleParameters(jatom)}")

                # Coulomb part
                if not self.real_exclusion(nexclqq, iatom, jatom):
<<<<<<< HEAD
                    zeta = ((zeta1 * zeta2)/(math.sqrt(zeta1**2 + zeta2**2)))
=======
                    zeta = ((zeta1 * zeta2)/(np.sqrt(zeta1**2 + zeta2**2)))
                    qq_excl_corr.addBond(iatom, jatom, [charge1, charge2, zeta])
                    if self.args.debug:
                        print("Adding Coul excl i %d j %d q1 %g q2 %g zeta %g" % ( iatom, jatom, charge1, charge2, zeta))

                # Van der Waals part
                if (not self.real_exclusion(nexclvdw, iatom, jatom) and
                    epsilon1 > 0 and epsilon2 > 0):
                    gamma   = eval(cgamma)
                    epsilon = eval(cepsilon)
                    rmin   = eval(crmin.replace("^", "**"))
                    delta   = eval(cdelta)
                    vdW     = vdW1*vdW2
                    if vdW != 0:
                        vdw_excl_corr.addBond(iatom, jatom, [rmin, epsilon, gamma, delta, vdW])
                        if self.args.debug:
                            print("Adding VDW excl i %d j %d sigma %g epsilon %g gamma %g delta %g" % ( iatom, jatom, rmin, epsilon, gamma, delta))
        elif self.vdw == VdW.LJ14_7:
            for index in range(self.nonbondedforce.getNumExceptions()):
                # Just get the excluded atoms from the regular NB force
                [iatom, jatom, chargeprod_except, sigma_except, epsilon_except] = self.nonbondedforce.getExceptionParameters(index)
                # Check for shell exclusions first
                if (self.args.polarizable and
                    ((jatom,iatom) in self.core_shell or ((iatom,jatom) in self.core_shell))):
                    continue
                # And get the parameters from the Custom NB force
                [vdW1, sigma1, epsilon1, gamma1, delta1, charge1, zeta1] = self.vdw_correction.getParticleParameters(iatom)
                [vdW2, sigma2, epsilon2, gamma2, delta1, charge2, zeta2] = self.vdw_correction.getParticleParameters(jatom)
                if self.args.debug:
                    print(f" custom nonbonded force i {self.vdw_correction.getParticleParameters(iatom)}")
                    print(f" custom nonbonded force j {self.vdw_correction.getParticleParameters(jatom)}")

                # Coulomb part
                if not self.real_exclusion(nexclqq, iatom, jatom):
                    zeta = ((zeta1 * zeta2)/(np.sqrt(zeta1**2 + zeta2**2)))
>>>>>>> 9d7e7074
                    qq_excl_corr.addBond(iatom, jatom, [charge1, charge2, zeta])
                    if self.args.debug:
                        print("Adding Coul excl corr i %d j %d q1 %g q2 %g zeta %g" % ( iatom, jatom, charge1, charge2, zeta))

                # Van der Waals part
                if (not self.real_exclusion(nexclvdw, iatom, jatom) and epsilon1 > 0 and epsilon2 > 0):
                    vdW = vdW1*vdW2
                    if vdW != 0:
                        vdW_parameters      = []
                        vdW_parameter_names = []
                        for parameter in parameter_indices[self.vdw]:
                            if parameter in ['epsilon', 'gamma', 'delta']:
                                vdW_parameters      += [eval(eval(f"c{parameter}"))]
                                vdW_parameter_names += [parameter]
                                print(f"{parameter}_ij = {vdW_parameters[-1]} {parameter}_i = {eval(parameter+'1')} {parameter}_j = {eval(parameter+'2')}")
                            elif parameter in ['sigma', 'rmin']:
                                vdW_parameters      = [eval(eval(f"c{parameter}".replace('^', '**')))] + vdW_parameters
                                vdW_parameter_names = [parameter] + vdW_parameter_names
                                print(f"{parameter}_ij = {vdW_parameters[0]} {parameter}_i = {eval(parameter+'1')} {parameter}_j = {eval(parameter+'2')}")
                        vdW_parameters      += [ vdW ]
                        vdW_parameter_names += ['vdW']
                        vdw_excl_corr.addBond(iatom, jatom, vdW_parameters)
                        if self.args.debug:
                            msg = "Adding VDW excl i %d j %d" % (iatom, jatom)
                            for parameter, name in zip(vdW_parameters, vdW_parameter_names):
                                msg += " %s %g" % (name, parameter)
                            print(msg)
        else:
            print("Unsupported Van der Waals potential %s" % self.vdw)


        # Finish off. Did we add any exclusion correction?
        if 0 < qq_excl_corr.getNumBonds():        
            self.add_force_group(qq_excl_corr, False, True)
            self.system.addForce(qq_excl_corr)
            self.count_forces("Excl corr 1")
        if 0 < vdw_excl_corr.getNumBonds():
            self.add_force_group(vdw_excl_corr, False, True)
            self.system.addForce(vdw_excl_corr)
            self.count_forces("Excl corr 2")
        self.count_forces("Excl corr 3")

#        # Now we do not need the original CustomNonbondedForce anymore
#        self.del_force(self.nb_correction)
   
    def add_bonded_forces(self):
        self.bonds    = []
        self.cb_force = None
        for cb_force in self.system.getForces():
            if 'CustomBondForce' == cb_force.getName():
                if self.args.verbose:
                    print("Found CustomBondForce")
                cb_force.setName("AlexandriaBonds")
                self.count_forces("Add Bondeds")
                self.add_force_group(cb_force, False, False)
                for bond_index in range(cb_force.getNumBonds()):
                    # Retrieve atoms (and parameters but we just want the bonds now).
                    [iatom, jatom, params ] = cb_force.getBondParameters(bond_index)
                    self.bonds.append((iatom, jatom))
                self.cb_force = cb_force
        if self.args.debug:
            print(self.bonds)

    def make_forces(self):
        # Create a new CustomNonbondedForce to mimic the direct space 
        self.add_direct_space_force()
        self.add_bonded_forces()
        self.add_excl_correction()
        for force in self.system.getForces():
            if (force.getName() in [ "CustomAngleForce", "HarmonicAngleForce" ] and
                0 == force.getNumAngles()):
                self.del_force(force)
            elif (force.getName() in [ "RBTorsionForce", "PeriodicTorsionForce" ] and
                  0 == force.getNumTorsions()):
                self.del_force(force)
            elif (force.getName() == "CMMotionRemover" and force.getFrequency() <= 0):
                self.del_force(force)

    def print_force_settings(self):
        for force in self.system.getForces():
            print("----------------------------")
            print("%s Group: %d, PBC: %s" % ( force.getName(), 
                                              force.getForceGroup(),
                                              str(force.usesPeriodicBoundaryConditions())))
            if self.customnb and force.getName() == self.customnb.getName():
                print('"Cutoff?" {0}'.format(force.getCutoffDistance()))
                print('"SwitchingDistance?" {0}'.format(force.getSwitchingDistance ()))
                print('"CustomNonbondedMethod?" {0}'.format(force.getNonbondedMethod()))
                print('"SwitchingFunction?" {0}'.format(force.getUseSwitchingFunction()))
            elif force.getName() == self.nonbondedforce.getName():
                print('"Cutoff?" {0}'.format(force.getCutoffDistance()))
                print('"SwitchingDistance?" {0}'.format(force.getSwitchingDistance ()))
                print('"NonbondedMethod?" {0}'.format(force.getNonbondedMethod()))
                print('"SwitchingFunction?" {0}'.format(force.getUseSwitchingFunction()))
                print('"Disp. Corr.?" {0}'.format(force.getUseDispersionCorrection()))
                print('"Reciprocal Force Group?" {0}'.format(force.getReciprocalSpaceForceGroup()))
            elif force.getName() in [ "CustomBondForce", "AlexandriaBonds" ]:
                print("Number of bonds/pairs %d" % ( force.getNumBonds() ) )
                if self.args.debug:
                    for bond_index in range(force.getNumBonds()):
                        # Print atoms and parameters.
                        print(force.getBondParameters(bond_index))
            elif force.getName() in [ "CustomNonbondedForce", "DrudeForce", "CoulombCorrection", "VanderWaalsCorrection" ]:
                print("Number of particles %d" % force.getNumParticles())
            elif force.getName() in [ "CustomAngleForce", "HarmonicAngleForce" ]:
                print("Angle force %s with %d angles" % (force.getName(), force.getNumAngles()))
            
               
        print("----------------------------")

    def set_algorithms(self):
        #### ethermostat / Barostat ####
        if self.nonbondedMethod != NoCutoff:
            if self.sim_params.getBool('useMonteCarloBarostat'):
                if self.args.verbose:
                    self.txt.write("Monte Carlo Barostat will be used.\n")
                self.system.addForce(MonteCarloBarostat(self.sim_params.getFloat('pressure'),
                                                        self.temperature_c,
                                                        self.sim_params.getInt('barostatInterval')))
            elif self.sim_params.getBool('useMonteCarloAnisotropicBarostat'):
                self.system.addForce(MonteCarloAnisotropicBarostat(self.pressvec,self.temperature_c,self.scaleX,self.scaleY,self.scaleZ,self.sim_params.getInt('barostatInterval'))) 
                if self.args.verbose:
                    self.txt.write(f"Monte Carlo ANISOTROPIC Barostat will be used. The dimensions that can change are: X = {self.scaleX} Y = {self.scaleY} Z = {self.scaleZ}\n")
        if self.useAndersenThermostat:
            self.system.addForce(AndersenThermostat(self.temperature_c, self.col_freq))
            if self.args.verbose:
                self.txt.write(f"Andersen Thermostat will be used with temperature {self.temperature_c}\n")

        #### Integrator ####
        friction_c    = self.sim_params.getFloat('friction_c')
        temperature_s = self.sim_params.getFloat('temperature_s')
        integrator    = self.sim_params.getStr('integrator')
        if self.args.polarizable:
            if "DrudeLangevinIntegrator" == integrator:
                self.integrator = DrudeLangevinIntegrator(self.temperature_c, friction_c, temperature_s, 
                                                          self.sim_params.getFloat('friction_s'), self.dt)
            elif "DrudeNoseHooverIntegrator" == integrator:
                self.integrator = DrudeNoseHooverIntegrator(self.temperature_c, friction_c, temperature_s, 
                                                            self.sim_params.getFloat('friction_s'), self.dt)
            elif "DrudeSCFIntegrator" == integrator:
                self.integrator = DrudeSCFIntegrator(self.dt)
                self.integrator.setDrudeTemperature(temperature_s)
            else:
                sys.exit("Unknown integrator %s for polarizable system" % integrator)
            if self.useAndersenThermostat and not "DrudeSCFIntegrator" == integrator:
                print("Andersen thermostat will be turned off since %s contains a built-in thermostat." % self.integrator)
                self.useAndersenThermostat = False
            self.integrator.setMaxDrudeDistance(self.maxDrudeDist)
        else:
            nhi = "NoseHooverIntegrator"
            if nhi != integrator:
                print("Unsupported integrator %s for non-polarizable system, will use %s instead" % ( integrator, nhi ))
            self.integrator = NoseHooverIntegrator(self.temperature_c, friction_c, self.dt)

        # Print some stuff yey.
        if self.args.verbose:
            print("Core Temperature %g" % self.temperature_c)
            if self.args.polarizable:
                print("Drude Temperature %g" % self.integrator.getDrudeTemperature()._value)
            print("Step size %g" % self.integrator.getStepSize()._value)

    def compute_dipole(self)->list:
        positions = self.simulation.context.getState(getPositions=True).getPositions()
        dip = [ 0, 0, 0 ]
        enm2Debye = 48.0321
        for index in range(self.system.getNumParticles()):
            for m in range(3):
                dip[m] += positions[index][m]._value * self.charges[index] * enm2Debye
        self.txt.write("\nDipole [ %g %g %g ] total %g\n" % ( dip[0], dip[1], dip[2], 
                                                              math.sqrt(dip[0]**2+dip[1]**2+dip[2]**2)))
        return dip

    def init_simulation(self):
        #### Simulation setup ####
        self.simulation = Simulation(self.topology, self.system, self.integrator, self.platform)
        self.simulation.context.setPositions(self.positions)

        #### Set positions of shell system to almost zero) ####
        #### the shell displacement is necessary for the LJPME to work, otherwise an error is thrown:
        #### simtk.openmm.OpenMMException: Particle coordinate is nan
        positions = self.simulation.context.getState(getPositions=True).getPositions()
        new_pos = []
        for index in range(self.system.getNumParticles()):
            if (not self.args.polarizable or not index in self.shells):
                new_pos_x = positions[index][0]
                new_pos.append((new_pos_x,positions[index][1],positions[index][2]))
            if (self.args.polarizable and index in self.shells):
                new_pos_x = positions[index][0]+0.001*nanometer
                new_pos_y = positions[index][1]+0.001*nanometer
                new_pos_z = positions[index][2]+0.001*nanometer
                new_pos.append((new_pos_x,new_pos_y,new_pos_z))

        self.simulation.context.setPositions(new_pos)
        if self.args.debug:
            print(f"number of particles (incl. drudes):  {self.system.getNumParticles()}")
            for np in new_pos:
                print("%10.5f  %10.5f  %10.5f" % ( np[0]._value, np[1]._value, np[2]._value ))
        if self.customnb:
            self.qq_correction.updateParametersInContext(self.simulation.context)
            self.vdw_correction.updateParametersInContext(self.simulation.context)
        if self.cb_force:
            # Make sure the name change trickles up in the system
            self.cb_force.updateParametersInContext(self.simulation.context)

        self.nonbondedforce.updateParametersInContext(self.simulation.context)
        if self.nonbondedMethod == NoCutoff:
            # Remove the default Non-Bonded with OpenMM
            self.txt.write("Will remove standard NonBonded forces\n")
            self.del_force(self.nonbondedforce, False)
        # TODO check whether this if statement should be flipped.
        if self.vdw != VdW.LJ12_6:
            self.del_force(self.customnb)
        
    def dhvap(self, epot:float)->float:
        nmol    = self.topology.getNumResidues()
        relener = epot/nmol - self.args.emonomer
        kB      = 1.380649e-23 * 6.02214e23 / 1000
        return kB*self.temperature_c - relener
    
    def print_energy(self, title:str):
        self.txt.write("\n%s:\n" % title)
        etot = 0.0
        self.count_forces("Print energy")
        if self.args.verbose:
            for myforce in self.system.getForces():
                self.txt.write("%s\n" % myforce.getName())
        for group in self.force_group:
            eterm = self.simulation.context.getState(getEnergy=True, groups=(1 << group)).getPotentialEnergy()/unit.kilojoule_per_mole
            etot += eterm
            self.txt.write('%-40s %2d %16.4f kJ/mol\n' % (self.force_group[group], group, eterm))
        potE = self.simulation.context.getState(getEnergy=True).getPotentialEnergy()/unit.kilojoule_per_mole
        self.txt.write('Potential energy = %.2f kJ/mol. potE-etot %.2f\n' % (potE, potE-etot))
        if None != self.args.emonomer:
            nmol = self.topology.getNumResidues()
            relener = potE/nmol - self.args.emonomer
            self.txt.write('Interaction energy for %d-mer %g\n' % ( nmol, relener ))
            self.txt.write('Delta H vap %g kJ/mol\n' % ( self.dhvap(potE) ) )
        if abs(potE-etot) > 1e-3:
            self.txt.write("sum of the above %.2f\n" % (etot))
        
    def minimize_energy(self, maxIter:int)->float:
        #### Minimize and Equilibrate ####
        self.txt.write('\nPerforming energy minimization using maxIter = %d.\n' % maxIter)
        enertol = Quantity(value=1e-8, unit=kilojoule/mole)
        self.simulation.minimizeEnergy(tolerance=enertol, maxIterations=maxIter)
        return self.simulation.context.getState(getEnergy=True).getPotentialEnergy()/unit.kilojoule_per_mole

    def equilibrate(self):
        self.txt.write('\nEquilibrating for %d steps at T = %g K.\n' % ( self.equilibrationSteps, self.temperature_c) )
        self.simulation.context.setVelocitiesToTemperature(self.temperature_c)
        self.simulation.step(self.equilibrationSteps)
    
    def production(self):
        simtime = self.sim_params.getFloat('dt')*self.sim_params.getInt('steps')
        self.txt.write('\nSimulating %g ps at %g K...\n' % (simtime, self.temperature_c ))
        if None != self.dcdReporter:
            self.simulation.reporters.append(self.dcdReporter)
        if None != self.dataReporter:
            self.simulation.reporters.append(self.dataReporter)
        if None != self.pdbReporter:
            self.simulation.reporters.append(self.pdbReporter)
        if None != self.chkReporter:
            self.simulation.reporters.append(self.chkReporter)
        self.simulation.currentStep = 0
        self.simulation.step(self.steps)

    def setup(self):
        self.set_params()
        self.start_output()
        self.make_system()
        self.make_forces()
        if self.args.verbose:
            self.print_force_settings()
        self.set_algorithms()
        self.init_simulation()
        self.print_energy("Initial energies")

    def minimize(self, maxIter:int=0)->float:
        epot = self.minimize_energy(maxIter)
        self.print_energy("After minimization")
        return epot
        
    def write_coordinates(self, outfile:str):
        with open(outfile, "w") as outf:
            vecs = self.simulation.context.getState().getPeriodicBoxVectors()
            self.topology.setPeriodicBoxVectors(vecs)
            self.pdb.writeFile(self.topology,
                               self.simulation.context.getState(getPositions=True, enforcePeriodicBox=True, getParameters=True).getPositions(),
                               outf)

    def run(self):
        self.setup()
        self.minimize(maxIter=100)
        self.equilibrate()
        self.print_energy("After equilibration")
        self.production()
        self.print_energy("After production")

    def log_to_xvg(self, xvg:str, ytargets:list):
        if None == self.args.ene_file or not os.path.exists(self.args.ene_file):
            print("Could not find any log file")
        else:
            xtarget  = "Time (ps)"
            ix = -1
            iy = []
            with open(xvg, "w") as outf:
                outf.write("@ xaxis label \"%s\"\n" % xtarget)
                with open(self.args.ene_file, "r") as inf:
                    for line in inf:
                        words = line.strip().split(";")
                        if line.find("#") >= 0:
                            for i in range(len(words)):
                                if words[i].find(xtarget) >= 0:
                                    ix = i
                                else:
                                    for j in range(len(ytargets)):
                                        if words[i].find(ytargets[j]) >= 0:
                                            iy.append(i)
                        elif ix >= 0 and len(iy) > 0:
                            try:
                                outf.write("%10g" % float(words[ix]))
                                for ii in iy:
                                    outf.write("  %10g" % (float(words[ii])))
                                outf.write("\n")
                            except ValueError:
                                print("Incomprehensible line in ene_file %s" % self.args.ene_file)
                                
    def log_to_average(self, ytargets:dict)->dict:
        if None == self.args.ene_file or not os.path.exists(self.args.ene_file):
            print("Could not find any log file")
            return []
        else:
            myaver  = {}
            for i in ytargets.keys():
                myaver[i] = 0
            naver   = 0
            xtarget = "Time (ps)"
            ix      = -1
            iy      = {}
            iy_rev  = {}
            with open(self.args.ene_file, "r") as inf:
                for line in inf:
                    words = line.strip().split(";")
                    if line.find("#") >= 0:
                        for i in range(len(words)):
                            if words[i].find(xtarget) >= 0:
                                ix = i
                            else:
                                for j in ytargets.keys():
                                    if words[i].find(ytargets[j]) >= 0:
                                        iy[j]     = i
                                        iy_rev[i] = j
                    elif ix >= 0 and len(iy.keys()) > 0:
                        try:
                            for ii in iy.keys():
                                myaver[iy_rev[iy[ii]]] += float(words[iy[ii]])
                            naver += 1
                        except ValueError:
                            print("Incomprehensible line in ene_file %s" % self.args.ene_file)
            if naver > 0:
                for i in myaver.keys():
                    myaver[i] /= naver
            return myaver


if __name__ == "__main__":
    pass<|MERGE_RESOLUTION|>--- conflicted
+++ resolved
@@ -1018,45 +1018,7 @@
 
                 # Coulomb part
                 if not self.real_exclusion(nexclqq, iatom, jatom):
-<<<<<<< HEAD
                     zeta = ((zeta1 * zeta2)/(math.sqrt(zeta1**2 + zeta2**2)))
-=======
-                    zeta = ((zeta1 * zeta2)/(np.sqrt(zeta1**2 + zeta2**2)))
-                    qq_excl_corr.addBond(iatom, jatom, [charge1, charge2, zeta])
-                    if self.args.debug:
-                        print("Adding Coul excl i %d j %d q1 %g q2 %g zeta %g" % ( iatom, jatom, charge1, charge2, zeta))
-
-                # Van der Waals part
-                if (not self.real_exclusion(nexclvdw, iatom, jatom) and
-                    epsilon1 > 0 and epsilon2 > 0):
-                    gamma   = eval(cgamma)
-                    epsilon = eval(cepsilon)
-                    rmin   = eval(crmin.replace("^", "**"))
-                    delta   = eval(cdelta)
-                    vdW     = vdW1*vdW2
-                    if vdW != 0:
-                        vdw_excl_corr.addBond(iatom, jatom, [rmin, epsilon, gamma, delta, vdW])
-                        if self.args.debug:
-                            print("Adding VDW excl i %d j %d sigma %g epsilon %g gamma %g delta %g" % ( iatom, jatom, rmin, epsilon, gamma, delta))
-        elif self.vdw == VdW.LJ14_7:
-            for index in range(self.nonbondedforce.getNumExceptions()):
-                # Just get the excluded atoms from the regular NB force
-                [iatom, jatom, chargeprod_except, sigma_except, epsilon_except] = self.nonbondedforce.getExceptionParameters(index)
-                # Check for shell exclusions first
-                if (self.args.polarizable and
-                    ((jatom,iatom) in self.core_shell or ((iatom,jatom) in self.core_shell))):
-                    continue
-                # And get the parameters from the Custom NB force
-                [vdW1, sigma1, epsilon1, gamma1, delta1, charge1, zeta1] = self.vdw_correction.getParticleParameters(iatom)
-                [vdW2, sigma2, epsilon2, gamma2, delta1, charge2, zeta2] = self.vdw_correction.getParticleParameters(jatom)
-                if self.args.debug:
-                    print(f" custom nonbonded force i {self.vdw_correction.getParticleParameters(iatom)}")
-                    print(f" custom nonbonded force j {self.vdw_correction.getParticleParameters(jatom)}")
-
-                # Coulomb part
-                if not self.real_exclusion(nexclqq, iatom, jatom):
-                    zeta = ((zeta1 * zeta2)/(np.sqrt(zeta1**2 + zeta2**2)))
->>>>>>> 9d7e7074
                     qq_excl_corr.addBond(iatom, jatom, [charge1, charge2, zeta])
                     if self.args.debug:
                         print("Adding Coul excl corr i %d j %d q1 %g q2 %g zeta %g" % ( iatom, jatom, charge1, charge2, zeta))
