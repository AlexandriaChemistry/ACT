--- conflicted
+++ resolved
@@ -224,15 +224,7 @@
             }
             if (refValue < -90)
             {
-<<<<<<< HEAD
-                // All angles should be within -90 to +90
-                while (refValue > 90)
-                {
-                    refValue -= 180;
-                }
-=======
                 refValue += 180;
->>>>>>> 60dc7407
             }
         }
         break;
