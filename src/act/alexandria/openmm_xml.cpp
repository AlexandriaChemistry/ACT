/*
 * This source file is part of the Alexandria Chemistry Toolkit.
 *
 * Copyright (C) 2021-2022
 *
 * Developers:
 *             Mohammad Mehdi Ghahremanpour,
 *             Julian Marrades,
 *             Marie-Madeleine Walz,
 *             Paul J. van Maaren,
 *             David van der Spoel (Project leader)
 *
 * This program is free software; you can redistribute it and/or
 * modify it under the terms of the GNU General Public License
 * as published by the Free Software Foundation; either version 2
 * of the License, or (at your option) any later version.
 *
 * This program is distributed in the hope that it will be useful,
 * but WITHOUT ANY WARRANTY; without even the implied warranty of
 * MERCHANTABILITY or FITNESS FOR A PARTICULAR PURPOSE.  See the
 * GNU General Public License for more details.
 *
 * You should have received a copy of the GNU General Public License
 * along with this program; if not, write to the Free Software
 * Foundation, Inc., 51 Franklin Street, Fifth Floor,
 * Boston, MA  02110-1301, USA.
 */

/*! \internal \brief
 * Implements part of the alexandria program.
 * \author Marie-Madeleine Walz <marie-madeleine.walz@icm.uu.se>
 * \author David van der Spoel <david.vanderspoel@icm.uu.se>
 */

#include "openmm_xml.h"

#include <cstdlib>
#include <cstring>
#include <cmath>

#include <map>

#include <libxml/parser.h>
#include <libxml/tree.h>

#include "gromacs/utility/cstringutil.h"
#include "gromacs/utility/futil.h"
#include "gromacs/topology/topology.h"


#include "act/forcefield/forcefieldparameter.h"
#include "act/forcefield/forcefieldparameterlist.h"
#include "act/forcefield/forcefieldparametername.h"
#include "act/forcefield/forcefield.h"
#include "act/forcefield/forcefield_low.h"
#include "act/molprop/molprop_util.h"
#include "actmol.h"
#include "act/utility/xml_util.h"


namespace alexandria
{

/*! \brief The different entry types that can be found
 * TODO: Comment each element
 * xmlEntryOpenMM defines the keys that are in the xmlyyyOpenMM map
 * xmlyyyOpenMM is the map listing value and key used for the OpenMM xml file
 * exml_names returns string value upon calling function and submitting the key 
 * addSpecParameter adds specific parameter for an atomtype upon submitting a string value, here also conversion 
 *       of strings and units are done so that it is suitable for OpenMM, e.g. angles have to be in radians
 * addSpecOption adds specific option for an atomtype 
 * addShell adds shell particle for a specific core atomtype
 * addXmlForceField creates the xml tree ForceField, it consists of Atomtypes, Residues, HarmonicBondForce, HarmonicAngleForce, CustomNonBondedForce, NonBondedForce and DrudeForce
 * !!! The order of the parameters is in certain forces (e.g. CustomNonBondedForce) very important; reordering might break the force field in OpenMM!!!
 * writeOpenMM
 */

enum class xmlEntryOpenMM {
    FORCEFIELD,
    ATOMTYPES,
    TYPE,
    NAME,
    CLASS,
    ELEMENT,
    MASS,
    RESIDUES,
    RESIDUE,
    ATOM_RES,
    CHARGE_RES,
    TYPE_RES,
    BOND_RES,
    BONDORDER,
    ATOMNAME1_RES,
    ATOMNAME2_RES,
    EXTERNALBOND_RES,
    ATOMNAME_RES,
    VIRTUALSITE,
    SITENAME,
    WEIGHT1,
    WEIGHT2,
    WEIGHT3,
    HARMONICBONDFORCE,
    CLASS1,
    CLASS2,
    CLASS3,
    CLASS4,
    TYPE1,
    TYPE2,
    TYPE3,
    TYPE4,
    LENGTH,
    K,
    HARMONICANGLEFORCE,
    ANGLE_CLASS,
    ANGLE_VALUE,
    AMOEBA_UB_FORCE,
    UREY_BRADLEY_FORCE,
    CUSTOMBONDFORCE,
    ENERGY,
    GLOBALPARAMETER,
    DEFAULTVALUE,
    PERBONDPARAMETER, 
    CUSTOMANGLEFORCE,
    PERANGLEPARAMETER,
    RBTORSIONFORCE,
    PERIODICTORSIONFORCE,
    CUSTOMTORSIONFORCE,
    NONBONDEDFORCE,
    PERTORSIONPARAMETER,
    PROPER,
    IMPROPER,
    CUSTOMNONBONDEDFORCE,
    PERPARTICLEPARAMETER,
    CUSTOMMANYPARTICLEFORCE,
    DRUDEFORCE,
    PARTICLE
};

std::map<const std::string, xmlEntryOpenMM> xmlyyyOpenMM =
{
    { "ForceField",                xmlEntryOpenMM::FORCEFIELD       },
    { "AtomTypes",                 xmlEntryOpenMM::ATOMTYPES        },
    { "Type",                      xmlEntryOpenMM::TYPE             },
    { "name",                      xmlEntryOpenMM::NAME             },
    { "class",                     xmlEntryOpenMM::CLASS            },
    { "element",                   xmlEntryOpenMM::ELEMENT          },
    { "mass",                      xmlEntryOpenMM::MASS             },
    { "Residues",                  xmlEntryOpenMM::RESIDUES         },
    { "Residue",                   xmlEntryOpenMM::RESIDUE          },
    { "Atom",                      xmlEntryOpenMM::ATOM_RES         },
    { "charge",                    xmlEntryOpenMM::CHARGE_RES       },
    { "type",                      xmlEntryOpenMM::TYPE_RES         },
    { "Bond",                      xmlEntryOpenMM::BOND_RES         },
    { "bondorder",                 xmlEntryOpenMM::BONDORDER        },
    { "atomName1",                 xmlEntryOpenMM::ATOMNAME1_RES    },
    { "atomName2",                 xmlEntryOpenMM::ATOMNAME2_RES    },
    { "ExternalBond",              xmlEntryOpenMM::EXTERNALBOND_RES },
    { "atomName",                  xmlEntryOpenMM::ATOMNAME_RES     },
    { "VirtualSite",               xmlEntryOpenMM::VIRTUALSITE      },
    { "siteName",                  xmlEntryOpenMM::SITENAME         },
    { "weight1",                   xmlEntryOpenMM::WEIGHT1            },
    { "weight2",                   xmlEntryOpenMM::WEIGHT2            },
    { "weight3",                   xmlEntryOpenMM::WEIGHT3            },
    { "HarmonicBondForce",         xmlEntryOpenMM::HARMONICBONDFORCE  },
    { "class1",                    xmlEntryOpenMM::CLASS1             },
    { "class2",                    xmlEntryOpenMM::CLASS2             },
    { "class3",                    xmlEntryOpenMM::CLASS3             },
    { "class4",                    xmlEntryOpenMM::CLASS4             },
    { "type1",                     xmlEntryOpenMM::TYPE1             },
    { "type2",                     xmlEntryOpenMM::TYPE2             },
    { "type3",                     xmlEntryOpenMM::TYPE3             },
    { "type4",                     xmlEntryOpenMM::TYPE4             },
    { "length",                    xmlEntryOpenMM::LENGTH             },
    { "k",                         xmlEntryOpenMM::K                  },
    { "HarmonicAngleForce",        xmlEntryOpenMM::HARMONICANGLEFORCE },
    { "Angle",                     xmlEntryOpenMM::ANGLE_CLASS        },
    { "angle",                     xmlEntryOpenMM::ANGLE_VALUE        },
    { "AmoebaUreyBradleyForce",    xmlEntryOpenMM::AMOEBA_UB_FORCE    },
    { "UreyBradley",               xmlEntryOpenMM::UREY_BRADLEY_FORCE },
    { "CustomBondForce",           xmlEntryOpenMM::CUSTOMBONDFORCE    },
    { "energy",                    xmlEntryOpenMM::ENERGY             },
    { "GlobalParameter",           xmlEntryOpenMM::GLOBALPARAMETER    },
    { "defaultValue",              xmlEntryOpenMM::DEFAULTVALUE       },
    { "PerBondParameter",          xmlEntryOpenMM::PERBONDPARAMETER   },   
    { "CustomAngleForce",          xmlEntryOpenMM::CUSTOMANGLEFORCE   },
    { "PerAngleParameter",         xmlEntryOpenMM::PERANGLEPARAMETER  },
    { "RBTorsionForce",            xmlEntryOpenMM::RBTORSIONFORCE     },
    { "PeriodicTorsionForce",      xmlEntryOpenMM::PERIODICTORSIONFORCE },
    { "CustomTorsionForce",        xmlEntryOpenMM::CUSTOMTORSIONFORCE },
    { "PerTorsionParameter",       xmlEntryOpenMM::PERTORSIONPARAMETER },
    { "Proper",                    xmlEntryOpenMM::PROPER             },
    { "Improper",                  xmlEntryOpenMM::IMPROPER           },
    { "CustomNonbondedForce",      xmlEntryOpenMM::CUSTOMNONBONDEDFORCE },
    { "NonbondedForce",            xmlEntryOpenMM::NONBONDEDFORCE },
    { "PerParticleParameter",      xmlEntryOpenMM::PERPARTICLEPARAMETER },
    { "CustomManyParticleForce",   xmlEntryOpenMM::CUSTOMMANYPARTICLEFORCE },
    { "DrudeForce",                xmlEntryOpenMM::DRUDEFORCE              },
    { "Particle",                  xmlEntryOpenMM::PARTICLE                } 
};
    
std::map<xmlEntryOpenMM, const std::string> rmapyyyOpenMM = {};

typedef std::map<xmlEntryOpenMM, std::string> xmlBufferOpenMM;

static const char *exml_names(xmlEntryOpenMM xmlOpenMM)
{
    if (rmapyyyOpenMM.empty())
    {
        for (auto &iter : xmlyyyOpenMM)
        {
            rmapyyyOpenMM.insert({iter.second, iter.first});
        }
    }
    return rmapyyyOpenMM[xmlOpenMM].c_str();
}

static std::string atomTypeOpenMM(const std::string &ffType, size_t index)
{
    return gmx::formatString("%s_%lu", ffType.c_str(), index);
}

std::vector<xmlEntryOpenMM> class_vec = {xmlEntryOpenMM::CLASS1, xmlEntryOpenMM::CLASS2, xmlEntryOpenMM::CLASS3, xmlEntryOpenMM::CLASS4};
std::vector<xmlEntryOpenMM> type_vec  = {xmlEntryOpenMM::TYPE1, xmlEntryOpenMM::TYPE2, xmlEntryOpenMM::TYPE3, xmlEntryOpenMM::TYPE4}; 

static void addSpecParameter(xmlNodePtr                 parent, 
                             const std::string         &type,
                             const ForceFieldParameter &param,
                             const std::string         &specparam)
{
    // TODO remove explicit conversion and use ACT routines.
    double value = param.internalValue();
    std::map<std::string, std::string> gmx2OMM = {
        { morse_name[morseLENGTH], "r0"  },
        { morse_name[morseDE],    "D_e" },
        { morse_name[morseBETA],  "a"   },
        { angle_name[angleKT],    "k"   },
        { angle_name[angleANGLE], "angle" },
        { ub_name[ubKUB],         "k" },
        { ub_name[ubR13],         "d" }
    };
    if (type == specparam)
    {
        // mass for Langevin, subtract shell mass = 0.1
        if (type == "mass")
        {
            add_xml_double(parent, specparam.c_str(), value-0.1); 
        }
        else if (type == "charge")
        {
            add_xml_double(parent, specparam.c_str(), value); 
        }
        else
        {
            if (gmx2OMM.find(type) != gmx2OMM.end())
            {
                add_xml_double(parent, gmx2OMM[type], value);
            }
            else
            {
                GMX_THROW(gmx::InternalError(gmx::formatString("Unknown parameter type %s when converting to OpenMM", type.c_str()).c_str()));
            }
        }
    }
}

static void addShell(xmlNodePtr         parent,
                      const std::string &key,
                      const std::string &value,
                      const std::string &specopt)
{
    if (strcmp(key.c_str(), specopt.c_str()) == 0)
    {    
        auto baby = add_xml_child(parent, exml_names(xmlEntryOpenMM::ATOM_RES));    
        add_xml_char(baby, exml_names(xmlEntryOpenMM::NAME), value.c_str());
        add_xml_char(baby, exml_names(xmlEntryOpenMM::TYPE_RES), value.c_str());
    }
}

static void addXmlElemMass(xmlNodePtr parent, const ParticleType &aType)
{
    double mDrude = 0.1;

    if (eptAtom == aType.gmxParticleType())
    {
        add_xml_char(parent, exml_names(xmlEntryOpenMM::ELEMENT),
                     aType.element().c_str());
        double mAtom = aType.mass();
        if (aType.hasOption("poltype"))
        {
            mAtom -= mDrude;
        }
        add_xml_double(parent, exml_names(xmlEntryOpenMM::MASS), mAtom);
    }
    else if (eptShell == aType.gmxParticleType())
    {
        add_xml_double(parent, exml_names(xmlEntryOpenMM::MASS), mDrude);
    }
}

<<<<<<< HEAD
static void addXmlPoldata(xmlNodePtr parent, const Poldata *pd, const ACTMol *actmol)
=======
static void addXmlForceField(xmlNodePtr parent, const ForceField *pd, const MyMol *mymol)
>>>>>>> d3562116
{
    std::string  geometry, name,
        acentral, attached, tau_unit, ahp_unit,
        epref, desc, params, tmp;

    auto child = add_xml_child(parent, exml_names(xmlEntryOpenMM::ATOMTYPES));

    for (const auto &aType : pd->particleTypesConst())
    {
        auto grandchild = add_xml_child(child, exml_names(xmlEntryOpenMM::TYPE));
        add_xml_char(grandchild, exml_names(xmlEntryOpenMM::NAME), aType.id().id().c_str());
        add_xml_char(grandchild, exml_names(xmlEntryOpenMM::CLASS), aType.id().id().c_str());
        addXmlElemMass(grandchild, aType);
    }

    auto myatoms =  actmol -> atomsConst();
    for (size_t i = 0; i < myatoms.size(); i++)
    {
        auto name_ai = atomTypeOpenMM(myatoms[i].ffType(), i);

        auto baby = add_xml_child(child, exml_names(xmlEntryOpenMM::TYPE));
        add_xml_char(baby, exml_names(xmlEntryOpenMM::NAME), name_ai.c_str()); 
        auto ffType = myatoms[i].ffType();
        add_xml_char(baby, exml_names(xmlEntryOpenMM::CLASS), ffType.c_str());

        if (!pd->hasParticleType(ffType))
        {
            GMX_THROW(gmx::InternalError(gmx::formatString("No such particle type %s in force field %s", ffType.c_str(), pd->filename().c_str()).c_str()));
        }
        auto aType = pd->findParticleType(ffType);
        addXmlElemMass(baby, *aType);
    }

    auto child2 = add_xml_child(parent, exml_names(xmlEntryOpenMM::RESIDUES));

    std::vector<std::string> mylist{"Li+", "Na+", "K+", "Rb+", "Cs+", "F-", "Cl-", "Br-", "I-"};

    for (const auto &aType : pd->particleTypesConst())
    {
        if (strcmp(ptype_str[aType.gmxParticleType()], "Atom") == 0)
        {
            if (std::find(std::begin(mylist), std::end(mylist), aType.id().id().c_str()) != std::end(mylist))
            {
                auto grandchild = add_xml_child(child2, exml_names(xmlEntryOpenMM::RESIDUE));
                add_xml_char(grandchild, exml_names(xmlEntryOpenMM::NAME), aType.id().id().c_str());
                auto baby = add_xml_child(grandchild, exml_names(xmlEntryOpenMM::ATOM_RES));
                add_xml_char(baby, exml_names(xmlEntryOpenMM::NAME), aType.id().id().c_str());
                add_xml_char(baby, exml_names(xmlEntryOpenMM::TYPE_RES), aType.id().id().c_str());
        
                for(const auto &opt: aType.optionsConst())
                {
                    addShell(grandchild, opt.first, opt.second, "poltype");
                }   
            }    

        }   
    }

    if (actmol->getMolname().size() > 0)
    {
        auto grandchild = add_xml_child(child2, exml_names(xmlEntryOpenMM::RESIDUE));
        add_xml_char(grandchild, exml_names(xmlEntryOpenMM::NAME), actmol->getMolname().c_str());
        
        auto myatoms =  actmol -> atomsConst();
        for (size_t i = 0; i < myatoms.size(); i++)
        {
            auto name_ai = atomTypeOpenMM(myatoms[i].ffType(), i);

            auto baby = add_xml_child(grandchild, exml_names(xmlEntryOpenMM::ATOM_RES));
            add_xml_char(baby, exml_names(xmlEntryOpenMM::NAME), name_ai.c_str()); 
            //add_xml_char(baby, exml_names(xmlEntryOpenMM::TYPE_RES), *(myatoms.atomtype[i]));
            add_xml_char(baby, exml_names(xmlEntryOpenMM::TYPE_RES), name_ai.c_str());  
            add_xml_double(baby, exml_names(xmlEntryOpenMM::CHARGE_RES), myatoms[i].charge());
        }    

        auto itbonds = InteractionType::BONDS;
        if (pd->interactionPresent(itbonds))
        {
            auto fs = pd->findForcesConst(itbonds);
        
            if (actmol->topology()->hasEntry(itbonds))
            {
                for(const auto topentry : actmol->topology()->entry(itbonds))
                {
                    int ai = topentry->atomIndex(0);
                    int aj = topentry->atomIndex(1);
                    
                    auto name_ai = atomTypeOpenMM(myatoms[ai].ffType(), ai);
                    auto name_aj = atomTypeOpenMM(myatoms[aj].ffType(), aj);
                    
                    auto baby = add_xml_child(grandchild, exml_names(xmlEntryOpenMM::BOND_RES));
                    add_xml_char(baby, exml_names(xmlEntryOpenMM::ATOMNAME1_RES), name_ai.c_str());
                    add_xml_char(baby, exml_names(xmlEntryOpenMM::ATOMNAME2_RES), name_aj.c_str());  
                }   
            }
        }
    } 


    for (auto &fs : pd->forcesConst())
    {
        // This adds the Morse potential;
        // TODO: link the bondorder information to the paramter assignment that happens via atomtypes
        if (strcmp(interactionTypeToString(fs.first).c_str(), "BONDS") == 0)
        {
            auto child3 = add_xml_child(parent, exml_names(xmlEntryOpenMM::CUSTOMBONDFORCE));
            // The Morse potential could be written as a string here, or it can be added in the openmm python script
            add_xml_double(child3, "energy", 0.0); 
 
            // Specify the per bond parameters
            auto grandchild0 = add_xml_child(child3, exml_names(xmlEntryOpenMM::PERBONDPARAMETER));
            add_xml_char(grandchild0, exml_names(xmlEntryOpenMM::NAME), "D_e");
            auto grandchild1 = add_xml_child(child3, exml_names(xmlEntryOpenMM::PERBONDPARAMETER));
            add_xml_char(grandchild1, exml_names(xmlEntryOpenMM::NAME), "a");
            auto grandchild2 = add_xml_child(child3, exml_names(xmlEntryOpenMM::PERBONDPARAMETER));
            add_xml_char(grandchild2, exml_names(xmlEntryOpenMM::NAME), "r0");
            
            // Add all bonds
            for (auto &params : fs.second.parametersConst())
            {
                auto grandchild3 = add_xml_child(child3, exml_names(xmlEntryOpenMM::BOND_RES));
                
                int i = 0;
                for (auto &a:params.first.atoms())
                {
                    std::string s = a.c_str();
 
                    if (!s.empty()) 
                    {
                        s.resize(s.size() - 2);
                    }
                    add_xml_char(grandchild3, exml_names(class_vec[i]), s.c_str());
                    i++;
                } 

                for (const auto &param : params.second)
                {
                    addSpecParameter(grandchild3, param.first, param.second, morse_name[morseDE]);
                    addSpecParameter(grandchild3, param.first, param.second, morse_name[morseBETA]);
                    addSpecParameter(grandchild3, param.first, param.second, morse_name[morseLENGTH]);  
                }
            }
        }    
        //    
        //    int i=0;
        //    for (auto &params : fs.second.parametersConst())
        //    {            
        //        for (const auto &param : params.second)
        //        {
        //            auto grandchild1 = add_xml_child(child3, exml_names(xmlEntryOpenMM::PERBONDPARAMETER));
        //            add_xml_char(grandchild1, exml_names(xmlEntryOpenMM::NAME), param.first.c_str());
        //        }
        //        i++;
        //        if (i == 1) 
        //            {
        //            break;
        //            }
        //    }
        //    auto grandchild1 = add_xml_child(child3, exml_names(xmlEntryOpenMM::PERBONDPARAMETER));
        //    add_xml_char(grandchild1, exml_names(xmlEntryOpenMM::NAME),exml_names(xmlEntryOpenMM::BONDORDER));

        //    for (auto &params : fs.second.parametersConst())
        //    {
                
        //        auto grandchild2 = add_xml_child(child3, exml_names(xmlEntryOpenMM::BOND_RES));
        //        int i = 0;
        //        for (auto &a:params.first.atoms())
        //        {
        //            add_xml_char(grandchild2, exml_names(class_vec[i]), a.c_str());
        //            i++;
        //        } 

        //        for (auto &b:params.first.bondOrders())
        //        {
        //            add_xml_double(grandchild2, exml_names(xmlEntryOpenMM::BONDORDER), b);
        //        }
        //        
        //        for (const auto &param : params.second)
        //        {
        //            add_xml_double(grandchild2, param.first.c_str(), param.second.value());
        //        }
        //    }

        //}

        // This part is to add a harmonic bond, currently removed as we use Morse potential for bonds
        //if (strcmp(interactionTypeToString(fs.first).c_str(), "BONDS") == 0)
        //{
        //    auto child3 = add_xml_child(parent, exml_names(xmlEntryOpenMM::HARMONICBONDFORCE));  
        //    for (auto &params : fs.second.parametersConst())
        //    {
        //        auto grandchild2 = add_xml_child(child3, exml_names(xmlEntryOpenMM::BOND_RES));
        //        
        //        int i = 0;
        //        for (auto &a:params.first.atoms())
        //        {
        //            std::string s = a.c_str();
        //            if (!s.empty()) 
        //            {
        //                s.resize(s.size() - 2);
        //            }
        //            add_xml_char(grandchild2, exml_names(class_vec[i]), s.c_str());
        //            i++;
        //        } 
        //        for (const auto &param : params.second)
        //        {
        //            addSpecParameter(grandchild2, param.first, param.second, "bondlength");
        //        }
        //        // hardcoded force constant, should be changed if we'd like to use harmonic bond
        //        add_xml_double(grandchild2, "k", 458148 );
        //   }
        //}


        if (strcmp(interactionTypeToString(fs.first).c_str(), "ANGLES") == 0)

        {
            auto child4 = add_xml_child(parent, exml_names(xmlEntryOpenMM::HARMONICANGLEFORCE));

            for (auto &params : fs.second.parametersConst())
            {

                auto grandchild2 = add_xml_child(child4, exml_names(xmlEntryOpenMM::ANGLE_CLASS));
                
                int i=0;
                for (auto &a:params.first.atoms())
                {
                    std::string s = a.c_str();
                    if (!s.empty()) 
                    {
                        s.resize(s.size() - 2);
                    }
                    add_xml_char(grandchild2, exml_names(class_vec[i]), s.c_str());
                    i++;
                } 

                for (const auto &param : params.second)
                {
                    addSpecParameter(grandchild2, param.first, param.second, angle_name[angleANGLE]); 
                    addSpecParameter(grandchild2, param.first, param.second, angle_name[angleKT]); 
                }
            }    
        }

        // Currently removed, as we decided to use harmonic angles
        //if (strcmp(interactionTypeToString(fs.first).c_str(), "ANGLES") == 0)
        //{
        //    auto child4 = add_xml_child(parent, exml_names(xmlEntryOpenMM::AMOEBA_UB_FORCE));
        //
        //    for (auto &params : fs.second.parametersConst())
        //    {
        //        auto grandchild2 = add_xml_child(child4, exml_names(xmlEntryOpenMM::UREY_BRADLEY_FORCE));
        //         
        //        int i = 0;
        //        for (auto &a:params.first.atoms())
        //        {
        //            std::string s = a.c_str();
        //            if (!s.empty()) 
        //            {
        //                s.resize(s.size() - 2);
        //            }
        //            add_xml_char(grandchild2, exml_names(class_vec[i]), s.c_str());
        //            i++;
        //        } 
        //        for (const auto &param : params.second)
        //        {
        //            addSpecParameter(grandchild2, param.first, param.second, "kub"); 
        //            addSpecParameter(grandchild2, param.first, param.second, "r13"); 
        //            //add_xml_double(grandchild2, param.first.c_str(), param.second.value());
        //        }
        //    }    
        //}

        //if (strcmp(interactionTypeToString(fs.first).c_str(), "LINEAR_ANGLES") == 0) 
        //{
        //    auto child4 = add_xml_child(parent, exml_names(xmlEntryOpenMM::CUSTOMANGLEFORCE));
            
        //    int i=0;
        //    for (auto &params : fs.second.parametersConst())
        //    {            
        //        for (const auto &param : params.second)
        //        {
        //            auto grandchild1 = add_xml_child(child4, exml_names(xmlEntryOpenMM::PERANGLEPARAMETER));
        //            add_xml_char(grandchild1, exml_names(xmlEntryOpenMM::NAME), param.first.c_str());
        //        } 
        //        i++;
        //        if (i == 1) 
        //            {
        //            break;
        //            }
        //    }

        //    for (auto &params : fs.second.parametersConst())
        //    {

        //        auto grandchild2 = add_xml_child(child4, exml_names(xmlEntryOpenMM::ANGLE_CLASS));
        //        int i = 0;
        //        for (auto &a:params.first.atoms())
        //        {
                      //std::string s = a.c_str();
                      //if (!s.empty()) 
                      //{
                      //     s.resize(s.size() - 2);
                      //}
        //            add_xml_char(grandchild2, exml_names(class_vec[i]), s.c_str());
        //            i++;
        //        }

        //        for (const auto &param : params.second)
        //        {
        //            add_xml_double(grandchild2, param.first.c_str(), param.second.value());
        //        }
        //    }
        //}
        

        if (strcmp(interactionTypeToString(fs.first).c_str(), "PROPER_DIHEDRALS") == 0)
        {
            auto child6 = add_xml_child(parent, exml_names(xmlEntryOpenMM::RBTORSIONFORCE));

            for (auto &params : fs.second.parametersConst())
            {
               
                auto grandchild2 = add_xml_child(child6, exml_names(xmlEntryOpenMM::PROPER));
                int i=0;
                for (auto &a:params.first.atoms())
                {
                    std::string s = a.c_str();
                    if (!s.empty()) 
                    {
                        s.resize(s.size() - 2);
                    }
                    add_xml_char(grandchild2, exml_names(class_vec[i]), s.c_str());
                    i++;
                } 

                for (const auto &param : params.second)
                {
                    add_xml_double(grandchild2, param.first.c_str(), param.second.value());
                }
                // OpenMM expects 7 parameters for RBTorsion force
                // TODO: Do we also need more parameters for the RBTorsion force in ACT? Currently c0, c1, c2, c3 in ACT.
                add_xml_double(grandchild2, "c4", 0);
                add_xml_double(grandchild2, "c5", 0);
                add_xml_double(grandchild2, "c6", 0);
            }    
        }

        if (strcmp(interactionTypeToString(fs.first).c_str(), "IMPROPER_DIHEDRALS") == 0)
        {
            auto child6 = add_xml_child(parent, exml_names(xmlEntryOpenMM::PERIODICTORSIONFORCE));

            for (auto &params : fs.second.parametersConst())
            {
               
                auto grandchild2 = add_xml_child(child6, exml_names(xmlEntryOpenMM::IMPROPER));
                int i=0;
                for (auto &a:params.first.atoms())
                {
                    std::string s = a.c_str();
                    if (!s.empty()) 
                    {
                        s.resize(s.size() - 2);
                    }
                    add_xml_char(grandchild2, exml_names(class_vec[i]), s.c_str());
                    i++;
                } 

                for (const auto &param : params.second)
                {
                    add_xml_double(grandchild2, param.first.c_str(), param.second.value());
                }
            }    
        }

        
        if (strcmp(interactionTypeToString(fs.first).c_str(), "VANDERWAALS") == 0)
        {
            auto child5 = add_xml_child(parent, exml_names(xmlEntryOpenMM::CUSTOMNONBONDEDFORCE));
            add_xml_double(child5, "energy", 0.0); 
            add_xml_double(child5, "bondCutoff", 3.0); 

            auto grandchild0 = add_xml_child(child5, exml_names(xmlEntryOpenMM::PERPARTICLEPARAMETER));
            add_xml_char(grandchild0, exml_names(xmlEntryOpenMM::NAME), "vdW");
            
            //int i=0;
            //for (auto &params : fs.second.parametersConst())
            //{            
            //    for (const auto &param : params.second)
            //    {
            //        auto grandchild1 = add_xml_child(child5, exml_names(xmlEntryOpenMM::PERPARTICLEPARAMETER));
            //        add_xml_char(grandchild1, exml_names(xmlEntryOpenMM::NAME), param.first.c_str());
            //    } 
            //    i++;
            //    if (i == 1) 
            //        {
            //        break;
            //        }
            //}
 
            // !!!   This order is important !!! Do not change the order of these parameters, otherwise the force field is not working !!!
            auto grandchild2 = add_xml_child(child5, exml_names(xmlEntryOpenMM::PERPARTICLEPARAMETER));
            add_xml_char(grandchild2, exml_names(xmlEntryOpenMM::NAME), "sigma");
            auto grandchild3 = add_xml_child(child5, exml_names(xmlEntryOpenMM::PERPARTICLEPARAMETER));
            add_xml_char(grandchild3, exml_names(xmlEntryOpenMM::NAME), "epsilon");
            auto grandchild4 = add_xml_child(child5, exml_names(xmlEntryOpenMM::PERPARTICLEPARAMETER));
            add_xml_char(grandchild4, exml_names(xmlEntryOpenMM::NAME), "gamma");


            auto grandchild5 = add_xml_child(child5, exml_names(xmlEntryOpenMM::PERPARTICLEPARAMETER));
            add_xml_char(grandchild5, exml_names(xmlEntryOpenMM::NAME), "charge");
            auto grandchild6 = add_xml_child(child5, exml_names(xmlEntryOpenMM::PERPARTICLEPARAMETER));
            add_xml_char(grandchild6, exml_names(xmlEntryOpenMM::NAME), "beta");



            for (const auto &aType : pd->particleTypesConst())
            {
                    auto grandchild2 = add_xml_child(child5, exml_names(xmlEntryOpenMM::ATOM_RES));
                    add_xml_char(grandchild2, exml_names(xmlEntryOpenMM::CLASS), aType.id().id().c_str());
                    if (strcmp( ptype_str[aType.gmxParticleType()], "Atom") == 0) 
                    {
                       add_xml_double(grandchild2, "vdW", 1.0); 
                    }
                    if (strcmp( ptype_str[aType.gmxParticleType()], "Shell") == 0) 
                    {
                        add_xml_double(grandchild2, "vdW", 0.0);
                    }
                    
 
                    for(const auto &opt: aType.optionsConst())
                    {
                        if (strcmp(opt.first.c_str(), "vdwtype") == 0) 
                        {
                            for (auto &params : fs.second.parametersConst())
                            {
                                for (const auto &param : params.second)
                                {
                                    if (strcmp(opt.second.c_str(), params.first.id().c_str()) == 0)
                                    {    
                                        if (strcmp( ptype_str[aType.gmxParticleType()], "Atom") == 0) 
                                        {
                                            add_xml_double(grandchild2, param.first.c_str(), param.second.value());
                                        }
                                        if (strcmp( ptype_str[aType.gmxParticleType()], "Shell") == 0) 
                                        {
                                            if (strcmp(param.first.c_str(), "gamma") == 0)
                                            {
                                               add_xml_double(grandchild2, param.first.c_str(), 7.0); 
                                            }
                                            else 
                                            {
                                                add_xml_double(grandchild2, param.first.c_str(), 1.0); 
                                            }
                                            
                                        }
                                    } 
                                }        
                            }
                        }
                        if (strcmp(opt.first.c_str(), "zetatype") == 0)
                        {
                            for (auto &fs : pd->forcesConst())
                            {
                               if (strcmp(interactionTypeToString(fs.first).c_str(), "COULOMB") == 0)
                               {
                                    for (auto &params : fs.second.parametersConst())
                                    {
                                        for (const auto &param : params.second)
                                        {
                                            if (strcmp(opt.second.c_str(), params.first.id().c_str()) == 0)
                                            {
                                        
                    
                                                for(const auto &param : aType.parametersConst())
                                                {
                                                    addSpecParameter(grandchild2, param.first, param.second, "charge");     
                                                } 
                                                //add_xml_double(grandchild2, param.first.c_str(), param.second.value()); 
                                                add_xml_double(grandchild2, "beta", param.second.value()); 
                                            }    
                                        }
                                            
                                    }    
                               } 
                            }
                        }       
                    }

                    //add_xml_int(grandchild2, "charge", 0);       
            }
            // add customnonbonded (WBH vdW + pg coulomb) for compound
            auto myatoms =  actmol -> atomsConst();
            for (size_t i = 0; i < myatoms.size(); i++)
            {
                auto name_ai = atomTypeOpenMM(myatoms[i].ffType(), i);
                
                auto grandchild3 = add_xml_child(child5, exml_names(xmlEntryOpenMM::ATOM_RES));
                add_xml_char(grandchild3, exml_names(xmlEntryOpenMM::TYPE_RES), name_ai.c_str());  
                
                for (const auto &aType : pd->particleTypesConst())
                {
                    if (aType.id().id() == myatoms[i].ffType())
                    {
                        if (strcmp( ptype_str[aType.gmxParticleType()], "Atom") == 0) 
                        {
                            add_xml_double(grandchild3, "vdW", 1.0); 
                        }
                        if (strcmp( ptype_str[aType.gmxParticleType()], "Shell") == 0)
                        {
                            add_xml_double(grandchild3, "vdW", 0.0);
                        }   
                      
                
                        for(const auto &opt: aType.optionsConst())
                        { 
                            if (strcmp(opt.first.c_str(), "vdwtype") == 0) 
                            {
                                for (auto &params : fs.second.parametersConst())
                                {
                                    for (const auto &param : params.second)
                                    {
                                        if (strcmp(opt.second.c_str(), params.first.id().c_str()) == 0)
                                        {    
                                            if (strcmp( ptype_str[aType.gmxParticleType()], "Atom") == 0) 
                                            {
                                                add_xml_double(grandchild3, param.first.c_str(), param.second.value());
                                            }
                                            if (strcmp( ptype_str[aType.gmxParticleType()], "Shell") == 0) 
                                            {
                                                if (strcmp(param.first.c_str(), "gamma") == 0)
                                                {
                                                   add_xml_double(grandchild3, param.first.c_str(), 7.0); 
                                                }
                                                else 
                                                {
                                                    add_xml_double(grandchild3, param.first.c_str(), 1.0); 
                                                }
                                            
                                            }
                                        } 
                                    }        
                                }
                            }
                            if (strcmp(opt.first.c_str(), "zetatype") == 0)
                            {
                                for (auto &fs : pd->forcesConst())
                                {
                                    if (strcmp(interactionTypeToString(fs.first).c_str(), "COULOMB") == 0)
                                    {
                                        for (auto &params : fs.second.parametersConst())
                                        {
                                            for (const auto &param : params.second)
                                            {
                                                if (strcmp(opt.second.c_str(), params.first.id().c_str()) == 0)
                                                {
                                                    add_xml_double(grandchild3, exml_names(xmlEntryOpenMM::CHARGE_RES), myatoms[i].charge()); 
                                                    add_xml_double(grandchild3, "beta", param.second.value()); 
                                                }    
                                            }  
                                        }    
                                    } 
                                }
                            }
                        }        
                    } 
                } 
            }        
        }      

        // This part is added to implement PME and LJPME, i.e. long-range interactions are approx. by point charge and 12-6 Lennard-Jones
        // For the different atomtypes it would be good to add optimized sigma and epsilon values 
        // in order to calculate the vdW contribution after the cutoff
        if (strcmp(interactionTypeToString(fs.first).c_str(), "VANDERWAALS") == 0)
        {
            auto child5 = add_xml_child(parent, exml_names(xmlEntryOpenMM::NONBONDEDFORCE));
            add_xml_double(child5, "coulomb14scale", 1.0); 
            add_xml_double(child5, "lj14scale", 1.0); 
            
            for (const auto &aType : pd->particleTypesConst())
            {
                    auto grandchild2 = add_xml_child(child5, exml_names(xmlEntryOpenMM::ATOM_RES));
                    add_xml_char(grandchild2, exml_names(xmlEntryOpenMM::CLASS), aType.id().id().c_str());
                    for(const auto &param : aType.parametersConst())
                    {
                        addSpecParameter(grandchild2, param.first, param.second, "charge"); 
                        if (strcmp( ptype_str[aType.gmxParticleType()], "Atom") == 0) 
                        {
                            add_xml_double(grandchild2, "sigma", 0.3);  
                            add_xml_double(grandchild2, "epsilon", 0.05);  
                        }
                        if (strcmp( ptype_str[aType.gmxParticleType()], "Shell") == 0) 
                        {
                            add_xml_double(grandchild2, "sigma", 0.3);  
                            add_xml_double(grandchild2, "epsilon", 0.0);  
                        }

                    }

            } 
            // adding nonbonded (LJ + point coulomb) for compound
            auto myatoms =  actmol -> atomsConst();
            for (size_t i = 0; i < myatoms.size(); i++)
            {
                auto name_ai = atomTypeOpenMM(myatoms[i].ffType(), i);

                auto baby = add_xml_child(child5, exml_names(xmlEntryOpenMM::ATOM_RES));
                add_xml_char(baby, exml_names(xmlEntryOpenMM::TYPE_RES), name_ai.c_str()); 
                for (const auto &aType : pd->particleTypesConst())
                {
                    if (aType.id().id() == myatoms[i].ffType())
                    {

                        add_xml_double(baby, exml_names(xmlEntryOpenMM::CHARGE_RES), myatoms[i].charge());
                        if (strcmp( ptype_str[aType.gmxParticleType()], "Atom") == 0) 
                        {
                            add_xml_double(baby, "sigma", 0.3);  
                            add_xml_double(baby, "epsilon", 0.05);  
                        }
                        if (strcmp( ptype_str[aType.gmxParticleType()], "Shell") == 0) 
                        {
                            add_xml_double(baby, "sigma", 0.3);  
                            add_xml_double(baby, "epsilon", 0.0);  
                        }
                           

                    }      
                    
                }        
                
            }       
        }

        // !!! Shell particle has to be type1, core particle has to be type2 !!!
        // 
        if (strcmp(interactionTypeToString(fs.first).c_str(), "POLARIZATION") == 0)
        {  
            if (pd->polarizable())    
            {
                auto child6 = add_xml_child(parent, exml_names(xmlEntryOpenMM::DRUDEFORCE));
                for (const auto &aType : pd->particleTypesConst())
                {
                    if (eptAtom == aType.gmxParticleType())
                    {
                        auto grandchild2 = add_xml_child(child6, exml_names(xmlEntryOpenMM::PARTICLE)); 
                        add_xml_char(grandchild2, exml_names(xmlEntryOpenMM::TYPE2), aType.id().id().c_str());
                        double myalpha = 0;
                        if (aType.hasOption("poltype"))
                        {
                            auto shell_ai = aType.optionValue("poltype");
                            auto alpha = fs.second.findParameterTypeConst(Identifier({shell_ai}),
                                                                          pol_name[polALPHA]);
                            myalpha = alpha.internalValue();
                            add_xml_char(grandchild2, exml_names(xmlEntryOpenMM::TYPE1), shell_ai.c_str());
                        }
                        add_xml_double(grandchild2, "polarizability", myalpha);
                        add_xml_double(grandchild2, "thole", 0);
                        const std::string charge("charge");
                        addSpecParameter(grandchild2, exml_names(xmlEntryOpenMM::CHARGE_RES), aType.parameterConst(charge), charge);
                    } 
                } 

                auto myatoms =  actmol -> atomsConst();
                for (size_t i = 0; i < myatoms.size(); i++)
                {
                    auto name_ai = atomTypeOpenMM(myatoms[i].ffType(), i);

                    for (const auto &aType : pd->particleTypesConst())
                    {
                        if (aType.id().id() == myatoms[i].ffType()) 
                        {
                            if (aType.gmxParticleType() == eptAtom &&
                                aType.hasOption("poltype"))
                            {
                                auto grandchild2 = add_xml_child(child6, exml_names(xmlEntryOpenMM::PARTICLE)); 
                                add_xml_char(grandchild2, exml_names(xmlEntryOpenMM::TYPE2), name_ai.c_str()); 
                                auto shell_ai = aType.optionValue("poltype");
                                auto alpha = fs.second.findParameterTypeConst(Identifier({shell_ai}),
                                                                              pol_name[polALPHA]);
                                
                                add_xml_char(grandchild2, exml_names(xmlEntryOpenMM::TYPE1), shell_ai.c_str());
                                add_xml_double(grandchild2, "polarizability", alpha.internalValue());
                                // TODO: Fix atom number for shell
                                add_xml_double(grandchild2, exml_names(xmlEntryOpenMM::CHARGE_RES), myatoms[i+1].charge());
                                add_xml_double(grandchild2, "thole", 0);
                            }
                        }
                    }
                }    
            }
        }                                              
      
    }
  
}
   

void writeOpenMM(const std::string &fileName,
<<<<<<< HEAD
                 const Poldata     *pd,
                 const ACTMol       *actmol,
=======
                 const ForceField     *pd,
                 const MyMol       *mymol,
>>>>>>> d3562116
                 bool               compress)
{
    xmlDocPtr   doc;
    xmlDtdPtr   dtd;
    xmlNodePtr  myroot;
    xmlChar    *libdtdname, *dtdname, *gmx;

    rmapyyyOpenMM.clear();
    gmx        = (xmlChar *) "ForceField";
    dtdname    = (xmlChar *) "ForceField.dtd";
    libdtdname = dtdname;

    if ((doc = xmlNewDoc((xmlChar *)"1.0")) == nullptr)
    {
        gmx_fatal(FARGS, "Creating XML document %s", fileName.c_str());
    }

    if ((dtd = xmlCreateIntSubset(doc, dtdname, libdtdname, dtdname)) == nullptr)
    {
        gmx_fatal(FARGS, "Creating XML DTD in %s", fileName.c_str());
    }

    if ((myroot = xmlNewDocNode(doc, nullptr, gmx, nullptr)) == nullptr)
    {
        gmx_fatal(FARGS, "Creating root element for %s", fileName.c_str());
    }
    dtd->next    = myroot;
    myroot->prev = (xmlNodePtr) dtd;

    /* Add molecule definitions */
<<<<<<< HEAD
    addXmlPoldata(myroot, pd, actmol);
=======
    addXmlForceField(myroot, pd, mymol);
>>>>>>> d3562116

    xmlSetDocCompressMode(doc, compress ? 1 : 0);
    xmlIndentTreeOutput = 1;
    if (xmlSaveFormatFileEnc(fileName.c_str(), doc, "ISO-8859-1", 2) == 0)
    {
        gmx_fatal(FARGS, "Saving file %s", fileName.c_str());
    }
    xmlFreeDoc(doc);
}

}<|MERGE_RESOLUTION|>--- conflicted
+++ resolved
@@ -297,11 +297,7 @@
     }
 }
 
-<<<<<<< HEAD
-static void addXmlPoldata(xmlNodePtr parent, const Poldata *pd, const ACTMol *actmol)
-=======
-static void addXmlForceField(xmlNodePtr parent, const ForceField *pd, const MyMol *mymol)
->>>>>>> d3562116
+static void addXmlPoldata(xmlNodePtr parent, const ForceField *pd, const ACTMol *actmol)
 {
     std::string  geometry, name,
         acentral, attached, tau_unit, ahp_unit,
@@ -1000,13 +996,8 @@
    
 
 void writeOpenMM(const std::string &fileName,
-<<<<<<< HEAD
-                 const Poldata     *pd,
-                 const ACTMol       *actmol,
-=======
-                 const ForceField     *pd,
-                 const MyMol       *mymol,
->>>>>>> d3562116
+                 const ForceField  *pd,
+                 const ACTMol      *actmol,
                  bool               compress)
 {
     xmlDocPtr   doc;
@@ -1037,11 +1028,7 @@
     myroot->prev = (xmlNodePtr) dtd;
 
     /* Add molecule definitions */
-<<<<<<< HEAD
-    addXmlPoldata(myroot, pd, actmol);
-=======
-    addXmlForceField(myroot, pd, mymol);
->>>>>>> d3562116
+    addXmlForceField(myroot, pd, actmol);
 
     xmlSetDocCompressMode(doc, compress ? 1 : 0);
     xmlIndentTreeOutput = 1;
