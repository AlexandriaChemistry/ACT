/*
 * This source file is part of the Alexandria Chemistry Toolkit.
 *
 * Copyright (C) 2014-2023
 *
 * Developers:
 *             Mohammad Mehdi Ghahremanpour,
 *             Julian Marrades,
 *             Marie-Madeleine Walz,
 *             Paul J. van Maaren,
 *             David van der Spoel (Project leader)
 *
 * This program is free software; you can redistribute it and/or
 * modify it under the terms of the GNU General Public License
 * as published by the Free Software Foundation; either version 2
 * of the License, or (at your option) any later version.
 *
 * This program is distributed in the hope that it will be useful,
 * but WITHOUT ANY WARRANTY; without even the implied warranty of
 * MERCHANTABILITY or FITNESS FOR A PARTICULAR PURPOSE.  See the
 * GNU General Public License for more details.
 *
 * You should have received a copy of the GNU General Public License
 * along with this program; if not, write to the Free Software
 * Foundation, Inc., 51 Franklin Street, Fifth Floor,
 * Boston, MA  02110-1301, USA.
 */

/*! \internal \brief
 * Implements part of the alexandria program.
 * \author Mohammad Mehdi Ghahremanpour <mohammad.ghahremanpour@icm.uu.se>
 * \author David van der Spoel <david.vanderspoel@icm.uu.se>
 */

#include "tuning_utility.h"

#include <cctype>
#include <cmath>
#include <cstdio>
#include <cstdlib>

#include "act/alexandria/actmol.h"
#include "act/alexandria/thermochemistry.h"
#include "act/basics/interactiontype.h"
#include "act/forces/forcecomputer.h"
#include "act/molprop/molprop_util.h"
#include "act/molprop/multipole_names.h"
#include "act/qgen/qtype.h"
#include "act/utility/stringutil.h"
#include "act/utility/units.h"
#include "gromacs/fileio/gmxfio.h"
#include "gromacs/fileio/pdbio.h"
#include "gromacs/fileio/xvgr.h"
#include "gromacs/math/vec.h"
#include "gromacs/utility/coolstuff.h"
#include "gromacs/utility/gmxassert.h"

void doAddOptions(std::vector<t_pargs> *pargs, size_t npa, t_pargs pa[])
{
    for (size_t i = 0; i < npa; i++)
    {
        pargs->push_back(pa[i]);
    }
}

namespace alexandria
{

static void print_stats(FILE        *fp,
                        const char  *prop,
                        const char  *unit,
                        double       conversion,
                        gmx_stats   *lsq,
                        bool         bHeader,
                        const char  *xaxis,
                        const char  *yaxis,
                        bool         useOffset)
{
    real a    = 0, da  = 0, b    = 0, db   = 0;
    real mse  = 0, mae = 0, chi2 = 0, rmsd = 0;
    real Rfit = 0;
    int  n    = lsq->get_npoints();
    // TODO add error checking for lsq
    if (n == 0)
    {
        return;
    }
    std::string newprop = gmx::formatString("%s (%s)", prop, unit);
    if (useOffset)
    {
        if (bHeader)
        {
            fprintf(fp, "Fitting data to y = ax + b, where x = %s\n", xaxis);
            fprintf(fp, "%-32s %6s %13s %13s %7s %8s %8s %8s %10s\n",
                    "Property", "N", "a", "b", "R(%)", "RMSD", "MSE", "MAE", "Model");
            fprintf(fp, "------------------------------------------------------------------------------------------------\n");
        }
        eStats ok = lsq->get_ab(elsqWEIGHT_NONE, &a, &b, &da, &db, &chi2, &Rfit);
        if (eStats::OK == ok)
        {
            ok = lsq->get_rmsd(&rmsd);
        }
        if (eStats::OK == ok)
        {
            ok = lsq->get_mse_mae(&mse, &mae);
        }
        if (eStats::OK == ok)
        {
            fprintf(fp, "%-32s %6d %6.3f(%5.3f) %6.3f(%5.3f) %7.2f %8.4f %8.4f %8.4f %10s\n",
                    newprop.c_str(), n, a, da, 
                    b, db, Rfit*100, 
                    conversion*rmsd, conversion*mse, 
                    conversion*mae, yaxis);
        }
        else
        {
            fprintf(fp, "Statistics problem for %s: %s\n", prop, gmx_stats_message(ok));
        }
    }
    else
    {
        if (bHeader)
        {
            fprintf(fp, "Fitting data to y = ax, where x = %s\n", xaxis);
            fprintf(fp, "%-32s %6s %13s %7s %8s %8s %8s %10s\n",
                    "Property", "N", "a", "R(%)", "RMSD", "MSE", "MAE", "Model");
            fprintf(fp, "----------------------------------------------------------------------------------------------\n");
        }
        eStats ok = lsq->get_a(elsqWEIGHT_NONE, &a, &da, &chi2, &Rfit);
        if (eStats::OK == ok)
        {
            ok = lsq->get_rmsd(&rmsd);
        }
        if (eStats::OK == ok)
        {
            ok = lsq->get_mse_mae(&mse, &mae);
        }
        if (eStats::OK == ok)
        {
            fprintf(fp, "%-32s %6d %6.3f(%5.3f) %7.2f %8.4f %8.4f %8.4f %10s\n",
                    newprop.c_str(), n, a, da, Rfit*100,
                    conversion*rmsd, conversion*mse, conversion*mae, yaxis);
        }
        else
        {
            fprintf(fp, "Statistics problem for %s: %s\n", prop, gmx_stats_message(ok));
        }
    }
}

static void print_lsq_set(FILE *fp, const gmx_stats &lsq)
{
    fprintf(fp, "@type nxy\n");
    auto x = lsq.getX();
    auto y = lsq.getY();
    for(size_t i = 0; i < x.size(); i++)
    {
        fprintf(fp, "%10g  %10g\n", x[i], y[i]);
    }
    fprintf(fp, "&\n");
}

static void xvgr_symbolize(FILE                           *xvgf,
                           const std::vector<std::string>  leg,
                           const gmx_output_env_t         *oenv)
{
    xvgrLegend(xvgf, leg, oenv);
    for (size_t i = 0; (i < leg.size()); i++)
    {
        xvgr_line_props(xvgf, i, elNone, ecBlack+i, oenv);
        fprintf(xvgf, "@ s%d symbol %d\n", static_cast<int>(i), static_cast<int>(i+1));
    }
}

static void print_one_alpha(FILE *fp, const std::string &label,
                            const tensor alpha)
{
    double fac = convertFromGromacs(1.0, "Angstrom3");
    fprintf(fp,
            "%s   (%6.2f %6.2f %6.2f)\n"
            "             (%6s %6.2f %6.2f)\n"
            "             (%6s %6s %6.2f)\n",
            label.c_str(),
            fac*alpha[XX][XX], fac*alpha[XX][YY], fac*alpha[XX][ZZ],
            "", fac*alpha[YY][YY], fac*alpha[YY][ZZ],
            "", "", fac*alpha[ZZ][ZZ]);
 }

static void print_polarizability(FILE              *fp,
                                 const ACTMol       *mol,
                                 const std::string &calc_name,
                                 real               alpha_toler,
                                 real               isopol_toler)
{
    tensor dalpha;
    real   delta      = 0;
    real   diso_pol   = 0;
    real   daniso_pol = 0;

    double fac = convertFromGromacs(1.0, "Angstrom3");
    if (!calc_name.empty())
    {
        auto qelec = mol->qTypeProps(qType::Elec);
        tensor aelec;
        if (qelec->hasPolarizability())
        {
            copy_mat(qelec->polarizabilityTensor(), aelec);
            print_one_alpha(fp, "Electronic", aelec);
        }
        if (calc_name == qTypeName(qType::Calc))
        {
            auto qcalc = mol->qTypeProps(qType::Calc);
            auto acalc = qcalc->polarizabilityTensor();

            if (qelec->hasPolarizability())
            {
                m_sub(aelec, acalc, dalpha);
                delta = fac*sqrt(gmx::square(dalpha[XX][XX])+gmx::square(dalpha[XX][YY])+
                                 gmx::square(dalpha[XX][ZZ])+
                                 gmx::square(dalpha[YY][YY])+gmx::square(dalpha[YY][ZZ]));
                diso_pol   = fac*std::abs(qcalc->isotropicPolarizability()-
                                          qelec->isotropicPolarizability());
                daniso_pol = fac*std::abs(qcalc->anisotropicPolarizability()-
                                          qelec->anisotropicPolarizability());
                fprintf(fp,
                        "%-12s (%6.2f %6.2f %6.2f) Dev: (%6.2f %6.2f %6.2f) Delta: %6.2f %s\n"
                        "             (%6s %6.2f %6.2f)      (%6s %6.2f %6.2f)\n"
                        "             (%6s %6s %6.2f)      (%6s %6s %6.2f)\n",
                        calc_name.c_str(),
                        fac*acalc[XX][XX], fac*acalc[XX][YY], fac*acalc[XX][ZZ],
                        fac*dalpha[XX][XX], fac*dalpha[XX][YY], fac*dalpha[XX][ZZ], delta, (delta > alpha_toler) ? "ALPHA" : "",
                        "", fac*acalc[YY][YY], fac*acalc[YY][ZZ],
                        "", fac*dalpha[YY][YY], fac*dalpha[YY][ZZ],
                        "", "", fac*acalc[ZZ][ZZ],
                        "", "", fac*dalpha[ZZ][ZZ]);
                fprintf(fp,
                        "Isotropic polarizability:  %s Electronic: %6.2f  Calculated: %6.2f  Delta: %6.2f %s\n\n",
                        mol->getMolname().c_str(), 
                        fac*qelec->isotropicPolarizability(),
                        fac*qcalc->isotropicPolarizability(), 
                        diso_pol, (diso_pol > isopol_toler) ? "ISO" : "");
                fprintf(fp,
                        "Anisotropic polarizability:  %s Electronic: %6.2f  Calculated: %6.2f  Delta: %6.2f %s\n\n",
                        mol->getMolname().c_str(), 
                        fac*qelec->anisotropicPolarizability(),
                        fac*qcalc->anisotropicPolarizability(), 
                        daniso_pol, (daniso_pol > isopol_toler) ? "ANISO" : "");
            }
            else
            {
                print_one_alpha(fp, calc_name, acalc);
            }
        }
    }
}

static void analyse_multipoles(FILE                                                        *fp,
                               const std::vector<alexandria::ACTMol>::iterator              &mol,
                               std::map<MolPropObservable, double>                          toler,
                               std::map<MolPropObservable, std::map<iMolSelect, qtStats> > *lsq)
{
    auto qelec = mol->qTypeProps(qType::Elec);
    for (auto &j : qTypes())
    {
        if (j.first != qType::Elec)
        {
            auto qcalc = mol->qTypeProps(j.first);
            if (qcalc)
            {
                qcalc->initializeMoments();
                qcalc->calcMoments();
            }
        }
    }
    for(auto &mpo : mpoMultiPoles)
    {
        const char *name   = mpo_name(mpo);
        const char *unit   = mpo_unit2(mpo);
        double      factor = convertFromGromacs(1, unit);
        std::vector<double> Telec;
        if (qelec->hasMultipole(mpo))
        {
            fprintf(fp, "Electronic %s (%s):\n", name, unit);
            Telec = qelec->getMultipole(mpo);
            printMultipole(fp, mpo, Telec);
        }
        for (auto &j : qTypes())
        {
            qType qt = j.first;
            if (qt == qType::Elec)
            {
                continue;
            }
            auto qcalc = mol->qTypeProps(qt);
            if (qcalc)
            {
                real delta = 0;
                auto Tcalc = qcalc->getMultipole(mpo);
                fprintf(fp, "%s %s (%s):\n",
                        qTypeName(qt).c_str(), name, unit);
                printMultipole(fp, mpo, Tcalc);

                std::vector<double> diff;
                if (Telec.size() == Tcalc.size())
                {
                    for(size_t i = 0; i < Tcalc.size(); i++)
                    {
                        auto tc = Tcalc[i];
                        auto te = Telec[i];
                        diff.push_back(tc-te);
                        delta += gmx::square(tc-te);
                        (*lsq)[mpo][mol->datasetType()][qt].add_point(factor*te, factor*tc, 0, 0);
                    }
                    double rms = std::sqrt(delta/Tcalc.size());
                    std::string flag("");
                    if (rms > toler[mpo])
                    {
                        flag = " MULTI";
                    }
                    fprintf(fp, "%s-Electronic Norm %g RMS = %g (%s)%s:\n",
                            qTypeName(qt).c_str(), factor*std::sqrt(delta), factor*rms, unit, flag.c_str());
                    printMultipole(fp, mpo, diff);
                }
            }
        }
    }
}

static void print_corr(const char                    *outfile,
                       const char                    *title,
                       const char                    *xaxis,
                       const char                    *yaxis, 
                       std::map<iMolSelect, qtStats> &stats,
                       const gmx_output_env_t        *oenv)
{
    std::vector<std::string> eprnm;
    std::vector<gmx_stats>   lsq;
    bool                     haveData = false;
    for (auto &ims : iMolSelectNames())
    {
        auto qs = stats.find(ims.first);
        if (qs != stats.end())
        {
            for (auto &i : qs->second)
            {
                int N = i.second.get_npoints();
                if (N > 0)
                {
                    eprnm.push_back(gmx::formatString("%s-%s", qTypeName(i.first).c_str(), ims.second));
                    lsq.push_back(i.second);
                    haveData = true;
                }
            }
        }
    }
    if (haveData && outfile)
    {
        FILE *muc = xvgropen(outfile, title, xaxis, yaxis, oenv);
        xvgr_symbolize(muc, eprnm, oenv);
        for(size_t i = 0; i < lsq.size(); i++)
        {
            print_lsq_set(muc, lsq[i]);
        }
        fclose(muc);
    }
}

static void print_corr(const char                      *outfile,
                       const char                      *title,
                       const char                      *xaxis,
                       const char                      *yaxis, 
                       std::map<iMolSelect, gmx_stats> &stats,
                       const gmx_output_env_t          *oenv)
{
    std::vector<std::string> eprnm;
    std::vector<gmx_stats>   lsq;
    bool                     haveData = false;
    for (auto &ims : iMolSelectNames())
    {
        auto qs = stats.find(ims.first);
        if (qs != stats.end())
        {
            int N = qs->second.get_npoints();
            if (N > 0)
            {
                eprnm.push_back(gmx::formatString("%s", ims.second));
                lsq.push_back(qs->second);
                haveData = true;
            }
        }
    }
    if (haveData && outfile)
    {
        FILE *muc = xvgropen(outfile, title, xaxis, yaxis, oenv);
        xvgr_symbolize(muc, eprnm, oenv);
        for(size_t i = 0; i < lsq.size(); i++)
        {
            print_lsq_set(muc, lsq[i]);
        }
        fclose(muc);
    }
}

static void write_q_histo(FILE                             *fplog,
                          const char                       *qhisto,
                          std::map<std::string, gmx_stats> *lsqt,
                          const gmx_output_env_t           *oenv,
                          qtStats                          *lsq_charge,
                          bool                              useOffset)
{
    std::vector<std::string> types;
    for (const auto &i: *lsqt)
    {
        int N = i.second.get_npoints();
        if (N > 0)
        {
            types.push_back(gmx::formatString("%s (N=%d)", i.first.c_str(), N));
        }
    }
    FILE *hh = nullptr;
    if (nullptr != qhisto)
    {
        hh = xvgropen(qhisto, "Histogram for charges", "q (e)", "a.u.", oenv);
        xvgrLegend(hh, types, oenv);
    }
    auto model = qTypeName(qType::Calc);
    auto gs    = lsq_charge->find(qType::Calc);
    if (gs != lsq_charge->end())
    {
        print_stats(fplog, "All Partial Charges", "e", 1.0, &gs->second, true,
                    qTypeName(qType::CM5).c_str(), model.c_str(), useOffset);
    }
    for (auto &q : *lsqt)
    {
        if (q.second.get_npoints() > 0)
        {
            int  nbins = 20;
            std::vector<double> x, y;
            if (q.second.make_histogram(0, &nbins, eHisto::Y, 1, &x, &y) == eStats::OK)
            {
                if (hh)
                {
                    fprintf(hh, "@type xy\n");
                    for (int i = 0; i < nbins; i++)
                    {
                        fprintf(hh, "%10g  %10g\n", x[i], y[i]);
                    }
                    fprintf(hh, "&\n");
                }
                print_stats(fplog, q.first.c_str(), "e", 1.0, &q.second, false, 
                            "CM5", model.c_str(), useOffset);
            }
        }
    }
    if (hh)
    {
        fclose(hh);
    }
    fprintf(fplog, "\n");
}

void TuneForceFieldPrinter::addOptions(std::vector<t_pargs> *pargs)
{
    t_pargs pa[] =
    {
        { "-esp_toler", FALSE, etREAL, {&esp_toler_},
          "Tolerance (kJ/mol e) for marking ESP as an outlier in the log file" },
        { "-dip_toler", FALSE, etREAL, {&dip_toler_},
          "Tolerance (Debye) for marking dipole as an outlier in the log file" },
        { "-quad_toler", FALSE, etREAL, {&quad_toler_},
          "Tolerance (Buckingham) for marking quadrupole as an outlier in the log file" },
        { "-oct_toler", FALSE, etREAL, {&oct_toler_},
          "Tolerance (Buckingham) for marking octupole as an outlier in the log file" },
        { "-hex_toler", FALSE, etREAL, {&hex_toler_},
          "Tolerance (Buckingham) for marking hexapole as an outlier in the log file" },
        { "-alpha_toler", FALSE, etREAL, {&alpha_toler_},
          "Tolerance (A^3) for marking diagonal elements of the polarizability tensor as an outlier in the log file" },
        { "-isopol_toler", FALSE, etREAL, {&isopol_toler_},
          "Tolerance (A^3) for marking isotropic polarizability as an outlier in the log file" },
        { "-use_offset", FALSE, etBOOL,{&useOffset_},
          "Fit regression analysis of results to y = ax+b instead of y = ax" },
        { "-printSP", FALSE, etBOOL,{&printSP_},
          "Print information from all single point calculations in detail" },
        { "-calc_frequencies",  FALSE, etBOOL, {&calcFrequencies_},
          "Perform energy minimization and compute vibrational frequencies for each molecule (after optimizing the force field if -optimize is enabled). If turned on, this option will also generate thermochemistry values based on the force field." },
        { "-diatomics", FALSE, etBOOL, {&diatomic_},
          "Analyse diatomic compounds by plotting the reference energy minus the ACT Coulomb terms as a function of distance in one xvg file per compound." },
        { "-dump_outliers", FALSE, etBOOL, {&dumpOutliers_},
          "Dump XYZ files for outliers of the energy (DeltaE0) or interaction energy" }
    };
    doAddOptions(pargs, sizeof(pa)/sizeof(pa[0]), pa);
}

void TuneForceFieldPrinter::addFileOptions(std::vector<t_filenm> *filenm)
{
    std::vector<t_filenm> fnm = {
        { efXVG, "-qhisto",    "q_histo",       ffOPTWR },
        { efXVG, "-epotcorr",  "epot_corr",     ffOPTWR },
        { efXVG, "-eintercorr","einter_corr",   ffOPTWR },
        { efXVG, "-forcecorr", "force_corr",    ffOPTWR },
        { efXVG, "-freqcorr",  "freq_corr",     ffOPTWR },
        { efXVG, "-espcorr",   "esp_corr",      ffOPTWR },
        { efXVG, "-alphacorr", "alpha_corr",    ffOPTWR },
        { efXVG, "-qcorr",     "q_corr",        ffOPTWR },
        { efXVG, "-isopol",    "isopol_corr",   ffOPTWR },
        { efXVG, "-anisopol",  "anisopol_corr", ffOPTWR }
    };
    for(size_t i = 0; i < fnm.size(); i++)
    {
        filenm->push_back(fnm[i]);
    }
    std::vector<t_filenm> multi;
    multi.resize(mpoMultiPoles.size());
    size_t ii = 0;
    for(auto &mpo : mpoMultiPoles)
    {
        std::string cmdFlag = gmx::formatString("-%scorr", mpo_name(mpo));
        std::string defFnm  = gmx::formatString("%s_corr", mpo_name(mpo));
        multi[ii].ftp  = efXVG;
        multi[ii].opt  = strdup(cmdFlag.c_str());
        multi[ii].fn   = strdup(defFnm.c_str());
        multi[ii].flag = ffOPTWR;
        filenm->push_back(multi[ii]);
    }
}

void TuneForceFieldPrinter::analysePolarisability(FILE                *fp,
                                                  const ForceField    *pd,
                                                  alexandria::ACTMol  *mol,
                                                  const ForceComputer *forceComp,
                                                  qtStats             *lsq_isoPol,
                                                  qtStats             *lsq_anisoPol,
                                                  qtStats             *lsq_alpha)
{
    auto qelec = mol->qTypeProps(qType::Elec);
    mol->CalcPolarizability(pd, forceComp);
    auto qcalc = mol->qTypeProps(qType::Calc);
    auto acalc = qcalc->polarizabilityTensor();
    
    fprintf(fp, "Polarizability:\n");
    print_polarizability(fp, mol, qTypeName(qType::Calc), alpha_toler_, isopol_toler_);
    if (qelec->hasPolarizability())
    {
        auto aelec = qelec->polarizabilityTensor();
        (*lsq_isoPol)[qType::Calc].add_point(qelec->isotropicPolarizability(),
                                             qcalc->isotropicPolarizability(),
                                             0, 0);
        (*lsq_anisoPol)[qType::Calc].add_point(qelec->anisotropicPolarizability(),
                                               qcalc->anisotropicPolarizability(),
                                               0, 0);
        for (int mm = 0; mm < DIM; mm++)
        {
            (*lsq_alpha)[qType::Calc].add_point(aelec[mm][mm], acalc[mm][mm], 0, 0);
        }
    }
}

void TuneForceFieldPrinter::printAtoms(FILE                         *fp,
                                       alexandria::ACTMol            *mol,
                                       const std::vector<gmx::RVec> &coords,
                                       const std::vector<gmx::RVec> &forces)
{
    std::map<qType, std::vector<double> > qQM;
    std::vector<qType>                    typeQM = { 
        qType::CM5, qType::ESP, qType::Hirshfeld, qType::Mulliken
    };
    for(auto &qt : typeQM)
    {
        auto qp = mol->qTypeProps(qt);
        if (qp)
        {
            std::vector<double> qqm;
            qqm = qp->charge();
            qQM.insert(std::pair<qType, std::vector<double>>(qt, qqm));
        }
    }
    fprintf(fp, "Atom   Type            ACM");
    for(auto &qt : qQM)
    {
        if (!qQM.find(qt.first)->second.empty())
        {
            fprintf(fp, "%10s", qTypeName(qt.first).c_str());
        }
    }
    fprintf(fp, "        x        y   z(pm)          fx         fy fz(kJ/mol nm)     qtot\n");
    int      i       = 0;
    double   qtot    = 0;
    auto    &myatoms = mol->atomsConst();
    for (size_t j = i = 0; j < myatoms.size(); j++)
    {
        if (myatoms[j].pType() == eptAtom ||
            myatoms[j].pType() == eptNucleus)
        {
            real qCalc = myatoms[j].charge();
            fprintf(fp, "%-2d%3lu  %-5s  %12g",
                    myatoms[j].atomicNumber(),
                    j+1,
                    myatoms[j].ffType().c_str(),
                    qCalc);
            qtot += qCalc;
            for(auto &qt : qQM)
            {
                if (!qQM.find(qt.first)->second.empty())
                {
                    fprintf(fp, "  %8.4f", qt.second[i]);
                }
            }
            fprintf(fp," %8.3f %8.3f %8.3f %10.3f %10.3f %10.3f  %10g\n", 
                    convertFromGromacs(coords[j][XX], "pm"),
                    convertFromGromacs(coords[j][YY], "pm"),
                    convertFromGromacs(coords[j][ZZ], "pm"),
                    forces[j][XX], forces[j][YY], forces[j][ZZ],
                    qtot);
            i++;
        }
        else
        {
            // Turned on printing of shells again
            fprintf(fp, "%-2d%3lu  %-5s  %12g",
                    0,
                    j+1,
                    myatoms[j].ffType().c_str(),
                    myatoms[j].charge());
            qtot += myatoms[j].charge();
            for(auto &qt : qQM)
            {
                if (!qQM.find(qt.first)->second.empty())
                {
                    fprintf(fp, "          ");
                }
            }
            fprintf(fp," %8.3f %8.3f %8.3f %10.3f %10.3f %10.3f  %10g\n", 
                    convertFromGromacs(coords[j][XX], "pm"),
                    convertFromGromacs(coords[j][YY], "pm"),
                    convertFromGromacs(coords[j][ZZ], "pm"),
                    forces[j][XX], forces[j][YY], forces[j][ZZ],
                    qtot);
        }
    }
}

/*! Store coordinates to a file, first original, then minimized.
 * \param[in] pdb   File name
 * \param[in] title Text string
 */
static void writeCoordinates(const t_atoms           *atoms,
                             const std::string       &pdb,
                             const std::string       &title,
                             const std::vector<gmx::RVec> &xorig,
                             const std::vector<gmx::RVec> &xmin)
{
    FILE *out = gmx_fio_fopen(pdb.c_str(), "w");
    matrix box = { { 4, 0, 0 }, { 0, 4, 0 }, { 0, 0, 4 } };
    write_pdbfile(out, title.c_str(), atoms, as_rvec_array(xorig.data()),
                  epbcNONE, box, 'A', 1, nullptr, false);

    write_pdbfile(out, title.c_str(), atoms, as_rvec_array(xmin.data()),
                  epbcNONE, box, 'B', 1, nullptr, false);

    gmx_fio_fclose(out);
}

static void normalize_vector(std::vector<double> *v)
{
    double total = 0;
    for(size_t i = 0; i < v->size(); i++)
    {
        total += (*v)[i];
    }
    if (total == 0)
    {
        return;
    }
    double tinv = 1.0/total;
    for(size_t i = 0; i < v->size(); i++)
    {
        (*v)[i] *= tinv;
    }
}

static void plot_spectrum(const char                *filenm,
                          const std::string         &molname,
                          double                     lineWidth,
                          const std::vector<double> &act_freq,
                          const std::vector<double> &act_intens,
                          const std::vector<double> &qm_freq,
                          const std::vector<double> &qm_intens,
                          gmx_output_env_t          *oenv,
                          bool                       normalize)
{
    if (nullptr == filenm)
    {
        return;
    }
    auto minfreq = *std::min_element(act_freq.begin(), act_freq.end());
    auto maxfreq = *std::max_element(act_freq.begin(), act_freq.end());
    if (!qm_freq.empty())
    {
        minfreq = std::min(minfreq, *std::min_element(qm_freq.begin(), qm_freq.end()));
        maxfreq = std::max(maxfreq, *std::max_element(qm_freq.begin(), qm_freq.end()));
    }
    int minf = convertFromGromacs(minfreq, "cm^-1")-5*lineWidth;
    int maxf = convertFromGromacs(maxfreq, "cm^-1")+5*lineWidth;
    std::vector<double> act_spec(maxf-minf+1, 0.0);
    std::vector<double> qm_spec;
    if (!qm_freq.empty())
    {
        qm_spec.resize(maxf-minf+1, 0.0);
    }
    for(size_t peak = 0; peak < act_freq.size(); peak++)
    {
        double act_ff, qm_ff = 0;
        act_ff = convertFromGromacs(act_freq[peak], "cm^-1");
        if (!qm_freq.empty())
        {
            qm_ff = convertFromGromacs(qm_freq[peak], "cm^-1");
        }
        for(int f = minf; f <= maxf; f++)
        {
            double act_ds = lineWidth/(2*M_PI*(gmx::square(f-act_ff)+gmx::square(lineWidth/2)));
            act_spec[f-minf] += act_ds*act_intens[peak];
            if (!qm_freq.empty())
            {
                double qm_ds = lineWidth/(2*M_PI*(gmx::square(f-qm_ff)+gmx::square(lineWidth/2)));
                qm_spec[f-minf] += qm_ds*qm_intens[peak];
            }
        }
    }
    if (normalize)
    {
        normalize_vector(&act_spec);
        normalize_vector(&qm_spec);
    }
    std::string title = gmx::formatString("Infrared spectrum for %s", molname.c_str());
    FILE *xvg = xvgropen(filenm, title.c_str(), "Frequency (1/cm)",
                         "Intensity (a.u.)", oenv);
    if (!qm_freq.empty())
    {
        std::vector<const char *> legend = { "QM", "ACT" };
        xvgr_legend(xvg, legend.size(), legend.data(), oenv);
    }
    for(int f = minf; f <= maxf; f++)
    {
        if (qm_freq.empty())
        {
            fprintf(xvg, "%6d  %10g\n", f, act_spec[f-minf]);
        }
        else
        {
            fprintf(xvg, "%6d  %10g  %10g\n", f, qm_spec[f-minf], act_spec[f-minf]);
        }
    }
    fprintf(xvg, "&\n");
    xvgrclose(xvg);
}

static void addThermo(JsonTree                  *jtree, 
                      alexandria::ACTMol         *mol,
                      std::vector<gmx::RVec>    *coords,
                      const AtomizationEnergy   &atomenergy,
                      const std::vector<double> &freq)
{
    real scale_factor = 1;
    real roomTemp     = 298.15;
    JsonTree jtc0("T=0");
    JsonTree jtcRT(gmx::formatString("T=%g", roomTemp));
    ThermoChemistry tc0(mol, *coords, atomenergy, freq, 0.0, 1, scale_factor);
    ThermoChemistry tcRT(mol, *coords, atomenergy, freq, roomTemp, 1, scale_factor);
    {
        std::string unit("kJ/mol");
        jtc0.addValueUnit("Zero point energy", gmx_ftoa(tc0.ZPE()), unit);
        jtcRT.addValueUnit("Zero point energy", gmx_ftoa(tcRT.ZPE()), unit);
    }
    {
        JsonTree jtS0("Standard entropy");
        JsonTree jtSRT("Standard entropy");
        for(const auto &tcc : tccmap())
        {
            std::string unit("J/mol K");
            jtS0.addValueUnit(tcc.second, gmx_ftoa(tc0.S0(tcc.first)), unit);
            jtSRT.addValueUnit(tcc.second, gmx_ftoa(tcRT.S0(tcc.first)), unit);
        }
        jtc0.addObject(jtS0);
        jtcRT.addObject(jtSRT);
    }
    {
        JsonTree jtcv0("Heat capacity cV");
        JsonTree jtcvRT("Heat capacity cV");
        for(const auto &tcc : tccmap())
        {
            std::string unit("J/mol K");
            jtcv0.addValueUnit(tcc.second, gmx_ftoa(tc0.cv(tcc.first)), unit);
            jtcvRT.addValueUnit(tcc.second, gmx_ftoa(tcRT.cv(tcc.first)), unit);
        }
        jtc0.addObject(jtcv0);
        jtcRT.addObject(jtcvRT);
    }
    {
        JsonTree jtcE0("Internal energy");
        JsonTree jtcERT("Internal energy");
        for(const auto &tcc : tccmap())
        {
            std::string unit("kJ/mol");
            jtcE0.addValueUnit(tcc.second, gmx_ftoa(tc0.Einternal(tcc.first)), unit);
            jtcERT.addValueUnit(tcc.second, gmx_ftoa(tcRT.Einternal(tcc.first)), unit);
        }
        jtc0.addObject(jtcE0);
        jtcRT.addObject(jtcERT);
    }
    {
        std::string unit("kJ/mol");
        jtc0.addValueUnit("Delta H formation", gmx_ftoa(tc0.DHform()), unit);
        jtcRT.addValueUnit("Delta H formation", gmx_ftoa(tcRT.DHform()), unit);
    }
    jtree->addObject(jtc0);
    jtree->addObject(jtcRT);
}

void doFrequencyAnalysis(const ForceField         *pd,
                         alexandria::ACTMol       *mol,
                         const MolHandler         &molhandler,
                         const ForceComputer      *forceComp,
                         std::vector<gmx::RVec>   *coords,
                         const AtomizationEnergy  &atomenergy,
                         gmx_stats                *lsq_freq_all,
                         JsonTree                 *jtree,
                         const char               *spectrumFileName,
                         double                    lineWidth,
                         gmx_output_env_t         *oenv,
                         bool                      useLapack,
                         bool                      debugNMA)
{
    std::vector<double> alex_freq, intensities;
    std::vector<std::string> output;
    molhandler.nma(pd, mol, forceComp, coords, &alex_freq, &intensities,
                   &output, useLapack, debugNMA);
    auto unit      = mpo_unit2(MolPropObservable::FREQUENCY);
    auto uniti     = mpo_unit2(MolPropObservable::INTENSITY);
    auto ref_freq  = mol->referenceFrequencies();
    auto ref_inten = mol->referenceIntensities();
    plot_spectrum(spectrumFileName, mol->getMolname(), lineWidth, alex_freq,
                  intensities, ref_freq, ref_inten, oenv, true);
    JsonTree ftree("Frequencies");
    JsonTree itree("Intensities");
    
    // Now loop over frequncies and intensities
    JsonTree aftree("Alexandria");
    JsonTree aitree("Alexandria");
    JsonTree rftree("Reference");
    JsonTree ritree("Reference");
    // Statistics
    gmx_stats lsq_freq, lsq_inten;
    for(size_t k = 0; k < alex_freq.size(); k++)
    {
        double fcalc = convertFromGromacs(alex_freq[k], unit);
        double icalc = convertFromGromacs(intensities[k], uniti);
        aftree.addValueUnit(gmx::formatString("%lu", k+1),
                            gmx_ftoa(fcalc), unit);
        aitree.addValueUnit(gmx::formatString("%lu", k+1),
                            gmx_ftoa(icalc), uniti);
        
        if (!ref_freq.empty())
        {
            double fref  = convertFromGromacs(ref_freq[k], unit);
            rftree.addValueUnit(gmx::formatString("%lu", k+1),
                                gmx_ftoa(fref), unit);
            
            if (nullptr != lsq_freq_all)
            {
                lsq_freq_all->add_point(fref, fcalc, 0, 0);
            }
            lsq_freq.add_point(fref, fcalc, 0, 0);
        }
        if (!ref_inten.empty())
        {
            double iref = convertFromGromacs(ref_inten[k], uniti);
            ritree.addValueUnit(gmx::formatString("%lu", k+1),
                                gmx_ftoa(iref), uniti);
            lsq_inten.add_point(iref, icalc, 0, 0);
        }
    }
    ftree.addObject(aftree);
    itree.addObject(aitree);
    if (!rftree.empty())
    {
        ftree.addObject(rftree);
        GMX_RELEASE_ASSERT(lsq_freq.get_npoints() > 0, "No statistics");
    
        real r, rmsd;
        if (eStats::OK == lsq_freq.get_corr_coeff(&r) &&
            eStats::OK == lsq_freq.get_rmsd(&rmsd))
        {
            ftree.addObject("Pearson r2", gmx_ftoa(100*r*r));
            ftree.addObject("RMSD", gmx_ftoa(rmsd));
        }
    }
    if (!ritree.empty())
    {
        itree.addObject(ritree);
        real r, rmsd;
        if (eStats::OK == lsq_inten.get_corr_coeff(&r) &&
            eStats::OK == lsq_inten.get_rmsd(&rmsd))
        {
            itree.addObject("Pearson r2", gmx_ftoa(100*r*r));
            itree.addObject("RMSD", gmx_ftoa(rmsd));
        }
    }
    jtree->addObject(ftree);
    jtree->addObject(itree);
    
    // Now time for thermochemistry output
    JsonTree tctree("Thermochemistry");
    JsonTree ajtc("Alexandria");
    addThermo(&ajtc, mol, coords, atomenergy, alex_freq);
    tctree.addObject(ajtc);
    if (!ref_freq.empty())
    {
        JsonTree rjtc("Reference");
        addThermo(&rjtc, mol, coords, atomenergy, ref_freq);
        tctree.addObject(rjtc);
    }
    jtree->addObject(tctree);
}

static void low_print_stats(std::vector<std::string> *tcout,
                            gmx_stats                *stats,
                            const char               *label)
{
    real mse, mae, rmsd, R = 0;
    stats->get_mse_mae(&mse, &mae);
    stats->get_rmsd(&rmsd);
    if (stats->get_npoints() > 2)
    {
        stats->get_corr_coeff(&R);
    }
    tcout->push_back(gmx::formatString("%s RMSD %8.1f MSE %8.1f (kJ/mol) R %4.1f%% #points = %zu",
                                       label, rmsd, mse, 100*R, stats->get_npoints()));
}

static void print_diatomics(const alexandria::ACTMol                                                  *mol,
                            const std::vector<std::pair<double, std::map<InteractionType, double> > > &energyComponentMap,
                            const gmx_output_env_t                                                    *oenv)
{
    std::vector<double> dist;
    for (const auto &ei : mol->experimentConst())
    {
        const std::vector<gmx::RVec> &xxx = ei.getCoordinates();
        gmx::RVec dx;
        rvec_sub(xxx[0], xxx[1], dx);
        dist.push_back(norm(dx));
    }
    auto filename = mol->getMolname() + ".xvg";
    FILE *fp = xvgropen(filename.c_str(), "QM - Coulomb Energy", "Distance (nm)", "Energy (kJ/mol)", oenv);
    size_t i = 0;
    for (const auto &ecm : energyComponentMap)
    {
        double eee = ecm.first;
        for(const auto itype : { InteractionType::COULOMB, InteractionType::POLARIZATION })
        {
            auto esm = ecm.second.find(itype);
            if (ecm.second.end() != esm)
            {
                eee -= esm->second;
            }
        }
        if (i < dist.size())
        {
            fprintf(fp, "%10g  %10g\n", dist[i], eee);
            i++;
        }
    }    
    xvgrclose(fp);
}
                                                
double TuneForceFieldPrinter::printEnergyForces(std::vector<std::string> *tcout,
                                                const ForceField         *pd,
                                                const ForceComputer      *forceComp,
                                                const AtomizationEnergy  &atomenergy,
                                                alexandria::ACTMol       *mol,
                                                gmx_stats                *lsq_rmsf,
                                                qtStats                  *lsq_epot,
                                                qtStats                  *lsq_eInter,
                                                gmx_stats                *lsq_freq,
                                                const gmx_output_env_t   *oenv)
{
    std::vector<ACTEnergy>                                  energyMap;
    std::vector<std::vector<std::pair<double, double> > >   forceMap;
    std::vector<std::pair<double, std::map<InteractionType, double> > > energyComponentMap, interactionEnergyMap;
    mol->forceEnergyMaps(pd, forceComp, &forceMap, &energyMap, &interactionEnergyMap,
                         &energyComponentMap);
    if (diatomic_ && mol->nRealAtoms() == 2)
    {
        print_diatomics(mol, energyComponentMap, oenv);
    }
    std::vector<std::string> dataFileNames;
    if (printSP_)
    {
        for (auto &ei : mol->experimentConst())
        {
            dataFileNames.push_back(ei.getDatafile());
        }
    }
    gmx_stats myepot;
    for(const auto &ff : energyMap)
    {
        (*lsq_epot)[qType::Calc].add_point(ff.eqm(), ff.eact(), 0, 0);
        myepot.add_point(ff.eqm(), ff.eact(), 0, 0);
    }
    gmx_stats myinter;
    for(const auto &ff : interactionEnergyMap)
    {
        auto eact = ff.second.find(InteractionType::EPOT)->second;
        (*lsq_eInter)[qType::Calc].add_point(ff.first, eact, 0, 0);
        myinter.add_point(ff.first, eact);
    }
    if (printSP_)
    {
        size_t ccc = 0;
        std::sort(energyComponentMap.begin(), energyComponentMap.end());
        for(auto eam = energyComponentMap.begin(); eam < energyComponentMap.end(); ++eam)
        {
            auto enerexp = eam->first;
            std::string ttt = gmx::formatString("%s Reference EPOT %g", dataFileNames[ccc].c_str(),
                                                enerexp);
            for(const auto &terms : eam->second)
            {
                ttt += gmx::formatString(" %s: %g", interactionTypeToString(terms.first).c_str(), 
                                         terms.second);
            }
            ttt += gmx::formatString(" Diff: %g", eam->second[InteractionType::EPOT]-enerexp);
            tcout->push_back(ttt);
            ccc++;
        }
        std::sort(interactionEnergyMap.begin(), interactionEnergyMap.end());
        for(auto iem = interactionEnergyMap.begin(); iem < interactionEnergyMap.end(); ++iem)
        {
<<<<<<< HEAD
            std::string ttt = gmx::formatString("Reference Einteraction %g ACT %g Diff %g",
                                                iem->first, iem->second, iem->second-iem->first);
=======
            std::string ttt = gmx::formatString("Reference Einteraction %g ACT %g", iem.first, iem.second.find(InteractionType::EPOT)->second);
            std::map<InteractionType, const char *> terms = { 
                { InteractionType::COULOMB, "Coul." },
                { InteractionType::POLARIZATION, "Pol." },
                { InteractionType::DISPERSION, "Disp." },
                { InteractionType::REPULSION, "Rep." } };
            for(auto &term : terms)
            {
                auto tptr = iem.second.find(term.first);
                if (iem.second.end() != tptr)
                {
                    ttt += gmx::formatString(" %s %g", term.second, tptr->second);
                }
            }
>>>>>>> 0e560a69
            tcout->push_back(ttt);
        }
        std::sort(forceMap.begin(), forceMap.end());
        for(auto ff = forceMap.begin(); ff < forceMap.end(); ++ff)
        {
            for(const auto &fxyz : *ff)
            {
                if (fxyz.first != 0 || fxyz.second != 0)
                {
                    tcout->push_back(gmx::formatString("Force ref: %8.2f  act: %8.2f", fxyz.first, fxyz.second));
                    ccc++;
                }
            }
        }
    }
    // RMS energy
    if (energyMap.size() > 0)
    {
        low_print_stats(tcout, &myepot, "Energy");
    }
    if (interactionEnergyMap.size() > 0)
    {
        low_print_stats(tcout, &myinter, "Einteraction");
    }
    if (!forceMap.empty())
    {
        gmx_stats myforce;
        for(const auto &fstruct : forceMap)
        {
            for(auto &ff : fstruct)
            {
                if (ff.first != 0 || ff.second != 0)
                {
                    lsq_rmsf->add_point(ff.first, ff.second, 0, 0);
                    myforce.add_point(ff.first, ff.second, 0, 0);
                }
            }
        }
        low_print_stats(tcout, &myforce, "Force");
    }

    // Energy
    tcout->push_back(gmx::formatString("Energy terms (kJ/mol)"));
    std::map<InteractionType, double> eBefore;
    std::vector<gmx::RVec> coords = mol->xOriginal();
    std::vector<gmx::RVec> forces(coords.size());
    (void) forceComp->compute(pd, mol->topology(), &coords, &forces, &eBefore);

    double deltaE0 = 0;
    if (mol->energy(MolPropObservable::DELTAE0, &deltaE0))
    {
        //deltaE0 += mol->atomizationEnergy();
        tcout->push_back(gmx::formatString("   %-20s  %10.3f  Difference: %10.3f",
                                           "Reference EPOT", deltaE0, 
                                           eBefore[InteractionType::EPOT]-deltaE0));
    }
    if (mol->jobType() == JobType::OPT && calcFrequencies_)
    {
        // Now get the minimized structure RMSD and Energy
        SimulationConfigHandler simConfig;
        std::vector<gmx::RVec>  xmin   = coords;
        std::map<InteractionType, double> eAfter;
        molHandler_.minimizeCoordinates(pd, mol, forceComp, simConfig, 
                                        &xmin, &eAfter, nullptr);
        double rmsd = molHandler_.coordinateRmsd(mol, coords, &xmin);
        
        if (rmsd > 0.1) // nm
        {
            auto pdb   = gmx::formatString("inds/%s-original-minimized.pdb", mol->getMolname().c_str());
            auto title = gmx::formatString("%s RMSD %g Angstrom", mol->getMolname().c_str(), 10*rmsd);
            writeCoordinates(mol->gmxAtomsConst(), pdb, title, coords, xmin);
        }
        tcout->push_back(gmx::formatString("   %-20s  %10s  %10s  %10s minimization",
                                           "Term", "Before", "After", "Difference"));
        for(auto &ep : eBefore)
        {
            auto eb = ep.second;
            auto ea = eAfter[ep.first];
            tcout->push_back(gmx::formatString("   %-20s  %10.3f  %10.3f  %10.3f",
                                               interactionTypeToString(ep.first).c_str(),
                                               eb, ea, ea-eb));
        }
        tcout->push_back(gmx::formatString("Coordinate RMSD after minimization %10g pm", 1000*rmsd));
        
        // Do normal-mode analysis etc.
        JsonTree jtree("FrequencyAnalysis");
        doFrequencyAnalysis(pd, mol, molHandler_, forceComp, &coords,
                            atomenergy, lsq_freq, &jtree,
                            nullptr, 24, nullptr, false, false);
        int indent = 0;
        tcout->push_back(jtree.writeString(false, &indent));
    }
    else
    {
        for(auto &ep : eBefore)
        {
            tcout->push_back(gmx::formatString("   %-20s  %10.3f",
                                               interactionTypeToString(ep.first).c_str(),
                                               ep.second));
        }
    }
    return eBefore[InteractionType::EPOT];
}

static void dump_xyz(const ACTMol    *mol,
                     const ACTEnergy &actener)
{
    auto expconst = mol->experimentConst();
    if (static_cast<size_t>(actener.id()) < expconst.size())
    {
        auto filename = gmx::formatString("%s-%d.xyz", mol->getMolname().c_str(), actener.id());
        auto actatoms = mol->topology()->atoms();
        auto coords   = expconst[actener.id()].getCoordinates();
        FILE *fp = gmx_ffopen(filename.c_str(), "w");
        fprintf(fp, "%5d\n", mol->nRealAtoms());
        fprintf(fp, "Energy QM %g ACT %g QM datafile %s molname %s\n", actener.eqm(), actener.eact(),
                expconst[actener.id()].getDatafile().c_str(),
                mol->getMolname().c_str());
        int j = 0;
        for(int ra : mol->realAtoms())
        {
            // Convert coordinates to Angstrom
            fprintf(fp, "%3s  %12f  %12f  %12f\n", actatoms[ra].element().c_str(),
                    10*coords[j][XX], 10*coords[j][YY], 10*coords[j][ZZ]);
            j++;
        }
        gmx_ffclose(fp);
    }
}

static void printOutliers(FILE              *fp, 
                          gmx_stats         *lsq,
                          const std::string &label,
                          bool               dumpExperiment,
                          const std::vector<alexandria::ACTMol>                *actmol,
                          const std::map<std::string, std::vector<ACTEnergy> > &allEpot)
{
    real epotAver;
    if (eStats::OK == lsq->get_rmsd(&epotAver))
    {
        double epotMax = 1.5*epotAver;
        if (allEpot.size() > 0)
        {
            fprintf(fp, "\nOverview of %s outliers for %s (Diff > %.3f)\n",
                    label.c_str(),
                    qTypeName(qType::Calc).c_str(), epotMax);
            fprintf(fp, "----------------------------------\n");
            fprintf(fp, "%-40s  %12s  %12s  %12s\n", "Name",
                    "QM/DFT", qTypeName(qType::Calc).c_str(), "ACT-QM");
            int noutlier = 0;
            for (auto emm : allEpot)
            {
                for (auto ener : emm.second)
                {
                    if (std::abs(ener.eqm()-ener.eact()) > epotMax)
                    {
                        fprintf(fp, "%-40s  %12g  %12g  %12g\n", emm.first.c_str(),
<<<<<<< HEAD
                                ener.first, ener.second, ener.second-ener.first);
=======
                                ener.eqm(), ener.eact(), ener.eqm()-ener.eact());
                        if (dumpExperiment)
                        {
                            std::string toFind(emm.first);
                            auto actmolptr = std::find_if(actmol->begin(), actmol->end(),
                                                          [&toFind](const ACTMol &x) { return x.getMolname() == toFind;});
                            if (actmol->end() != actmolptr)
                            {
                                dump_xyz(&(*actmolptr), ener);
                            }
                        }
>>>>>>> 0e560a69
                        noutlier++;
                    }
                }
            }
            if (noutlier)
            {
                printf("There were %d %s outliers. Check the bottom of the log file\n", noutlier,
                       label.c_str());
            }
            else
            {
                printf("No %s outliers! Well done.\n", label.c_str());
            }
        }
    }
}

void TuneForceFieldPrinter::print(FILE                            *fp,
                                  std::vector<alexandria::ACTMol> *actmol,
                                  const ForceField                *pd,
                                  const gmx::MDLogger              &fplog,
                                  const gmx_output_env_t           *oenv,
                                  const CommunicationRecord        *cr,
                                  const std::vector<t_filenm>      &filenm,
                                  const char                       *chargeMethod)
{
    int  n = 0;
    std::map<iMolSelect, qtStats>                               lsq_esp, lsq_alpha, lsq_isoPol,
        lsq_anisoPol, lsq_charge, lsq_epot, lsq_eInter;
    std::map<MolPropObservable, std::map<iMolSelect, qtStats> > lsq_multi;
    std::map<iMolSelect, std::map<std::string, gmx_stats> >     lsqt;
    std::map<iMolSelect, gmx_stats>                             lsq_rmsf, lsq_freq;
    for (auto &mpo : mpoMultiPoles)
    {
        std::map<iMolSelect, qtStats> mq_multi;
        for(auto &ims : iMolSelectNames())
        {
            qtStats qmpo;
            for (auto &i : qTypes())
            {
                gmx_stats gmult;
                qmpo.insert({ i.first, std::move(gmult) });
            }
            mq_multi.insert({ ims.first, qmpo });
        }
        lsq_multi.insert({ mpo, std::move(mq_multi) });
    }
    for(auto &ims : iMolSelectNames())
    {
        {
            gmx_stats rmsf;
            lsq_rmsf.insert({ ims.first, std::move(rmsf) });
            gmx_stats freq;
            lsq_freq.insert({ ims.first, std::move(freq) });
        }
        qtStats qesp, qepot, qinter;
        for (auto &i : qTypes())
        {
            //TODO Add checks for existence
            gmx_stats gesp;
            qesp.insert({ i.first, std::move(gesp) });
            gmx_stats gepot;
            qepot.insert({ i.first, std::move(gepot) });
            gmx_stats ginter;
            qinter.insert({ i.first, std::move(ginter) });
        }
        lsq_esp.insert({ ims.first, std::move(qesp) });
        lsq_epot.insert({ ims.first, std::move(qepot) });
        lsq_eInter.insert({ ims.first, std::move(qinter) });
        
        gmx_stats galpha;
        lsq_alpha.insert(std::pair<iMolSelect, qtStats>(ims.first, {{ qType::Calc, galpha }}));
        gmx_stats giso;
        lsq_isoPol.insert(std::pair<iMolSelect, qtStats>(ims.first, {{ qType::Calc, giso }}));
        gmx_stats ganiso;
        lsq_anisoPol.insert(std::pair<iMolSelect, qtStats>(ims.first, {{ qType::Calc, ganiso }}));
        gmx_stats gcharge;
        lsq_charge.insert(std::pair<iMolSelect, qtStats>(ims.first, {{ qType::Calc, gcharge }}));
    
        for (auto ai : pd->particleTypesConst())
        {
            auto qparam = ai.parameterConst("charge");
            if (Mutability::ACM == qparam.mutability())
            {
                auto lll = lsqt.find(ims.first);
                if (lll == lsqt.end())
                {
                    lsqt.insert({ ims.first, {} });
                    lll = lsqt.find(ims.first);
                }
                gmx_stats newz;
                lll->second.insert({ai.id().id(), std::move(newz)});
            }
        }
    }
    
    bool bPolar = pd->polarizable();
    std::map<MolPropObservable, double> multi_toler = {
        { MolPropObservable::DIPOLE,       dip_toler_  },
        { MolPropObservable::QUADRUPOLE,   quad_toler_ },
        { MolPropObservable::OCTUPOLE,     oct_toler_  },
        { MolPropObservable::HEXADECAPOLE, hex_toler_  },
    };
    
    auto forceComp = new ForceComputer();
    AtomizationEnergy atomenergy;
    std::map<std::string, double> molEpot;
    auto alg   = pd->chargeGenerationAlgorithm();
    auto qtype = qType::Calc;
    if (nullptr != chargeMethod && strlen(chargeMethod) > 0)
    {
        qtype = stringToQtype(chargeMethod);
        alg   = ChargeGenerationAlgorithm::Read;
    }
    std::map<std::string, std::vector<ACTEnergy > > allEpot; 
    std::map<std::string, std::vector<ACTEnergy > > allEinter; 
    for (auto mol = actmol->begin(); mol < actmol->end(); ++mol)
    {
        if (mol->support() != eSupport::No)
        {
            auto ims = mol->datasetType();
            fprintf(fp, "\nMolecule %d: Name: %s, Qtot: %d, Multiplicity: %d, MolWt: %g SymmetryNumber: %d Dataset: %s\n", n+1,
                    mol->getMolname().c_str(),
                    mol->totalCharge(),
                    mol->totalMultiplicity(),
                    mol->totalMass(),
                    mol->symmetryNumber(),
                    iMolSelectName(ims));

            // Recalculate the atomic charges using the optimized parameters.
            std::vector<double>    dummy;
            gmx::RVec vzero = { 0, 0, 0 };
            std::vector<gmx::RVec> forces(mol->atomsConst().size(), vzero);
            std::vector<gmx::RVec> coords = mol->xOriginal();
            mol->GenerateCharges(pd, forceComp, fplog, cr,
                                 alg, qtype, dummy, &coords, &forces);
            // Now compute all the ESP RMSDs and multipoles and print it.
            fprintf(fp, "Electrostatic properties.\n");
            mol->calcEspRms(pd, &coords);
            for (auto &i : qTypes())
            {
                auto qi  = i.first;
                if (qi == qType::Elec)
                {
                    continue;
                }
                auto qp = mol->qTypeProps(qi);
                if (nullptr == qp)
                {
                    continue;
                }
                real rms, rrms, cosesp, mae, mse;
                rms = qp->qgenResp()->getStatistics(&rrms, &cosesp, &mae, &mse);
                rms = convertToGromacs(rms, "Hartree/e");
                std::string warning;
                if (rms > esp_toler_ || cosesp < 0.5)
                {
                    warning.assign(" EEE");
                }
                fprintf(fp, "ESP rms: %8.3f (kJ/mol e) rrms: %8.3f CosAngle: %6.3f - %s%s\n",
                        rms, rrms, cosesp, qTypeName(qi).c_str(), warning.c_str());   
                if (mol->datasetType() == ims)
                {
                    auto ep = qp->qgenResp()->espPoints();
                    for (size_t j = 0; j < ep.size(); j++)
                    {
                        lsq_esp[ims][qi].add_point(ep[j].v(), ep[j].vCalc(), 0, 0);
                    }
                }
            }
            // Charges
            auto atoms = mol->topology()->atoms();
            auto lll   = lsqt.find(ims);
            for(size_t ai = 0; ai < atoms.size(); ai++)
            {
                if (atoms[ai].pType() == eptAtom)
                {
                    auto llF = lll->second.find(atoms[ai].ffType());
                    if (lll->second.end() != llF)
                    {
                        auto qa = atoms[ai].charge();
                        if (ai < atoms.size() -1 && 
                            atoms[ai+1].pType() == eptShell)
                        {
                            qa += atoms[ai+1].charge();
                        }
                        llF->second.add_point(1, qa, 0, 0);
                    }
                }
            }
            // Multipoles
            analyse_multipoles(fp, mol, multi_toler, &lsq_multi);
            
            // Polarizability
            if (bPolar)
            {
                analysePolarisability(fp, pd, &(*mol), forceComp, &(lsq_isoPol[ims]),
                                      &(lsq_anisoPol[ims]), &(lsq_alpha[ims]));
            }

            // Atomic charges
            printAtoms(fp, &(*mol), coords, forces);
            // Energies
            std::vector<std::string> tcout;
            auto nepot   = lsq_epot[ims][qType::Calc].get_npoints();
            auto neInter = lsq_eInter[ims][qType::Calc].get_npoints();
            auto epot    = printEnergyForces(&tcout, pd, forceComp, atomenergy, &(*mol),
                                             &lsq_rmsf[ims], &lsq_epot[ims],
                                             &lsq_eInter[ims], &lsq_freq[ims], oenv);
            {
                // Copy the epot pairs
                auto x = lsq_epot[ims][qType::Calc].getX();
                auto y = lsq_epot[ims][qType::Calc].getY();
                if (x.size() > nepot)
                {
                    std::vector<ACTEnergy> myEpot;
                    for(size_t kk = nepot; kk < x.size(); kk++)
                    {
                        myEpot.push_back(ACTEnergy(kk-nepot, x[kk], y[kk]));
                    }
                    allEpot.insert({mol->getMolname(), myEpot});
                }
            }
            {
                // Copy the eInter pairs
                auto x = lsq_eInter[ims][qType::Calc].getX();
                auto y = lsq_eInter[ims][qType::Calc].getY();
                if (x.size() > neInter)
                {
                    std::vector<ACTEnergy> myEpot;
                    for(size_t kk = neInter; kk < x.size(); kk++)
                    {
                        myEpot.push_back(ACTEnergy(kk-neInter, x[kk], y[kk]));
                    }
                    allEinter.insert({ mol->getMolname(), myEpot });
                }
            }
            molEpot.insert({mol->getMolname(), epot});
            for(const auto &tout : tcout)
            {
                fprintf(fp, "%s\n", tout.c_str());
            }
            fprintf(fp, "\n");
            n++;
        }
    }

    for(auto &ims : iMolSelectNames())
    {
        bool header = true;
        
        fprintf(fp, "\n*** Results for %s data set ***\n", iMolSelectName(ims.first));
        for (auto &i : qTypes())
        {
            auto qt = i.first;
            if (qt == qType::Elec)
            {
                continue;
            }
            const char *name = qTypeName(qt).c_str();
            if (lsq_epot[ims.first][qt].get_npoints() > 0)
            {
                print_stats(fp, "Potential energy", "kJ/mol", 1.0, &lsq_epot[ims.first][qt],  header, "QM/DFT", name, useOffset_);
                header = false;
            }
            if (lsq_eInter[ims.first][qt].get_npoints() > 0)
            {
                print_stats(fp, "Interaction energy", "kJ/mol", 1.0, &lsq_eInter[ims.first][qt],  header, "QM/DFT", name, useOffset_);
                header = false;
            }
            if (lsq_rmsf[ims.first].get_npoints() > 0 && qt == qType::Calc)
            {
                print_stats(fp, "RMS Force", "kJ/mol nm", 1.0, &lsq_rmsf[ims.first], header, "QM/DFT", name, useOffset_);
                header = false;
            }
            if (lsq_freq[ims.first].get_npoints() > 0 && qt == qType::Calc)
            {
                print_stats(fp, "Frequencies", mpo_unit2(MolPropObservable::FREQUENCY),
                            1.0, &lsq_freq[ims.first], header, "QM/DFT", name, useOffset_);
                header = false;
            }
            print_stats(fp, "ESP", "kJ/mol e", 1.0, &lsq_esp[ims.first][qt],  header, "Electronic", name, useOffset_);
            header = false;
            for(auto &mpo : mpoMultiPoles)
            {
                print_stats(fp, mpo_name(mpo), mpo_unit2(mpo), 1.0, //convertFromGromacs(1.0, mpo_unit2(mpo)),
                            &lsq_multi[mpo][ims.first][qt],   header, "Electronic", name, useOffset_);
            }
            if (bPolar && qt == qType::Calc)
            {
                std::string polunit("Angstrom3");
                auto polfactor = convertFromGromacs(1.0, polunit);
                print_stats(fp, "Polariz. components", polunit.c_str(), polfactor,
                            &lsq_alpha[ims.first][qType::Calc],    header, "Electronic", name, useOffset_);
                print_stats(fp, "Isotropic Polariz.", polunit.c_str(), polfactor,
                            &lsq_isoPol[ims.first][qType::Calc],   header, "Electronic", name, useOffset_);
                print_stats(fp, "Anisotropic Polariz.", polunit.c_str(), polfactor,
                            &lsq_anisoPol[ims.first][qType::Calc], header, "Electronic", name, useOffset_);
            }
        }
    }
    write_q_histo(fp, opt2fn_null("-qhisto", filenm.size(), filenm.data()),
                  &lsqt[iMolSelect::Train], oenv,
                  &(lsq_charge[iMolSelect::Train]), useOffset_);

    for(auto &mpo : mpoMultiPoles)
    {
        std::string cmdFlag = gmx::formatString("-%scorr", mpo_name(mpo));
        std::string title   = gmx::formatString("%s components (%s)", mpo_name(mpo),
                                                mpo_unit2(mpo));
        print_corr(opt2fn_null(cmdFlag.c_str(), filenm.size(), filenm.data()),
                   title.c_str(), "Electronic", "Empirical", lsq_multi[mpo], oenv);
    }
    print_corr(opt2fn_null("-epotcorr", filenm.size(), filenm.data()),
               "Potential energy (kJ/mol)", "Reference", "Empirical",
               lsq_epot, oenv);
    print_corr(opt2fn_null("-eintercorr", filenm.size(), filenm.data()),
               "Interaction energy (kJ/mol)", "Reference", "Empirical",
               lsq_eInter, oenv);
    print_corr(opt2fn_null("-forcecorr", filenm.size(), filenm.data()),
               "Forces (kJ/mol nm)", "Reference", "Empirical",
               lsq_rmsf, oenv);
    print_corr(opt2fn_null("-freqcorr", filenm.size(), filenm.data()),
               "Frequencies (cm^-1)", "Reference", "Empirical",
               lsq_freq, oenv);
    print_corr(opt2fn_null("-espcorr", filenm.size(), filenm.data()),
               "Electrostatic Potential (Hartree/e)", "Electronic", "Calc",
               lsq_esp, oenv);
    print_corr(opt2fn_null("-qcorr", filenm.size(), filenm.data()),
               "Atomic Partial Charge", "q (e)", "a.u.", lsq_charge, oenv);
    
    if (bPolar)
    {
        print_corr(opt2fn_null("-alphacorr", filenm.size(), filenm.data()),
                   "Pricipal Components of Polarizability Tensor (A\\S3\\N)", "Electronic", "Calc", lsq_alpha, oenv);
        print_corr(opt2fn_null("-isopol", filenm.size(), filenm.data()),
                   "Isotropic Polarizability (A\\S3\\N)", "Electronic", "Calc", lsq_isoPol, oenv);
        print_corr(opt2fn_null("-anisopol", filenm.size(), filenm.data()),
                   "Anisotropic Polarizability (A\\S3\\N)", "Electronic", "Calc", lsq_anisoPol, oenv);
    }
    // List outliers based on the deviation in the Electrostatic Potential
    real espAver;
    if (eStats::OK == lsq_esp[iMolSelect::Train][qType::Calc].get_rmsd(&espAver))
    {
        int nout = 0;
        double espMax = 1.5*espAver;
        fprintf(fp, "\nOverview of ESP outliers for %s (RMSD > %.3f)\n",
                qTypeName(qType::Calc).c_str(), espMax);
        fprintf(fp, "----------------------------------\n");
        fprintf(fp, "%-40s  %12s  %12s\n", "Name",
                qTypeName(qType::Calc).c_str(), qTypeName(qType::ESP).c_str());
        for (auto mol = actmol->begin(); mol < actmol->end(); ++mol)
        {
            real rms, rrms, cosesp, mae, mse;
            auto qcalc = mol->qTypeProps(qType::Calc);
            rms        = convertToGromacs(qcalc->qgenResp()->getStatistics(&rrms, &cosesp, &mae, &mse), "Hartree/e");
            if ((mol->support() != eSupport::No) && (rms > espMax))
            {
                fprintf(fp, "%-40s  %12.3f", mol->getMolname().c_str(), rms);
                auto qesp = mol->qTypeProps(qType::ESP);
                if (qesp)
                {
                    real rr, ce, mae, mse;
                    fprintf(fp, "  %12.3f",
                            convertToGromacs(qesp->qgenResp()->getStatistics(&rr, &ce, &mae, &mse), "Hartree/e"));
                }
                else
                {
                    fprintf(fp, "           N/A");
                }
                fprintf(fp, "  %s\n", iMolSelectName(mol->datasetType()));
                nout++;
            }
        }
        if (nout)
        {
            printf("There were %d ESP outliers. Check the bottom of the log file\n", nout);
        }
        else
        {
            printf("No ESP outliers! Well done.\n");
        }
    }
    // List outliers based on the deviation in the Potential energy ...
    printOutliers(fp, &lsq_epot[iMolSelect::Train][qType::Calc], "Epot", dumpOutliers_,
                  actmol, allEpot);
    // ... and the interaction energies.
    printOutliers(fp, &lsq_eInter[iMolSelect::Train][qType::Calc], "Einter", dumpOutliers_, 
                  actmol, allEinter);
}

void print_header(FILE                       *fp, 
                  const std::vector<t_pargs> &pargs)
{
    if (!fp)
    {
        return;
    }
    time_t my_t;
    time(&my_t);
    fprintf(fp, "# This file was created %s", ctime(&my_t));
    fprintf(fp, "# alexandria is the engine of the Alexandria Chemistry Toolkit\n#\n");
    fprintf(fp, "# https://github.com/dspoel/ACT\n#\n");
    for (auto &p: pargs)
    {
        std::string value, type;
        switch(p.type)
        {
        case etINT:
            type.assign("int");
            value = gmx::formatString("%d", *p.u.i);
            break;
        case etINT64:
            type.assign("int64");
            value = gmx::formatString("%" PRId64, *p.u.is);
            break;
        case etREAL:
            type.assign("real");
            value = gmx::formatString("%g", *p.u.r);
            break;
        case etSTR:
            type.assign("string");
            if (*p.u.c != nullptr)
            {
                value = *p.u.c;
            }
            break;
        case etENUM:
            type.assign("enum");
            if (*p.u.c != nullptr)
            {
                value = gmx::formatString("%s", *p.u.c);
            }
            break;
        case etBOOL:
            type.assign("bool");
            value = gmx::formatString("%s", *p.u.b ? "true" : "false");
            break;
        case etRVEC:
            type.assign("rvec");
            value = gmx::formatString("%g %g %g", *p.u.rv[XX],
                                      *p.u.rv[YY], *p.u.rv[ZZ]);
            break;
        case etTIME:
        case etNR:
        default:
            value.assign("help");
        }
        {
            std::string left = gmx::formatString("Option: %s (%s), Value: %s\n  Help: ", 
                                                 p.option, type.c_str(), value.c_str());
            gmx::TextLineWrapperSettings settings;
            settings.setLineLength(71);
            settings.setFirstLineIndent(0);
            settings.setIndent(8);
            gmx::TextLineWrapper wrapper(settings);
            std::string toWrap(p.desc);
            fprintf(fp, "%s%s\n", left.c_str(),
                    wrapper.wrapToString(toWrap).c_str());
        }
    }
}

} // namespace alexandria<|MERGE_RESOLUTION|>--- conflicted
+++ resolved
@@ -1034,11 +1034,9 @@
         std::sort(interactionEnergyMap.begin(), interactionEnergyMap.end());
         for(auto iem = interactionEnergyMap.begin(); iem < interactionEnergyMap.end(); ++iem)
         {
-<<<<<<< HEAD
+            auto eact = iem->second.find(InteractionType::EPOT)->second;
             std::string ttt = gmx::formatString("Reference Einteraction %g ACT %g Diff %g",
-                                                iem->first, iem->second, iem->second-iem->first);
-=======
-            std::string ttt = gmx::formatString("Reference Einteraction %g ACT %g", iem.first, iem.second.find(InteractionType::EPOT)->second);
+                                                iem->first, eact, eact-iem->first);
             std::map<InteractionType, const char *> terms = { 
                 { InteractionType::COULOMB, "Coul." },
                 { InteractionType::POLARIZATION, "Pol." },
@@ -1046,13 +1044,12 @@
                 { InteractionType::REPULSION, "Rep." } };
             for(auto &term : terms)
             {
-                auto tptr = iem.second.find(term.first);
-                if (iem.second.end() != tptr)
+                auto tptr = iem->second.find(term.first);
+                if (iem->second.end() != tptr)
                 {
                     ttt += gmx::formatString(" %s %g", term.second, tptr->second);
                 }
             }
->>>>>>> 0e560a69
             tcout->push_back(ttt);
         }
         std::sort(forceMap.begin(), forceMap.end());
@@ -1210,9 +1207,6 @@
                     if (std::abs(ener.eqm()-ener.eact()) > epotMax)
                     {
                         fprintf(fp, "%-40s  %12g  %12g  %12g\n", emm.first.c_str(),
-<<<<<<< HEAD
-                                ener.first, ener.second, ener.second-ener.first);
-=======
                                 ener.eqm(), ener.eact(), ener.eqm()-ener.eact());
                         if (dumpExperiment)
                         {
@@ -1224,7 +1218,6 @@
                                 dump_xyz(&(*actmolptr), ener);
                             }
                         }
->>>>>>> 0e560a69
                         noutlier++;
                     }
                 }
