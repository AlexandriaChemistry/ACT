/*
 * This source file is part of the Alexandria Chemistry Toolkit.
 *
 * Copyright (C) 2014-2023
 *
 * Developers:
 *             Mohammad Mehdi Ghahremanpour,
 *             Julian Marrades,
 *             Marie-Madeleine Walz,
 *             Paul J. van Maaren,
 *             David van der Spoel (Project leader)
 *
 * This program is free software; you can redistribute it and/or
 * modify it under the terms of the GNU General Public License
 * as published by the Free Software Foundation; either version 2
 * of the License, or (at your option) any later version.
 *
 * This program is distributed in the hope that it will be useful,
 * but WITHOUT ANY WARRANTY; without even the implied warranty of
 * MERCHANTABILITY or FITNESS FOR A PARTICULAR PURPOSE.  See the
 * GNU General Public License for more details.
 *
 * You should have received a copy of the GNU General Public License
 * along with this program; if not, write to the Free Software
 * Foundation, Inc., 51 Franklin Street, Fifth Floor,
 * Boston, MA  02110-1301, USA.
 */

/*! \internal \brief
 * Implements part of the alexandria program.
 * \author Mohammad Mehdi Ghahremanpour <mohammad.ghahremanpour@icm.uu.se>
 * \author David van der Spoel <david.vanderspoel@icm.uu.se>
 */

#include "tuning_utility.h"

#include <cctype>
#include <cmath>
#include <cstdio>
#include <cstdlib>

#include "act/alexandria/actmol.h"
#include "act/alexandria/thermochemistry.h"
#include "act/basics/interactiontype.h"
#include "act/forces/forcecomputer.h"
#include "act/molprop/molprop_util.h"
#include "act/molprop/multipole_names.h"
#include "act/qgen/qtype.h"
#include "act/utility/stringutil.h"
#include "act/utility/units.h"
#include "gromacs/fileio/gmxfio.h"
#include "gromacs/fileio/pdbio.h"
#include "gromacs/fileio/xvgr.h"
#include "gromacs/math/vec.h"
#include "gromacs/utility/coolstuff.h"
#include "gromacs/utility/gmxassert.h"

void doAddOptions(std::vector<t_pargs> *pargs, size_t npa, t_pargs pa[])
{
    for (size_t i = 0; i < npa; i++)
    {
        pargs->push_back(pa[i]);
    }
}

namespace alexandria
{

static void print_stats(FILE        *fp,
                        const char  *prop,
                        const char  *unit,
                        double       conversion,
                        gmx_stats   *lsq,
                        bool         bHeader,
                        const char  *xaxis,
                        const char  *yaxis,
                        bool         useOffset)
{
    real a    = 0, da  = 0, b    = 0, db   = 0;
    real mse  = 0, mae = 0, chi2 = 0, rmsd = 0;
    real Rfit = 0;
    int  n    = lsq->get_npoints();
    // TODO add error checking for lsq
    if (n == 0)
    {
        return;
    }
    std::string newprop = gmx::formatString("%s (%s)", prop, unit);
    if (useOffset)
    {
        if (bHeader)
        {
            fprintf(fp, "Fitting data to y = ax + b, where x = %s\n", xaxis);
            fprintf(fp, "%-32s %6s %13s %13s %7s %8s %8s %8s %10s\n",
                    "Property", "N", "a", "b", "R(%)", "RMSD", "MSE", "MAE", "Model");
            fprintf(fp, "------------------------------------------------------------------------------------------------\n");
        }
        eStats ok = lsq->get_ab(elsqWEIGHT_NONE, &a, &b, &da, &db, &chi2, &Rfit);
        if (eStats::OK == ok)
        {
            ok = lsq->get_rmsd(&rmsd);
        }
        if (eStats::OK == ok)
        {
            ok = lsq->get_mse_mae(&mse, &mae);
        }
        if (eStats::OK == ok)
        {
            fprintf(fp, "%-32s %6d %6.3f(%5.3f) %6.3f(%5.3f) %7.2f %8.4f %8.4f %8.4f %10s\n",
                    newprop.c_str(), n, a, da, 
                    b, db, Rfit*100, 
                    conversion*rmsd, conversion*mse, 
                    conversion*mae, yaxis);
        }
        else
        {
            fprintf(fp, "Statistics problem for %s: %s\n", prop, gmx_stats_message(ok));
        }
    }
    else
    {
        if (bHeader)
        {
            fprintf(fp, "Fitting data to y = ax, where x = %s\n", xaxis);
            fprintf(fp, "%-32s %6s %13s %7s %8s %8s %8s %10s\n",
                    "Property", "N", "a", "R(%)", "RMSD", "MSE", "MAE", "Model");
            fprintf(fp, "----------------------------------------------------------------------------------------------\n");
        }
        eStats ok = lsq->get_a(elsqWEIGHT_NONE, &a, &da, &chi2, &Rfit);
        if (eStats::OK == ok)
        {
            ok = lsq->get_rmsd(&rmsd);
        }
        if (eStats::OK == ok)
        {
            ok = lsq->get_mse_mae(&mse, &mae);
        }
        if (eStats::OK == ok)
        {
            fprintf(fp, "%-32s %6d %6.3f(%5.3f) %7.2f %8.4f %8.4f %8.4f %10s\n",
                    newprop.c_str(), n, a, da, Rfit*100,
                    conversion*rmsd, conversion*mse, conversion*mae, yaxis);
        }
        else
        {
            fprintf(fp, "Statistics problem for %s: %s\n", prop, gmx_stats_message(ok));
        }
    }
}

static void print_lsq_set(FILE *fp, const gmx_stats &lsq)
{
    fprintf(fp, "@type nxy\n");
    auto x = lsq.getX();
    auto y = lsq.getY();
    for(size_t i = 0; i < x.size(); i++)
    {
        fprintf(fp, "%10g  %10g\n", x[i], y[i]);
    }
    fprintf(fp, "&\n");
}

static void xvgr_symbolize(FILE                           *xvgf,
                           const std::vector<std::string>  leg,
                           const gmx_output_env_t         *oenv)
{
    xvgrLegend(xvgf, leg, oenv);
    for (size_t i = 0; (i < leg.size()); i++)
    {
        xvgr_line_props(xvgf, i, elNone, ecBlack+i, oenv);
        fprintf(xvgf, "@ s%d symbol %d\n", static_cast<int>(i), static_cast<int>(i+1));
    }
}

static void print_one_alpha(FILE *fp, const std::string &label,
                            const tensor alpha)
{
    double fac = convertFromGromacs(1.0, "Angstrom3");
    fprintf(fp,
            "%s   (%6.2f %6.2f %6.2f)\n"
            "             (%6s %6.2f %6.2f)\n"
            "             (%6s %6s %6.2f)\n",
            label.c_str(),
            fac*alpha[XX][XX], fac*alpha[XX][YY], fac*alpha[XX][ZZ],
            "", fac*alpha[YY][YY], fac*alpha[YY][ZZ],
            "", "", fac*alpha[ZZ][ZZ]);
 }

static void print_polarizability(FILE              *fp,
                                 const ACTMol       *mol,
                                 const std::string &calc_name,
                                 real               alpha_toler,
                                 real               isopol_toler)
{
    tensor dalpha;
    real   delta      = 0;
    real   diso_pol   = 0;
    real   daniso_pol = 0;

    double fac = convertFromGromacs(1.0, "Angstrom3");
    if (!calc_name.empty())
    {
        auto qelec = mol->qTypeProps(qType::Elec);
        tensor aelec;
        if (qelec->hasPolarizability())
        {
            copy_mat(qelec->polarizabilityTensor(), aelec);
            print_one_alpha(fp, "Electronic", aelec);
        }
        if (calc_name == qTypeName(qType::Calc))
        {
            auto qcalc = mol->qTypeProps(qType::Calc);
            auto acalc = qcalc->polarizabilityTensor();

            if (qelec->hasPolarizability())
            {
                m_sub(aelec, acalc, dalpha);
                delta = fac*sqrt(gmx::square(dalpha[XX][XX])+gmx::square(dalpha[XX][YY])+
                                 gmx::square(dalpha[XX][ZZ])+
                                 gmx::square(dalpha[YY][YY])+gmx::square(dalpha[YY][ZZ]));
                diso_pol   = fac*std::abs(qcalc->isotropicPolarizability()-
                                          qelec->isotropicPolarizability());
                daniso_pol = fac*std::abs(qcalc->anisotropicPolarizability()-
                                          qelec->anisotropicPolarizability());
                fprintf(fp,
                        "%-12s (%6.2f %6.2f %6.2f) Dev: (%6.2f %6.2f %6.2f) Delta: %6.2f %s\n"
                        "             (%6s %6.2f %6.2f)      (%6s %6.2f %6.2f)\n"
                        "             (%6s %6s %6.2f)      (%6s %6s %6.2f)\n",
                        calc_name.c_str(),
                        fac*acalc[XX][XX], fac*acalc[XX][YY], fac*acalc[XX][ZZ],
                        fac*dalpha[XX][XX], fac*dalpha[XX][YY], fac*dalpha[XX][ZZ], delta, (delta > alpha_toler) ? "ALPHA" : "",
                        "", fac*acalc[YY][YY], fac*acalc[YY][ZZ],
                        "", fac*dalpha[YY][YY], fac*dalpha[YY][ZZ],
                        "", "", fac*acalc[ZZ][ZZ],
                        "", "", fac*dalpha[ZZ][ZZ]);
                fprintf(fp,
                        "Isotropic polarizability:  %s Electronic: %6.2f  Calculated: %6.2f  Delta: %6.2f %s\n\n",
                        mol->getMolname().c_str(), 
                        fac*qelec->isotropicPolarizability(),
                        fac*qcalc->isotropicPolarizability(), 
                        diso_pol, (diso_pol > isopol_toler) ? "ISO" : "");
                fprintf(fp,
                        "Anisotropic polarizability:  %s Electronic: %6.2f  Calculated: %6.2f  Delta: %6.2f %s\n\n",
                        mol->getMolname().c_str(), 
                        fac*qelec->anisotropicPolarizability(),
                        fac*qcalc->anisotropicPolarizability(), 
                        daniso_pol, (daniso_pol > isopol_toler) ? "ANISO" : "");
            }
            else
            {
                print_one_alpha(fp, calc_name, acalc);
            }
        }
    }
}

static void analyse_multipoles(FILE                                                        *fp,
                               const std::vector<alexandria::ACTMol>::iterator              &mol,
                               std::map<MolPropObservable, double>                          toler,
                               std::map<MolPropObservable, std::map<iMolSelect, qtStats> > *lsq)
{
    auto qelec = mol->qTypeProps(qType::Elec);
    for (auto &j : qTypes())
    {
        if (j.first != qType::Elec)
        {
            auto qcalc = mol->qTypeProps(j.first);
            if (qcalc)
            {
                qcalc->initializeMoments();
                qcalc->calcMoments();
            }
        }
    }
    for(auto &mpo : mpoMultiPoles)
    {
        const char *name   = mpo_name(mpo);
        const char *unit   = mpo_unit2(mpo);
        double      factor = convertFromGromacs(1, unit);
        std::vector<double> Telec;
        if (qelec->hasMultipole(mpo))
        {
            fprintf(fp, "Electronic %s (%s):\n", name, unit);
            Telec = qelec->getMultipole(mpo);
            printMultipole(fp, mpo, Telec);
        }
        for (auto &j : qTypes())
        {
            qType qt = j.first;
            if (qt == qType::Elec)
            {
                continue;
            }
            auto qcalc = mol->qTypeProps(qt);
            if (qcalc)
            {
                real delta = 0;
                auto Tcalc = qcalc->getMultipole(mpo);
                fprintf(fp, "%s %s (%s):\n",
                        qTypeName(qt).c_str(), name, unit);
                printMultipole(fp, mpo, Tcalc);

                std::vector<double> diff;
                if (Telec.size() == Tcalc.size())
                {
                    for(size_t i = 0; i < Tcalc.size(); i++)
                    {
                        auto tc = Tcalc[i];
                        auto te = Telec[i];
                        diff.push_back(tc-te);
                        delta += gmx::square(tc-te);
                        (*lsq)[mpo][mol->datasetType()][qt].add_point(factor*te, factor*tc, 0, 0);
                    }
                    double rms = std::sqrt(delta/Tcalc.size());
                    std::string flag("");
                    if (rms > toler[mpo])
                    {
                        flag = " MULTI";
                    }
                    fprintf(fp, "%s-Electronic Norm %g RMS = %g (%s)%s:\n",
                            qTypeName(qt).c_str(), factor*std::sqrt(delta), factor*rms, unit, flag.c_str());
                    printMultipole(fp, mpo, diff);
                }
            }
        }
    }
}

static void print_corr(const char                    *outfile,
                       const char                    *title,
                       const char                    *xaxis,
                       const char                    *yaxis, 
                       std::map<iMolSelect, qtStats> &stats,
                       const gmx_output_env_t        *oenv)
{
    std::vector<std::string> eprnm;
    std::vector<gmx_stats>   lsq;
    bool                     haveData = false;
    for (auto &ims : iMolSelectNames())
    {
        auto qs = stats.find(ims.first);
        if (qs != stats.end())
        {
            for (auto &i : qs->second)
            {
                int N = i.second.get_npoints();
                if (N > 0)
                {
                    eprnm.push_back(gmx::formatString("%s-%s", qTypeName(i.first).c_str(), ims.second));
                    lsq.push_back(i.second);
                    haveData = true;
                }
            }
        }
    }
    if (haveData && outfile)
    {
        FILE *muc = xvgropen(outfile, title, xaxis, yaxis, oenv);
        xvgr_symbolize(muc, eprnm, oenv);
        for(size_t i = 0; i < lsq.size(); i++)
        {
            print_lsq_set(muc, lsq[i]);
        }
        fclose(muc);
    }
}

static void print_corr(const char                      *outfile,
                       const char                      *title,
                       const char                      *xaxis,
                       const char                      *yaxis, 
                       std::map<iMolSelect, gmx_stats> &stats,
                       const gmx_output_env_t          *oenv)
{
    std::vector<std::string> eprnm;
    std::vector<gmx_stats>   lsq;
    bool                     haveData = false;
    for (auto &ims : iMolSelectNames())
    {
        auto qs = stats.find(ims.first);
        if (qs != stats.end())
        {
            int N = qs->second.get_npoints();
            if (N > 0)
            {
                eprnm.push_back(gmx::formatString("%s", ims.second));
                lsq.push_back(qs->second);
                haveData = true;
            }
        }
    }
    if (haveData && outfile)
    {
        FILE *muc = xvgropen(outfile, title, xaxis, yaxis, oenv);
        xvgr_symbolize(muc, eprnm, oenv);
        for(size_t i = 0; i < lsq.size(); i++)
        {
            print_lsq_set(muc, lsq[i]);
        }
        fclose(muc);
    }
}

static void write_q_histo(FILE                             *fplog,
                          const char                       *qhisto,
                          std::map<std::string, gmx_stats> *lsqt,
                          const gmx_output_env_t           *oenv,
                          qtStats                          *lsq_charge,
                          bool                              useOffset)
{
    std::vector<std::string> types;
    for (const auto &i: *lsqt)
    {
        int N = i.second.get_npoints();
        if (N > 0)
        {
            types.push_back(gmx::formatString("%s (N=%d)", i.first.c_str(), N));
        }
    }
    FILE *hh = nullptr;
    if (nullptr != qhisto)
    {
        hh = xvgropen(qhisto, "Histogram for charges", "q (e)", "a.u.", oenv);
        xvgrLegend(hh, types, oenv);
    }
    auto model = qTypeName(qType::Calc);
    auto gs    = lsq_charge->find(qType::Calc);
    if (gs != lsq_charge->end())
    {
        print_stats(fplog, "All Partial Charges", "e", 1.0, &gs->second, true,
                    qTypeName(qType::CM5).c_str(), model.c_str(), useOffset);
    }
    for (auto &q : *lsqt)
    {
        if (q.second.get_npoints() > 0)
        {
            int  nbins = 20;
            std::vector<double> x, y;
            if (q.second.make_histogram(0, &nbins, eHisto::Y, 1, &x, &y) == eStats::OK)
            {
                if (hh)
                {
                    fprintf(hh, "@type xy\n");
                    for (int i = 0; i < nbins; i++)
                    {
                        fprintf(hh, "%10g  %10g\n", x[i], y[i]);
                    }
                    fprintf(hh, "&\n");
                }
                print_stats(fplog, q.first.c_str(), "e", 1.0, &q.second, false, 
                            "CM5", model.c_str(), useOffset);
            }
        }
    }
    if (hh)
    {
        fclose(hh);
    }
    fprintf(fplog, "\n");
}

void TuneForceFieldPrinter::addOptions(std::vector<t_pargs> *pargs)
{
    t_pargs pa[] =
    {
        { "-esp_toler", FALSE, etREAL, {&esp_toler_},
          "Tolerance (kJ/mol e) for marking ESP as an outlier in the log file" },
        { "-dip_toler", FALSE, etREAL, {&dip_toler_},
          "Tolerance (Debye) for marking dipole as an outlier in the log file" },
        { "-quad_toler", FALSE, etREAL, {&quad_toler_},
          "Tolerance (Buckingham) for marking quadrupole as an outlier in the log file" },
        { "-oct_toler", FALSE, etREAL, {&oct_toler_},
          "Tolerance (Buckingham) for marking octupole as an outlier in the log file" },
        { "-hex_toler", FALSE, etREAL, {&hex_toler_},
          "Tolerance (Buckingham) for marking hexapole as an outlier in the log file" },
        { "-alpha_toler", FALSE, etREAL, {&alpha_toler_},
          "Tolerance (A^3) for marking diagonal elements of the polarizability tensor as an outlier in the log file" },
        { "-isopol_toler", FALSE, etREAL, {&isopol_toler_},
          "Tolerance (A^3) for marking isotropic polarizability as an outlier in the log file" },
        { "-use_offset", FALSE, etBOOL,{&useOffset_},
          "Fit regression analysis of results to y = ax+b instead of y = ax" },
        { "-printSP", FALSE, etBOOL,{&printSP_},
          "Print information from all single point calculations in detail" },
        { "-calc_frequencies",  FALSE, etBOOL, {&calcFrequencies_},
          "Perform energy minimization and compute vibrational frequencies for each molecule (after optimizing the force field if -optimize is enabled). If turned on, this option will also generate thermochemistry values based on the force field." },
        { "-diatomics", FALSE, etBOOL, {&diatomic_},
          "Analyse diatomic compounds by plotting the reference energy minus the ACT Coulomb terms as a function of distance in one xvg file per compound." },
        { "-dump_outliers", FALSE, etBOOL, {&dumpOutliers_},
          "Dump XYZ files for outliers of the energy (DeltaE0) or interaction energy" }
    };
    doAddOptions(pargs, sizeof(pa)/sizeof(pa[0]), pa);
}

void TuneForceFieldPrinter::addFileOptions(std::vector<t_filenm> *filenm)
{
    std::vector<t_filenm> fnm = {
        { efXVG, "-qhisto",    "q_histo",       ffOPTWR },
        { efXVG, "-epotcorr",  "epot_corr",     ffOPTWR },
        { efXVG, "-eintercorr","einter_corr",   ffOPTWR },
        { efXVG, "-forcecorr", "force_corr",    ffOPTWR },
        { efXVG, "-freqcorr",  "freq_corr",     ffOPTWR },
        { efXVG, "-espcorr",   "esp_corr",      ffOPTWR },
        { efXVG, "-alphacorr", "alpha_corr",    ffOPTWR },
        { efXVG, "-qcorr",     "q_corr",        ffOPTWR },
        { efXVG, "-isopol",    "isopol_corr",   ffOPTWR },
        { efXVG, "-anisopol",  "anisopol_corr", ffOPTWR }
    };
    for(size_t i = 0; i < fnm.size(); i++)
    {
        filenm->push_back(fnm[i]);
    }
    std::vector<t_filenm> multi;
    multi.resize(mpoMultiPoles.size());
    size_t ii = 0;
    for(auto &mpo : mpoMultiPoles)
    {
        std::string cmdFlag = gmx::formatString("-%scorr", mpo_name(mpo));
        std::string defFnm  = gmx::formatString("%s_corr", mpo_name(mpo));
        multi[ii].ftp  = efXVG;
        multi[ii].opt  = strdup(cmdFlag.c_str());
        multi[ii].fn   = strdup(defFnm.c_str());
        multi[ii].flag = ffOPTWR;
        filenm->push_back(multi[ii]);
    }
}

void TuneForceFieldPrinter::analysePolarisability(FILE                *fp,
                                                  const ForceField    *pd,
                                                  alexandria::ACTMol  *mol,
                                                  const ForceComputer *forceComp,
                                                  qtStats             *lsq_isoPol,
                                                  qtStats             *lsq_anisoPol,
                                                  qtStats             *lsq_alpha)
{
    auto qelec = mol->qTypeProps(qType::Elec);
    mol->CalcPolarizability(pd, forceComp);
    auto qcalc = mol->qTypeProps(qType::Calc);
    auto acalc = qcalc->polarizabilityTensor();
    
    fprintf(fp, "Polarizability:\n");
    print_polarizability(fp, mol, qTypeName(qType::Calc), alpha_toler_, isopol_toler_);
    if (qelec->hasPolarizability())
    {
        auto aelec = qelec->polarizabilityTensor();
        (*lsq_isoPol)[qType::Calc].add_point(qelec->isotropicPolarizability(),
                                             qcalc->isotropicPolarizability(),
                                             0, 0);
        (*lsq_anisoPol)[qType::Calc].add_point(qelec->anisotropicPolarizability(),
                                               qcalc->anisotropicPolarizability(),
                                               0, 0);
        for (int mm = 0; mm < DIM; mm++)
        {
            (*lsq_alpha)[qType::Calc].add_point(aelec[mm][mm], acalc[mm][mm], 0, 0);
        }
    }
}

void TuneForceFieldPrinter::printAtoms(FILE                         *fp,
                                       alexandria::ACTMol            *mol,
                                       const std::vector<gmx::RVec> &coords,
                                       const std::vector<gmx::RVec> &forces)
{
    std::map<qType, std::vector<double> > qQM;
    std::vector<qType>                    typeQM = { 
        qType::CM5, qType::ESP, qType::Hirshfeld, qType::Mulliken
    };
    for(auto &qt : typeQM)
    {
        auto qp = mol->qTypeProps(qt);
        if (qp)
        {
            std::vector<double> qqm;
            qqm = qp->charge();
            qQM.insert(std::pair<qType, std::vector<double>>(qt, qqm));
        }
    }
    fprintf(fp, "Atom   Type            ACM");
    for(auto &qt : qQM)
    {
        if (!qQM.find(qt.first)->second.empty())
        {
            fprintf(fp, "%10s", qTypeName(qt.first).c_str());
        }
    }
    fprintf(fp, "        x        y   z(pm)          fx         fy fz(kJ/mol nm)     qtot\n");
    int      i       = 0;
    double   qtot    = 0;
    auto    &myatoms = mol->atomsConst();
    for (size_t j = i = 0; j < myatoms.size(); j++)
    {
        if (myatoms[j].pType() == eptAtom ||
            myatoms[j].pType() == eptNucleus)
        {
            real qCalc = myatoms[j].charge();
            fprintf(fp, "%-2d%3lu  %-5s  %12g",
                    myatoms[j].atomicNumber(),
                    j+1,
                    myatoms[j].ffType().c_str(),
                    qCalc);
            qtot += qCalc;
            for(auto &qt : qQM)
            {
                if (!qQM.find(qt.first)->second.empty())
                {
                    fprintf(fp, "  %8.4f", qt.second[i]);
                }
            }
            fprintf(fp," %8.3f %8.3f %8.3f %10.3f %10.3f %10.3f  %10g\n", 
                    convertFromGromacs(coords[j][XX], "pm"),
                    convertFromGromacs(coords[j][YY], "pm"),
                    convertFromGromacs(coords[j][ZZ], "pm"),
                    forces[j][XX], forces[j][YY], forces[j][ZZ],
                    qtot);
            i++;
        }
        else
        {
            // Turned on printing of shells again
            fprintf(fp, "%-2d%3lu  %-5s  %12g",
                    0,
                    j+1,
                    myatoms[j].ffType().c_str(),
                    myatoms[j].charge());
            qtot += myatoms[j].charge();
            for(auto &qt : qQM)
            {
                if (!qQM.find(qt.first)->second.empty())
                {
                    fprintf(fp, "          ");
                }
            }
            fprintf(fp," %8.3f %8.3f %8.3f %10.3f %10.3f %10.3f  %10g\n", 
                    convertFromGromacs(coords[j][XX], "pm"),
                    convertFromGromacs(coords[j][YY], "pm"),
                    convertFromGromacs(coords[j][ZZ], "pm"),
                    forces[j][XX], forces[j][YY], forces[j][ZZ],
                    qtot);
        }
    }
}

/*! Store coordinates to a file, first original, then minimized.
 * \param[in] pdb   File name
 * \param[in] title Text string
 */
static void writeCoordinates(const t_atoms           *atoms,
                             const std::string       &pdb,
                             const std::string       &title,
                             const std::vector<gmx::RVec> &xorig,
                             const std::vector<gmx::RVec> &xmin)
{
    FILE *out = gmx_fio_fopen(pdb.c_str(), "w");
    matrix box = { { 4, 0, 0 }, { 0, 4, 0 }, { 0, 0, 4 } };
    write_pdbfile(out, title.c_str(), atoms, as_rvec_array(xorig.data()),
                  epbcNONE, box, 'A', 1, nullptr, false);

    write_pdbfile(out, title.c_str(), atoms, as_rvec_array(xmin.data()),
                  epbcNONE, box, 'B', 1, nullptr, false);

    gmx_fio_fclose(out);
}

static void normalize_vector(std::vector<double> *v)
{
    double total = 0;
    for(size_t i = 0; i < v->size(); i++)
    {
        total += (*v)[i];
    }
    if (total == 0)
    {
        return;
    }
    double tinv = 1.0/total;
    for(size_t i = 0; i < v->size(); i++)
    {
        (*v)[i] *= tinv;
    }
}

static void plot_spectrum(const char                *filenm,
                          const std::string         &molname,
                          double                     lineWidth,
                          const std::vector<double> &act_freq,
                          const std::vector<double> &act_intens,
                          const std::vector<double> &qm_freq,
                          const std::vector<double> &qm_intens,
                          gmx_output_env_t          *oenv,
                          bool                       normalize)
{
    if (nullptr == filenm)
    {
        return;
    }
    auto minfreq = *std::min_element(act_freq.begin(), act_freq.end());
    auto maxfreq = *std::max_element(act_freq.begin(), act_freq.end());
    if (!qm_freq.empty())
    {
        minfreq = std::min(minfreq, *std::min_element(qm_freq.begin(), qm_freq.end()));
        maxfreq = std::max(maxfreq, *std::max_element(qm_freq.begin(), qm_freq.end()));
    }
    int minf = convertFromGromacs(minfreq, "cm^-1")-5*lineWidth;
    int maxf = convertFromGromacs(maxfreq, "cm^-1")+5*lineWidth;
    std::vector<double> act_spec(maxf-minf+1, 0.0);
    std::vector<double> qm_spec;
    if (!qm_freq.empty())
    {
        qm_spec.resize(maxf-minf+1, 0.0);
    }
    for(size_t peak = 0; peak < act_freq.size(); peak++)
    {
        double act_ff, qm_ff = 0;
        act_ff = convertFromGromacs(act_freq[peak], "cm^-1");
        if (!qm_freq.empty())
        {
            qm_ff = convertFromGromacs(qm_freq[peak], "cm^-1");
        }
        for(int f = minf; f <= maxf; f++)
        {
            double act_ds = lineWidth/(2*M_PI*(gmx::square(f-act_ff)+gmx::square(lineWidth/2)));
            act_spec[f-minf] += act_ds*act_intens[peak];
            if (!qm_freq.empty())
            {
                double qm_ds = lineWidth/(2*M_PI*(gmx::square(f-qm_ff)+gmx::square(lineWidth/2)));
                qm_spec[f-minf] += qm_ds*qm_intens[peak];
            }
        }
    }
    if (normalize)
    {
        normalize_vector(&act_spec);
        normalize_vector(&qm_spec);
    }
    std::string title = gmx::formatString("Infrared spectrum for %s", molname.c_str());
    FILE *xvg = xvgropen(filenm, title.c_str(), "Frequency (1/cm)",
                         "Intensity (a.u.)", oenv);
    if (!qm_freq.empty())
    {
        std::vector<const char *> legend = { "QM", "ACT" };
        xvgr_legend(xvg, legend.size(), legend.data(), oenv);
    }
    for(int f = minf; f <= maxf; f++)
    {
        if (qm_freq.empty())
        {
            fprintf(xvg, "%6d  %10g\n", f, act_spec[f-minf]);
        }
        else
        {
            fprintf(xvg, "%6d  %10g  %10g\n", f, qm_spec[f-minf], act_spec[f-minf]);
        }
    }
    fprintf(xvg, "&\n");
    xvgrclose(xvg);
}

static void addThermo(JsonTree                  *jtree, 
                      alexandria::ACTMol         *mol,
                      std::vector<gmx::RVec>    *coords,
                      const AtomizationEnergy   &atomenergy,
                      const std::vector<double> &freq)
{
    real scale_factor = 1;
    real roomTemp     = 298.15;
    JsonTree jtc0("T=0");
    JsonTree jtcRT(gmx::formatString("T=%g", roomTemp));
    ThermoChemistry tc0(mol, *coords, atomenergy, freq, 0.0, 1, scale_factor);
    ThermoChemistry tcRT(mol, *coords, atomenergy, freq, roomTemp, 1, scale_factor);
    {
        std::string unit("kJ/mol");
        jtc0.addValueUnit("Zero point energy", gmx_ftoa(tc0.ZPE()), unit);
        jtcRT.addValueUnit("Zero point energy", gmx_ftoa(tcRT.ZPE()), unit);
    }
    {
        JsonTree jtS0("Standard entropy");
        JsonTree jtSRT("Standard entropy");
        for(const auto &tcc : tccmap())
        {
            std::string unit("J/mol K");
            jtS0.addValueUnit(tcc.second, gmx_ftoa(tc0.S0(tcc.first)), unit);
            jtSRT.addValueUnit(tcc.second, gmx_ftoa(tcRT.S0(tcc.first)), unit);
        }
        jtc0.addObject(jtS0);
        jtcRT.addObject(jtSRT);
    }
    {
        JsonTree jtcv0("Heat capacity cV");
        JsonTree jtcvRT("Heat capacity cV");
        for(const auto &tcc : tccmap())
        {
            std::string unit("J/mol K");
            jtcv0.addValueUnit(tcc.second, gmx_ftoa(tc0.cv(tcc.first)), unit);
            jtcvRT.addValueUnit(tcc.second, gmx_ftoa(tcRT.cv(tcc.first)), unit);
        }
        jtc0.addObject(jtcv0);
        jtcRT.addObject(jtcvRT);
    }
    {
        JsonTree jtcE0("Internal energy");
        JsonTree jtcERT("Internal energy");
        for(const auto &tcc : tccmap())
        {
            std::string unit("kJ/mol");
            jtcE0.addValueUnit(tcc.second, gmx_ftoa(tc0.Einternal(tcc.first)), unit);
            jtcERT.addValueUnit(tcc.second, gmx_ftoa(tcRT.Einternal(tcc.first)), unit);
        }
        jtc0.addObject(jtcE0);
        jtcRT.addObject(jtcERT);
    }
    {
        std::string unit("kJ/mol");
        jtc0.addValueUnit("Delta H formation", gmx_ftoa(tc0.DHform()), unit);
        jtcRT.addValueUnit("Delta H formation", gmx_ftoa(tcRT.DHform()), unit);
    }
    jtree->addObject(jtc0);
    jtree->addObject(jtcRT);
}

void doFrequencyAnalysis(const ForceField         *pd,
                         alexandria::ACTMol       *mol,
                         const MolHandler         &molhandler,
                         const ForceComputer      *forceComp,
                         std::vector<gmx::RVec>   *coords,
                         const AtomizationEnergy  &atomenergy,
                         gmx_stats                *lsq_freq_all,
                         JsonTree                 *jtree,
                         const char               *spectrumFileName,
                         double                    lineWidth,
                         gmx_output_env_t         *oenv,
                         bool                      useLapack,
                         bool                      debugNMA)
{
    std::vector<double> alex_freq, intensities;
    std::vector<std::string> output;
    molhandler.nma(pd, mol, forceComp, coords, &alex_freq, &intensities,
                   &output, useLapack, debugNMA);
    auto unit      = mpo_unit2(MolPropObservable::FREQUENCY);
    auto uniti     = mpo_unit2(MolPropObservable::INTENSITY);
    auto ref_freq  = mol->referenceFrequencies();
    auto ref_inten = mol->referenceIntensities();
    plot_spectrum(spectrumFileName, mol->getMolname(), lineWidth, alex_freq,
                  intensities, ref_freq, ref_inten, oenv, true);
    JsonTree ftree("Frequencies");
    JsonTree itree("Intensities");
    
    // Now loop over frequncies and intensities
    JsonTree aftree("Alexandria");
    JsonTree aitree("Alexandria");
    JsonTree rftree("Reference");
    JsonTree ritree("Reference");
    // Statistics
    gmx_stats lsq_freq, lsq_inten;
    for(size_t k = 0; k < alex_freq.size(); k++)
    {
        double fcalc = convertFromGromacs(alex_freq[k], unit);
        double icalc = convertFromGromacs(intensities[k], uniti);
        aftree.addValueUnit(gmx::formatString("%lu", k+1),
                            gmx_ftoa(fcalc), unit);
        aitree.addValueUnit(gmx::formatString("%lu", k+1),
                            gmx_ftoa(icalc), uniti);
        
        if (!ref_freq.empty())
        {
            double fref  = convertFromGromacs(ref_freq[k], unit);
            rftree.addValueUnit(gmx::formatString("%lu", k+1),
                                gmx_ftoa(fref), unit);
            
            if (nullptr != lsq_freq_all)
            {
                lsq_freq_all->add_point(fref, fcalc, 0, 0);
            }
            lsq_freq.add_point(fref, fcalc, 0, 0);
        }
        if (!ref_inten.empty())
        {
            double iref = convertFromGromacs(ref_inten[k], uniti);
            ritree.addValueUnit(gmx::formatString("%lu", k+1),
                                gmx_ftoa(iref), uniti);
            lsq_inten.add_point(iref, icalc, 0, 0);
        }
    }
    ftree.addObject(aftree);
    itree.addObject(aitree);
    if (!rftree.empty())
    {
        ftree.addObject(rftree);
        GMX_RELEASE_ASSERT(lsq_freq.get_npoints() > 0, "No statistics");
    
        real r, rmsd;
        if (eStats::OK == lsq_freq.get_corr_coeff(&r) &&
            eStats::OK == lsq_freq.get_rmsd(&rmsd))
        {
            ftree.addObject("Pearson r2", gmx_ftoa(100*r*r));
            ftree.addObject("RMSD", gmx_ftoa(rmsd));
        }
    }
    if (!ritree.empty())
    {
        itree.addObject(ritree);
        real r, rmsd;
        if (eStats::OK == lsq_inten.get_corr_coeff(&r) &&
            eStats::OK == lsq_inten.get_rmsd(&rmsd))
        {
            itree.addObject("Pearson r2", gmx_ftoa(100*r*r));
            itree.addObject("RMSD", gmx_ftoa(rmsd));
        }
    }
    jtree->addObject(ftree);
    jtree->addObject(itree);
    
    // Now time for thermochemistry output
    JsonTree tctree("Thermochemistry");
    JsonTree ajtc("Alexandria");
    addThermo(&ajtc, mol, coords, atomenergy, alex_freq);
    tctree.addObject(ajtc);
    if (!ref_freq.empty())
    {
        JsonTree rjtc("Reference");
        addThermo(&rjtc, mol, coords, atomenergy, ref_freq);
        tctree.addObject(rjtc);
    }
    jtree->addObject(tctree);
}

static void low_print_stats(std::vector<std::string> *tcout,
                            gmx_stats                *stats,
                            const char               *label)
{
    real mse, mae, rmsd, R = 0;
    stats->get_mse_mae(&mse, &mae);
    stats->get_rmsd(&rmsd);
    if (stats->get_npoints() > 2)
    {
        stats->get_corr_coeff(&R);
    }
    tcout->push_back(gmx::formatString("%s RMSD %8.1f MSE %8.1f (kJ/mol) R %4.1f%% #points = %zu",
                                       label, rmsd, mse, 100*R, stats->get_npoints()));
}

static void print_diatomics(const alexandria::ACTMol                                                  *mol,
                            const std::vector<std::pair<double, std::map<InteractionType, double> > > &energyComponentMap,
                            const gmx_output_env_t                                                    *oenv)
{
    std::vector<double> dist;
    for (const auto &ei : mol->experimentConst())
    {
        const std::vector<gmx::RVec> &xxx = ei.getCoordinates();
        gmx::RVec dx;
        rvec_sub(xxx[0], xxx[1], dx);
        dist.push_back(norm(dx));
    }
    auto filename = mol->getMolname() + ".xvg";
    FILE *fp = xvgropen(filename.c_str(), "QM - Coulomb Energy", "Distance (nm)", "Energy (kJ/mol)", oenv);
    size_t i = 0;
    for (const auto &ecm : energyComponentMap)
    {
        double eee = ecm.first;
        for(const auto itype : { InteractionType::COULOMB, InteractionType::POLARIZATION })
        {
            auto esm = ecm.second.find(itype);
            if (ecm.second.end() != esm)
            {
                eee -= esm->second;
            }
        }
        if (i < dist.size())
        {
            fprintf(fp, "%10g  %10g\n", dist[i], eee);
            i++;
        }
    }    
    xvgrclose(fp);
}
                                                
double TuneForceFieldPrinter::printEnergyForces(std::vector<std::string> *tcout,
                                                const ForceField         *pd,
                                                const ForceComputer      *forceComp,
                                                const AtomizationEnergy  &atomenergy,
                                                alexandria::ACTMol       *mol,
                                                gmx_stats                *lsq_rmsf,
                                                qtStats                  *lsq_epot,
                                                qtStats                  *lsq_eInter,
                                                gmx_stats                *lsq_freq,
                                                const gmx_output_env_t   *oenv)
{
    std::vector<ACTEnergy>                                  energyMap;
    std::vector<std::vector<std::pair<double, double> > >   forceMap;
    std::vector<std::pair<double, std::map<InteractionType, double> > > energyComponentMap, interactionEnergyMap;
    mol->forceEnergyMaps(pd, forceComp, &forceMap, &energyMap, &interactionEnergyMap,
                         &energyComponentMap);
    if (diatomic_ && mol->nRealAtoms() == 2)
    {
        print_diatomics(mol, energyComponentMap, oenv);
    }
    std::vector<std::string> dataFileNames;
    if (printSP_)
    {
        for (auto &ei : mol->experimentConst())
        {
            dataFileNames.push_back(ei.getDatafile());
        }
    }
    gmx_stats myepot;
    for(const auto &ff : energyMap)
    {
        (*lsq_epot)[qType::Calc].add_point(ff.eqm(), ff.eact(), 0, 0);
        myepot.add_point(ff.eqm(), ff.eact(), 0, 0);
    }
    gmx_stats myinter;
    for(const auto &ff : interactionEnergyMap)
    {
        auto eact = ff.second.find(InteractionType::EPOT)->second;
        (*lsq_eInter)[qType::Calc].add_point(ff.first, eact, 0, 0);
        myinter.add_point(ff.first, eact);
    }
    if (printSP_)
    {
        size_t ccc = 0;
        std::sort(energyComponentMap.begin(), energyComponentMap.end());
        for(auto eam = energyComponentMap.begin(); eam < energyComponentMap.end(); ++eam)
        {
<<<<<<< HEAD
            auto enerexp = eam.first;
            std::string ttt = gmx::formatString("%s Reference: %g ACT:", dataFileNames[ccc].c_str(),
=======
            auto enerexp = eam->first;
            std::string ttt = gmx::formatString("%s Reference EPOT %g", dataFileNames[ccc].c_str(),
>>>>>>> 8304077d
                                                enerexp);
            for(const auto &terms : eam->second)
            {
                ttt += gmx::formatString(" %s: %g", interactionTypeToString(terms.first).c_str(), 
                                         terms.second);
            }
            ttt += gmx::formatString(" Diff: %g", eam->second[InteractionType::EPOT]-enerexp);
            tcout->push_back(ttt);
            ccc++;
        }
        std::sort(interactionEnergyMap.begin(), interactionEnergyMap.end());
        for(auto iem = interactionEnergyMap.begin(); iem < interactionEnergyMap.end(); ++iem)
        {
            auto eact = iem->second.find(InteractionType::EPOT)->second;
            std::string ttt = gmx::formatString("Reference Einteraction %g ACT %g Diff %g",
                                                iem->first, eact, eact-iem->first);
            std::map<InteractionType, const char *> terms = { 
                { InteractionType::COULOMB, "Coul." },
                { InteractionType::POLARIZATION, "Pol." },
                { InteractionType::DISPERSION, "Disp." },
                { InteractionType::REPULSION, "Rep." } };
            for(auto &term : terms)
            {
                auto tptr = iem->second.find(term.first);
                if (iem->second.end() != tptr)
                {
                    ttt += gmx::formatString(" %s %g", term.second, tptr->second);
                }
            }
            tcout->push_back(ttt);
        }
        std::sort(forceMap.begin(), forceMap.end());
        for(auto ff = forceMap.begin(); ff < forceMap.end(); ++ff)
        {
            for(const auto &fxyz : *ff)
            {
                if (fxyz.first != 0 || fxyz.second != 0)
                {
                    tcout->push_back(gmx::formatString("Force ref: %8.2f  act: %8.2f", fxyz.first, fxyz.second));
                    ccc++;
                }
            }
        }
    }
    // RMS energy
    if (energyMap.size() > 0)
    {
        low_print_stats(tcout, &myepot, "Energy");
    }
    if (interactionEnergyMap.size() > 0)
    {
        low_print_stats(tcout, &myinter, "Einteraction");
    }
    if (!forceMap.empty())
    {
        gmx_stats myforce;
        for(const auto &fstruct : forceMap)
        {
            for(auto &ff : fstruct)
            {
                if (ff.first != 0 || ff.second != 0)
                {
                    lsq_rmsf->add_point(ff.first, ff.second, 0, 0);
                    myforce.add_point(ff.first, ff.second, 0, 0);
                }
            }
        }
        low_print_stats(tcout, &myforce, "Force");
    }

    // Energy
    tcout->push_back(gmx::formatString("Energy terms (kJ/mol)"));
    std::map<InteractionType, double> eBefore;
    std::vector<gmx::RVec> coords = mol->xOriginal();
    std::vector<gmx::RVec> forces(coords.size());
    (void) forceComp->compute(pd, mol->topology(), &coords, &forces, &eBefore);

    double deltaE0 = 0;
    if (mol->energy(MolPropObservable::DELTAE0, &deltaE0))
    {
        //deltaE0 += mol->atomizationEnergy();
        tcout->push_back(gmx::formatString("   %-20s  %10.3f  Difference: %10.3f",
                                           "Reference EPOT", deltaE0, 
                                           eBefore[InteractionType::EPOT]-deltaE0));
    }
    if (mol->jobType() == JobType::OPT && calcFrequencies_)
    {
        // Now get the minimized structure RMSD and Energy
        SimulationConfigHandler simConfig;
        std::vector<gmx::RVec>  xmin   = coords;
        std::map<InteractionType, double> eAfter;
        molHandler_.minimizeCoordinates(pd, mol, forceComp, simConfig, 
                                        &xmin, &eAfter, nullptr);
        double rmsd = molHandler_.coordinateRmsd(mol, coords, &xmin);
        
        if (rmsd > 0.1) // nm
        {
            auto pdb   = gmx::formatString("inds/%s-original-minimized.pdb", mol->getMolname().c_str());
            auto title = gmx::formatString("%s RMSD %g Angstrom", mol->getMolname().c_str(), 10*rmsd);
            writeCoordinates(mol->gmxAtomsConst(), pdb, title, coords, xmin);
        }
        tcout->push_back(gmx::formatString("   %-20s  %10s  %10s  %10s minimization",
                                           "Term", "Before", "After", "Difference"));
        for(auto &ep : eBefore)
        {
            auto eb = ep.second;
            auto ea = eAfter[ep.first];
            tcout->push_back(gmx::formatString("   %-20s  %10.3f  %10.3f  %10.3f",
                                               interactionTypeToString(ep.first).c_str(),
                                               eb, ea, ea-eb));
        }
        tcout->push_back(gmx::formatString("Coordinate RMSD after minimization %10g pm", 1000*rmsd));
        
        // Do normal-mode analysis etc.
        JsonTree jtree("FrequencyAnalysis");
        doFrequencyAnalysis(pd, mol, molHandler_, forceComp, &coords,
                            atomenergy, lsq_freq, &jtree,
                            nullptr, 24, nullptr, false, false);
        int indent = 0;
        tcout->push_back(jtree.writeString(false, &indent));
    }
    else
    {
        for(auto &ep : eBefore)
        {
            tcout->push_back(gmx::formatString("   %-20s  %10.3f",
                                               interactionTypeToString(ep.first).c_str(),
                                               ep.second));
        }
    }
    return eBefore[InteractionType::EPOT];
}

static void dump_xyz(const ACTMol    *mol,
                     const ACTEnergy &actener)
{
    auto expconst = mol->experimentConst();
    if (static_cast<size_t>(actener.id()) < expconst.size())
    {
        auto filename = gmx::formatString("%s-%d.xyz", mol->getMolname().c_str(), actener.id());
        auto actatoms = mol->topology()->atoms();
        auto coords   = expconst[actener.id()].getCoordinates();
        FILE *fp = gmx_ffopen(filename.c_str(), "w");
        fprintf(fp, "%5d\n", mol->nRealAtoms());
        fprintf(fp, "Energy QM %g ACT %g QM datafile %s molname %s\n", actener.eqm(), actener.eact(),
                expconst[actener.id()].getDatafile().c_str(),
                mol->getMolname().c_str());
        int j = 0;
        for(int ra : mol->realAtoms())
        {
            // Convert coordinates to Angstrom
            fprintf(fp, "%3s  %12f  %12f  %12f\n", actatoms[ra].element().c_str(),
                    10*coords[j][XX], 10*coords[j][YY], 10*coords[j][ZZ]);
            j++;
        }
        gmx_ffclose(fp);
    }
}

static void printOutliers(FILE              *fp, 
                          gmx_stats         *lsq,
                          const std::string &label,
                          bool               dumpExperiment,
                          const std::vector<alexandria::ACTMol>                *actmol,
                          const std::map<std::string, std::vector<ACTEnergy> > &allEpot)
{
    real epotAver;
    if (eStats::OK == lsq->get_rmsd(&epotAver))
    {
        double epotMax = 1.5*epotAver;
        if (allEpot.size() > 0)
        {
            fprintf(fp, "\nOverview of %s outliers for %s (Diff > %.3f)\n",
                    label.c_str(),
                    qTypeName(qType::Calc).c_str(), epotMax);
            fprintf(fp, "----------------------------------\n");
            fprintf(fp, "%-40s  %12s  %12s  %12s\n", "Name",
                    "Reference", qTypeName(qType::Calc).c_str(), "ACT-Ref.");
            int noutlier = 0;
            for (auto emm : allEpot)
            {
                for (auto ener : emm.second)
                {
                    if (std::abs(ener.eqm()-ener.eact()) > epotMax)
                    {
                        fprintf(fp, "%-40s  %12g  %12g  %12g\n", emm.first.c_str(),
                                ener.eqm(), ener.eact(), ener.eqm()-ener.eact());
                        if (dumpExperiment)
                        {
                            std::string toFind(emm.first);
                            auto actmolptr = std::find_if(actmol->begin(), actmol->end(),
                                                          [&toFind](const ACTMol &x) { return x.getMolname() == toFind;});
                            if (actmol->end() != actmolptr)
                            {
                                dump_xyz(&(*actmolptr), ener);
                            }
                        }
                        noutlier++;
                    }
                }
            }
            if (noutlier)
            {
                printf("There were %d %s outliers. Check the bottom of the log file\n", noutlier,
                       label.c_str());
            }
            else
            {
                printf("No %s outliers! Well done.\n", label.c_str());
            }
        }
    }
}

void TuneForceFieldPrinter::print(FILE                            *fp,
                                  std::vector<alexandria::ACTMol> *actmol,
                                  const ForceField                *pd,
                                  const gmx::MDLogger              &fplog,
                                  const gmx_output_env_t           *oenv,
                                  const CommunicationRecord        *cr,
                                  const std::vector<t_filenm>      &filenm,
                                  const char                       *chargeMethod)
{
    int  n = 0;
    std::map<iMolSelect, qtStats>                               lsq_esp, lsq_alpha, lsq_isoPol,
        lsq_anisoPol, lsq_charge, lsq_epot, lsq_eInter;
    std::map<MolPropObservable, std::map<iMolSelect, qtStats> > lsq_multi;
    std::map<iMolSelect, std::map<std::string, gmx_stats> >     lsqt;
    std::map<iMolSelect, gmx_stats>                             lsq_rmsf, lsq_freq;
    for (auto &mpo : mpoMultiPoles)
    {
        std::map<iMolSelect, qtStats> mq_multi;
        for(auto &ims : iMolSelectNames())
        {
            qtStats qmpo;
            for (auto &i : qTypes())
            {
                gmx_stats gmult;
                qmpo.insert({ i.first, std::move(gmult) });
            }
            mq_multi.insert({ ims.first, qmpo });
        }
        lsq_multi.insert({ mpo, std::move(mq_multi) });
    }
    for(auto &ims : iMolSelectNames())
    {
        {
            gmx_stats rmsf;
            lsq_rmsf.insert({ ims.first, std::move(rmsf) });
            gmx_stats freq;
            lsq_freq.insert({ ims.first, std::move(freq) });
        }
        qtStats qesp, qepot, qinter;
        for (auto &i : qTypes())
        {
            //TODO Add checks for existence
            gmx_stats gesp;
            qesp.insert({ i.first, std::move(gesp) });
            gmx_stats gepot;
            qepot.insert({ i.first, std::move(gepot) });
            gmx_stats ginter;
            qinter.insert({ i.first, std::move(ginter) });
        }
        lsq_esp.insert({ ims.first, std::move(qesp) });
        lsq_epot.insert({ ims.first, std::move(qepot) });
        lsq_eInter.insert({ ims.first, std::move(qinter) });
        
        gmx_stats galpha;
        lsq_alpha.insert(std::pair<iMolSelect, qtStats>(ims.first, {{ qType::Calc, galpha }}));
        gmx_stats giso;
        lsq_isoPol.insert(std::pair<iMolSelect, qtStats>(ims.first, {{ qType::Calc, giso }}));
        gmx_stats ganiso;
        lsq_anisoPol.insert(std::pair<iMolSelect, qtStats>(ims.first, {{ qType::Calc, ganiso }}));
        gmx_stats gcharge;
        lsq_charge.insert(std::pair<iMolSelect, qtStats>(ims.first, {{ qType::Calc, gcharge }}));
    
        for (auto ai : pd->particleTypesConst())
        {
            auto qparam = ai.parameterConst("charge");
            if (Mutability::ACM == qparam.mutability())
            {
                auto lll = lsqt.find(ims.first);
                if (lll == lsqt.end())
                {
                    lsqt.insert({ ims.first, {} });
                    lll = lsqt.find(ims.first);
                }
                gmx_stats newz;
                lll->second.insert({ai.id().id(), std::move(newz)});
            }
        }
    }
    
    bool bPolar = pd->polarizable();
    std::map<MolPropObservable, double> multi_toler = {
        { MolPropObservable::DIPOLE,       dip_toler_  },
        { MolPropObservable::QUADRUPOLE,   quad_toler_ },
        { MolPropObservable::OCTUPOLE,     oct_toler_  },
        { MolPropObservable::HEXADECAPOLE, hex_toler_  },
    };
    
    auto forceComp = new ForceComputer();
    AtomizationEnergy atomenergy;
    std::map<std::string, double> molEpot;
    auto alg   = pd->chargeGenerationAlgorithm();
    auto qtype = qType::Calc;
    if (nullptr != chargeMethod && strlen(chargeMethod) > 0)
    {
        qtype = stringToQtype(chargeMethod);
        alg   = ChargeGenerationAlgorithm::Read;
    }
    std::map<std::string, std::vector<ACTEnergy > > allEpot; 
    std::map<std::string, std::vector<ACTEnergy > > allEinter; 
    for (auto mol = actmol->begin(); mol < actmol->end(); ++mol)
    {
        if (mol->support() != eSupport::No)
        {
            auto ims = mol->datasetType();
            fprintf(fp, "\nMolecule %d: Name: %s, Qtot: %d, Multiplicity: %d, MolWt: %g SymmetryNumber: %d Dataset: %s\n", n+1,
                    mol->getMolname().c_str(),
                    mol->totalCharge(),
                    mol->totalMultiplicity(),
                    mol->totalMass(),
                    mol->symmetryNumber(),
                    iMolSelectName(ims));

            // Recalculate the atomic charges using the optimized parameters.
            std::vector<double>    dummy;
            gmx::RVec vzero = { 0, 0, 0 };
            std::vector<gmx::RVec> forces(mol->atomsConst().size(), vzero);
            std::vector<gmx::RVec> coords = mol->xOriginal();
            mol->GenerateCharges(pd, forceComp, fplog, cr,
                                 alg, qtype, dummy, &coords, &forces);
            // Now compute all the ESP RMSDs and multipoles and print it.
            fprintf(fp, "Electrostatic properties.\n");
            mol->calcEspRms(pd, &coords);
            for (auto &i : qTypes())
            {
                auto qi  = i.first;
                if (qi == qType::Elec)
                {
                    continue;
                }
                auto qp = mol->qTypeProps(qi);
                if (nullptr == qp)
                {
                    continue;
                }
                real rms, rrms, cosesp, mae, mse;
                rms = qp->qgenResp()->getStatistics(&rrms, &cosesp, &mae, &mse);
                rms = convertToGromacs(rms, "Hartree/e");
                std::string warning;
                if (rms > esp_toler_ || cosesp < 0.5)
                {
                    warning.assign(" EEE");
                }
                fprintf(fp, "ESP rms: %8.3f (kJ/mol e) rrms: %8.3f CosAngle: %6.3f - %s%s\n",
                        rms, rrms, cosesp, qTypeName(qi).c_str(), warning.c_str());   
                if (mol->datasetType() == ims)
                {
                    auto ep = qp->qgenResp()->espPoints();
                    for (size_t j = 0; j < ep.size(); j++)
                    {
                        lsq_esp[ims][qi].add_point(ep[j].v(), ep[j].vCalc(), 0, 0);
                    }
                }
            }
            // Charges
            auto atoms = mol->topology()->atoms();
            auto lll   = lsqt.find(ims);
            for(size_t ai = 0; ai < atoms.size(); ai++)
            {
                if (atoms[ai].pType() == eptAtom)
                {
                    auto llF = lll->second.find(atoms[ai].ffType());
                    if (lll->second.end() != llF)
                    {
                        auto qa = atoms[ai].charge();
                        if (ai < atoms.size() -1 && 
                            atoms[ai+1].pType() == eptShell)
                        {
                            qa += atoms[ai+1].charge();
                        }
                        llF->second.add_point(1, qa, 0, 0);
                    }
                }
            }
            // Multipoles
            analyse_multipoles(fp, mol, multi_toler, &lsq_multi);
            
            // Polarizability
            if (bPolar)
            {
                analysePolarisability(fp, pd, &(*mol), forceComp, &(lsq_isoPol[ims]),
                                      &(lsq_anisoPol[ims]), &(lsq_alpha[ims]));
            }

            // Atomic charges
            printAtoms(fp, &(*mol), coords, forces);
            // Energies
            std::vector<std::string> tcout;
            auto nepot   = lsq_epot[ims][qType::Calc].get_npoints();
            auto neInter = lsq_eInter[ims][qType::Calc].get_npoints();
            auto epot    = printEnergyForces(&tcout, pd, forceComp, atomenergy, &(*mol),
                                             &lsq_rmsf[ims], &lsq_epot[ims],
                                             &lsq_eInter[ims], &lsq_freq[ims], oenv);
            {
                // Copy the epot pairs
                auto x = lsq_epot[ims][qType::Calc].getX();
                auto y = lsq_epot[ims][qType::Calc].getY();
                if (x.size() > nepot)
                {
                    std::vector<ACTEnergy> myEpot;
                    for(size_t kk = nepot; kk < x.size(); kk++)
                    {
                        myEpot.push_back(ACTEnergy(kk-nepot, x[kk], y[kk]));
                    }
                    allEpot.insert({mol->getMolname(), myEpot});
                }
            }
            {
                // Copy the eInter pairs
                auto x = lsq_eInter[ims][qType::Calc].getX();
                auto y = lsq_eInter[ims][qType::Calc].getY();
                if (x.size() > neInter)
                {
                    std::vector<ACTEnergy> myEpot;
                    for(size_t kk = neInter; kk < x.size(); kk++)
                    {
                        myEpot.push_back(ACTEnergy(kk-neInter, x[kk], y[kk]));
                    }
                    allEinter.insert({ mol->getMolname(), myEpot });
                }
            }
            molEpot.insert({mol->getMolname(), epot});
            for(const auto &tout : tcout)
            {
                fprintf(fp, "%s\n", tout.c_str());
            }
            fprintf(fp, "\n");
            n++;
        }
    }

    for(auto &ims : iMolSelectNames())
    {
        bool header = true;
        
        fprintf(fp, "\n*** Results for %s data set ***\n", iMolSelectName(ims.first));
        for (auto &i : qTypes())
        {
            auto qt = i.first;
            if (qt == qType::Elec)
            {
                continue;
            }
            const char *name = qTypeName(qt).c_str();
            if (lsq_epot[ims.first][qt].get_npoints() > 0)
            {
                print_stats(fp, "Potential energy", "kJ/mol", 1.0, &lsq_epot[ims.first][qt],  header, "QM/DFT", name, useOffset_);
                header = false;
            }
            if (lsq_eInter[ims.first][qt].get_npoints() > 0)
            {
                print_stats(fp, "Interaction energy", "kJ/mol", 1.0, &lsq_eInter[ims.first][qt],  header, "QM/DFT", name, useOffset_);
                header = false;
            }
            if (lsq_rmsf[ims.first].get_npoints() > 0 && qt == qType::Calc)
            {
                print_stats(fp, "RMS Force", "kJ/mol nm", 1.0, &lsq_rmsf[ims.first], header, "QM/DFT", name, useOffset_);
                header = false;
            }
            if (lsq_freq[ims.first].get_npoints() > 0 && qt == qType::Calc)
            {
                print_stats(fp, "Frequencies", mpo_unit2(MolPropObservable::FREQUENCY),
                            1.0, &lsq_freq[ims.first], header, "QM/DFT", name, useOffset_);
                header = false;
            }
            print_stats(fp, "ESP", "kJ/mol e", 1.0, &lsq_esp[ims.first][qt],  header, "Electronic", name, useOffset_);
            header = false;
            for(auto &mpo : mpoMultiPoles)
            {
                print_stats(fp, mpo_name(mpo), mpo_unit2(mpo), 1.0, //convertFromGromacs(1.0, mpo_unit2(mpo)),
                            &lsq_multi[mpo][ims.first][qt],   header, "Electronic", name, useOffset_);
            }
            if (bPolar && qt == qType::Calc)
            {
                std::string polunit("Angstrom3");
                auto polfactor = convertFromGromacs(1.0, polunit);
                print_stats(fp, "Polariz. components", polunit.c_str(), polfactor,
                            &lsq_alpha[ims.first][qType::Calc],    header, "Electronic", name, useOffset_);
                print_stats(fp, "Isotropic Polariz.", polunit.c_str(), polfactor,
                            &lsq_isoPol[ims.first][qType::Calc],   header, "Electronic", name, useOffset_);
                print_stats(fp, "Anisotropic Polariz.", polunit.c_str(), polfactor,
                            &lsq_anisoPol[ims.first][qType::Calc], header, "Electronic", name, useOffset_);
            }
        }
    }
    write_q_histo(fp, opt2fn_null("-qhisto", filenm.size(), filenm.data()),
                  &lsqt[iMolSelect::Train], oenv,
                  &(lsq_charge[iMolSelect::Train]), useOffset_);

    for(auto &mpo : mpoMultiPoles)
    {
        std::string cmdFlag = gmx::formatString("-%scorr", mpo_name(mpo));
        std::string title   = gmx::formatString("%s components (%s)", mpo_name(mpo),
                                                mpo_unit2(mpo));
        print_corr(opt2fn_null(cmdFlag.c_str(), filenm.size(), filenm.data()),
                   title.c_str(), "Electronic", "Empirical", lsq_multi[mpo], oenv);
    }
    print_corr(opt2fn_null("-epotcorr", filenm.size(), filenm.data()),
               "Potential energy (kJ/mol)", "Reference", "Empirical",
               lsq_epot, oenv);
    print_corr(opt2fn_null("-eintercorr", filenm.size(), filenm.data()),
               "Interaction energy (kJ/mol)", "Reference", "Empirical",
               lsq_eInter, oenv);
    print_corr(opt2fn_null("-forcecorr", filenm.size(), filenm.data()),
               "Forces (kJ/mol nm)", "Reference", "Empirical",
               lsq_rmsf, oenv);
    print_corr(opt2fn_null("-freqcorr", filenm.size(), filenm.data()),
               "Frequencies (cm^-1)", "Reference", "Empirical",
               lsq_freq, oenv);
    print_corr(opt2fn_null("-espcorr", filenm.size(), filenm.data()),
               "Electrostatic Potential (Hartree/e)", "Electronic", "Calc",
               lsq_esp, oenv);
    print_corr(opt2fn_null("-qcorr", filenm.size(), filenm.data()),
               "Atomic Partial Charge", "q (e)", "a.u.", lsq_charge, oenv);
    
    if (bPolar)
    {
        print_corr(opt2fn_null("-alphacorr", filenm.size(), filenm.data()),
                   "Pricipal Components of Polarizability Tensor (A\\S3\\N)", "Electronic", "Calc", lsq_alpha, oenv);
        print_corr(opt2fn_null("-isopol", filenm.size(), filenm.data()),
                   "Isotropic Polarizability (A\\S3\\N)", "Electronic", "Calc", lsq_isoPol, oenv);
        print_corr(opt2fn_null("-anisopol", filenm.size(), filenm.data()),
                   "Anisotropic Polarizability (A\\S3\\N)", "Electronic", "Calc", lsq_anisoPol, oenv);
    }
    // List outliers based on the deviation in the Electrostatic Potential
    real espAver;
    if (eStats::OK == lsq_esp[iMolSelect::Train][qType::Calc].get_rmsd(&espAver))
    {
        int nout = 0;
        double espMax = 1.5*espAver;
        fprintf(fp, "\nOverview of ESP outliers for %s (RMSD > %.3f)\n",
                qTypeName(qType::Calc).c_str(), espMax);
        fprintf(fp, "----------------------------------\n");
        fprintf(fp, "%-40s  %12s  %12s\n", "Name",
                qTypeName(qType::Calc).c_str(), qTypeName(qType::ESP).c_str());
        for (auto mol = actmol->begin(); mol < actmol->end(); ++mol)
        {
            real rms, rrms, cosesp, mae, mse;
            auto qcalc = mol->qTypeProps(qType::Calc);
            rms        = convertToGromacs(qcalc->qgenResp()->getStatistics(&rrms, &cosesp, &mae, &mse), "Hartree/e");
            if ((mol->support() != eSupport::No) && (rms > espMax))
            {
                fprintf(fp, "%-40s  %12.3f", mol->getMolname().c_str(), rms);
                auto qesp = mol->qTypeProps(qType::ESP);
                if (qesp)
                {
                    real rr, ce, mae, mse;
                    fprintf(fp, "  %12.3f",
                            convertToGromacs(qesp->qgenResp()->getStatistics(&rr, &ce, &mae, &mse), "Hartree/e"));
                }
                else
                {
                    fprintf(fp, "           N/A");
                }
                fprintf(fp, "  %s\n", iMolSelectName(mol->datasetType()));
                nout++;
            }
        }
        if (nout)
        {
            printf("There were %d ESP outliers. Check the bottom of the log file\n", nout);
        }
        else
        {
            printf("No ESP outliers! Well done.\n");
        }
    }
    // List outliers based on the deviation in the Potential energy ...
    printOutliers(fp, &lsq_epot[iMolSelect::Train][qType::Calc], "Epot", dumpOutliers_,
                  actmol, allEpot);
    // ... and the interaction energies.
    printOutliers(fp, &lsq_eInter[iMolSelect::Train][qType::Calc], "Einter", dumpOutliers_, 
                  actmol, allEinter);
}

void print_header(FILE                       *fp, 
                  const std::vector<t_pargs> &pargs)
{
    if (!fp)
    {
        return;
    }
    time_t my_t;
    time(&my_t);
    fprintf(fp, "# This file was created %s", ctime(&my_t));
    fprintf(fp, "# alexandria is the engine of the Alexandria Chemistry Toolkit\n#\n");
    fprintf(fp, "# https://github.com/dspoel/ACT\n#\n");
    for (auto &p: pargs)
    {
        std::string value, type;
        switch(p.type)
        {
        case etINT:
            type.assign("int");
            value = gmx::formatString("%d", *p.u.i);
            break;
        case etINT64:
            type.assign("int64");
            value = gmx::formatString("%" PRId64, *p.u.is);
            break;
        case etREAL:
            type.assign("real");
            value = gmx::formatString("%g", *p.u.r);
            break;
        case etSTR:
            type.assign("string");
            if (*p.u.c != nullptr)
            {
                value = *p.u.c;
            }
            break;
        case etENUM:
            type.assign("enum");
            if (*p.u.c != nullptr)
            {
                value = gmx::formatString("%s", *p.u.c);
            }
            break;
        case etBOOL:
            type.assign("bool");
            value = gmx::formatString("%s", *p.u.b ? "true" : "false");
            break;
        case etRVEC:
            type.assign("rvec");
            value = gmx::formatString("%g %g %g", *p.u.rv[XX],
                                      *p.u.rv[YY], *p.u.rv[ZZ]);
            break;
        case etTIME:
        case etNR:
        default:
            value.assign("help");
        }
        {
            std::string left = gmx::formatString("Option: %s (%s), Value: %s\n  Help: ", 
                                                 p.option, type.c_str(), value.c_str());
            gmx::TextLineWrapperSettings settings;
            settings.setLineLength(71);
            settings.setFirstLineIndent(0);
            settings.setIndent(8);
            gmx::TextLineWrapper wrapper(settings);
            std::string toWrap(p.desc);
            fprintf(fp, "%s%s\n", left.c_str(),
                    wrapper.wrapToString(toWrap).c_str());
        }
    }
}

} // namespace alexandria<|MERGE_RESOLUTION|>--- conflicted
+++ resolved
@@ -1019,13 +1019,8 @@
         std::sort(energyComponentMap.begin(), energyComponentMap.end());
         for(auto eam = energyComponentMap.begin(); eam < energyComponentMap.end(); ++eam)
         {
-<<<<<<< HEAD
-            auto enerexp = eam.first;
+            auto enerexp = eam->first;
             std::string ttt = gmx::formatString("%s Reference: %g ACT:", dataFileNames[ccc].c_str(),
-=======
-            auto enerexp = eam->first;
-            std::string ttt = gmx::formatString("%s Reference EPOT %g", dataFileNames[ccc].c_str(),
->>>>>>> 8304077d
                                                 enerexp);
             for(const auto &terms : eam->second)
             {
