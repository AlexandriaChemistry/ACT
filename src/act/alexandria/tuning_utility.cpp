/*
 * This source file is part of the Alexandria Chemistry Toolkit.
 *
 * Copyright (C) 2014-2023
 *
 * Developers:
 *             Mohammad Mehdi Ghahremanpour,
 *             Julian Marrades,
 *             Marie-Madeleine Walz,
 *             Paul J. van Maaren,
 *             David van der Spoel (Project leader)
 *
 * This program is free software; you can redistribute it and/or
 * modify it under the terms of the GNU General Public License
 * as published by the Free Software Foundation; either version 2
 * of the License, or (at your option) any later version.
 *
 * This program is distributed in the hope that it will be useful,
 * but WITHOUT ANY WARRANTY; without even the implied warranty of
 * MERCHANTABILITY or FITNESS FOR A PARTICULAR PURPOSE.  See the
 * GNU General Public License for more details.
 *
 * You should have received a copy of the GNU General Public License
 * along with this program; if not, write to the Free Software
 * Foundation, Inc., 51 Franklin Street, Fifth Floor,
 * Boston, MA  02110-1301, USA.
 */

/*! \internal \brief
 * Implements part of the alexandria program.
 * \author Mohammad Mehdi Ghahremanpour <mohammad.ghahremanpour@icm.uu.se>
 * \author David van der Spoel <david.vanderspoel@icm.uu.se>
 */

#include "tuning_utility.h"

#include <cctype>
#include <cmath>
#include <cstdio>
#include <cstdlib>

#include "act/alexandria/actmol.h"
#include "act/alexandria/thermochemistry.h"
#include "act/basics/interactiontype.h"
#include "act/forces/forcecomputer.h"
#include "act/molprop/molprop_util.h"
#include "act/molprop/multipole_names.h"
#include "act/qgen/qtype.h"
#include "act/utility/stringutil.h"
#include "act/utility/units.h"
#include "gromacs/fileio/gmxfio.h"
#include "gromacs/fileio/pdbio.h"
#include "gromacs/fileio/xvgr.h"
#include "gromacs/utility/coolstuff.h"
#include "gromacs/utility/gmxassert.h"

void doAddOptions(std::vector<t_pargs> *pargs, size_t npa, t_pargs pa[])
{
    for (size_t i = 0; i < npa; i++)
    {
        pargs->push_back(pa[i]);
    }
}

namespace alexandria
{

static void print_stats(FILE        *fp,
                        const char  *prop,
                        const char  *unit,
                        double       conversion,
                        gmx_stats   *lsq,
                        bool         bHeader,
                        const char  *xaxis,
                        const char  *yaxis,
                        bool         useOffset)
{
    real a    = 0, da  = 0, b    = 0, db   = 0;
    real mse  = 0, mae = 0, chi2 = 0, rmsd = 0;
    real Rfit = 0;
    int  n    = lsq->get_npoints();
    // TODO add error checking for lsq
    if (n == 0)
    {
        return;
    }
    std::string newprop = gmx::formatString("%s (%s)", prop, unit);
    if (useOffset)
    {
        if (bHeader)
        {
            fprintf(fp, "Fitting data to y = ax + b, where x = %s\n", xaxis);
            fprintf(fp, "%-32s %6s %13s %13s %7s %8s %8s %8s %10s\n",
                    "Property", "N", "a", "b", "R(%)", "RMSD", "MSE", "MAE", "Model");
            fprintf(fp, "------------------------------------------------------------------------------------------------\n");
        }
        eStats ok = lsq->get_ab(elsqWEIGHT_NONE, &a, &b, &da, &db, &chi2, &Rfit);
        if (eStats::OK == ok)
        {
            ok = lsq->get_rmsd(&rmsd);
        }
        if (eStats::OK == ok)
        {
            ok = lsq->get_mse_mae(&mse, &mae);
        }
        if (eStats::OK == ok)
        {
            fprintf(fp, "%-32s %6d %6.3f(%5.3f) %6.3f(%5.3f) %7.2f %8.4f %8.4f %8.4f %10s\n",
                    newprop.c_str(), n, a, da, 
                    b, db, Rfit*100, 
                    conversion*rmsd, conversion*mse, 
                    conversion*mae, yaxis);
        }
        else
        {
            fprintf(fp, "Statistics problem for %s: %s\n", prop, gmx_stats_message(ok));
        }
    }
    else
    {
        if (bHeader)
        {
            fprintf(fp, "Fitting data to y = ax, where x = %s\n", xaxis);
            fprintf(fp, "%-32s %6s %13s %7s %8s %8s %8s %10s\n",
                    "Property", "N", "a", "R(%)", "RMSD", "MSE", "MAE", "Model");
            fprintf(fp, "----------------------------------------------------------------------------------------------\n");
        }
        eStats ok = lsq->get_a(elsqWEIGHT_NONE, &a, &da, &chi2, &Rfit);
        if (eStats::OK == ok)
        {
            ok = lsq->get_rmsd(&rmsd);
        }
        if (eStats::OK == ok)
        {
            ok = lsq->get_mse_mae(&mse, &mae);
        }
        if (eStats::OK == ok)
        {
            fprintf(fp, "%-32s %6d %6.3f(%5.3f) %7.2f %8.4f %8.4f %8.4f %10s\n",
                    newprop.c_str(), n, a, da, Rfit*100,
                    conversion*rmsd, conversion*mse, conversion*mae, yaxis);
        }
        else
        {
            fprintf(fp, "Statistics problem for %s: %s\n", prop, gmx_stats_message(ok));
        }
    }
}

static void print_lsq_set(FILE *fp, const gmx_stats &lsq)
{
    fprintf(fp, "@type nxy\n");
    auto x = lsq.getX();
    auto y = lsq.getY();
    for(size_t i = 0; i < x.size(); i++)
    {
        fprintf(fp, "%10g  %10g\n", x[i], y[i]);
    }
    fprintf(fp, "&\n");
}

static void xvgr_symbolize(FILE                           *xvgf,
                           const std::vector<std::string>  leg,
                           const gmx_output_env_t         *oenv)
{
    xvgrLegend(xvgf, leg, oenv);
    for (size_t i = 0; (i < leg.size()); i++)
    {
        xvgr_line_props(xvgf, i, elNone, ecBlack+i, oenv);
        fprintf(xvgf, "@ s%d symbol %d\n", static_cast<int>(i), static_cast<int>(i+1));
    }
}

static void print_one_alpha(FILE *fp, const std::string &label,
                            const tensor alpha)
{
    double fac = convertFromGromacs(1.0, "Angstrom3");
    fprintf(fp,
            "%s   (%6.2f %6.2f %6.2f)\n"
            "             (%6s %6.2f %6.2f)\n"
            "             (%6s %6s %6.2f)\n",
            label.c_str(),
            fac*alpha[XX][XX], fac*alpha[XX][YY], fac*alpha[XX][ZZ],
            "", fac*alpha[YY][YY], fac*alpha[YY][ZZ],
            "", "", fac*alpha[ZZ][ZZ]);
 }

static void print_polarizability(FILE              *fp,
                                 const ACTMol       *mol,
                                 const std::string &calc_name,
                                 real               alpha_toler,
                                 real               isopol_toler)
{
    tensor dalpha;
    real   delta      = 0;
    real   diso_pol   = 0;
    real   daniso_pol = 0;

    double fac = convertFromGromacs(1.0, "Angstrom3");
    if (!calc_name.empty())
    {
        auto qelec = mol->qTypeProps(qType::Elec);
        tensor aelec;
        if (qelec->hasPolarizability())
        {
            copy_mat(qelec->polarizabilityTensor(), aelec);
            print_one_alpha(fp, "Electronic", aelec);
        }
        if (calc_name == qTypeName(qType::Calc))
        {
            auto qcalc = mol->qTypeProps(qType::Calc);
            auto acalc = qcalc->polarizabilityTensor();

            if (qelec->hasPolarizability())
            {
                m_sub(aelec, acalc, dalpha);
                delta = fac*sqrt(gmx::square(dalpha[XX][XX])+gmx::square(dalpha[XX][YY])+
                                 gmx::square(dalpha[XX][ZZ])+
                                 gmx::square(dalpha[YY][YY])+gmx::square(dalpha[YY][ZZ]));
                diso_pol   = fac*std::abs(qcalc->isotropicPolarizability()-
                                          qelec->isotropicPolarizability());
                daniso_pol = fac*std::abs(qcalc->anisotropicPolarizability()-
                                          qelec->anisotropicPolarizability());
                fprintf(fp,
                        "%-12s (%6.2f %6.2f %6.2f) Dev: (%6.2f %6.2f %6.2f) Delta: %6.2f %s\n"
                        "             (%6s %6.2f %6.2f)      (%6s %6.2f %6.2f)\n"
                        "             (%6s %6s %6.2f)      (%6s %6s %6.2f)\n",
                        calc_name.c_str(),
                        fac*acalc[XX][XX], fac*acalc[XX][YY], fac*acalc[XX][ZZ],
                        fac*dalpha[XX][XX], fac*dalpha[XX][YY], fac*dalpha[XX][ZZ], delta, (delta > alpha_toler) ? "ALPHA" : "",
                        "", fac*acalc[YY][YY], fac*acalc[YY][ZZ],
                        "", fac*dalpha[YY][YY], fac*dalpha[YY][ZZ],
                        "", "", fac*acalc[ZZ][ZZ],
                        "", "", fac*dalpha[ZZ][ZZ]);
                fprintf(fp,
                        "Isotropic polarizability:  %s Electronic: %6.2f  Calculated: %6.2f  Delta: %6.2f %s\n\n",
                        mol->getMolname().c_str(), 
                        fac*qelec->isotropicPolarizability(),
                        fac*qcalc->isotropicPolarizability(), 
                        diso_pol, (diso_pol > isopol_toler) ? "ISO" : "");
                fprintf(fp,
                        "Anisotropic polarizability:  %s Electronic: %6.2f  Calculated: %6.2f  Delta: %6.2f %s\n\n",
                        mol->getMolname().c_str(), 
                        fac*qelec->anisotropicPolarizability(),
                        fac*qcalc->anisotropicPolarizability(), 
                        daniso_pol, (daniso_pol > isopol_toler) ? "ANISO" : "");
            }
            else
            {
                print_one_alpha(fp, calc_name, acalc);
            }
        }
    }
}

static void analyse_multipoles(FILE                                                        *fp,
                               const std::vector<alexandria::ACTMol>::iterator              &mol,
                               std::map<MolPropObservable, double>                          toler,
                               std::map<MolPropObservable, std::map<iMolSelect, qtStats> > *lsq)
{
    auto qelec = mol->qTypeProps(qType::Elec);
    for (auto &j : qTypes())
    {
        if (j.first != qType::Elec)
        {
            auto qcalc = mol->qTypeProps(j.first);
            if (qcalc)
            {
                qcalc->initializeMoments();
                qcalc->calcMoments();
            }
        }
    }
    for(auto &mpo : mpoMultiPoles)
    {
        const char *name   = mpo_name(mpo);
        const char *unit   = mpo_unit2(mpo);
        double      factor = convertFromGromacs(1, unit);
        std::vector<double> Telec;
        if (qelec->hasMultipole(mpo))
        {
            fprintf(fp, "Electronic %s (%s):\n", name, unit);
            Telec = qelec->getMultipole(mpo);
            printMultipole(fp, mpo, Telec);
        }
        for (auto &j : qTypes())
        {
            qType qt = j.first;
            if (qt == qType::Elec)
            {
                continue;
            }
            auto qcalc = mol->qTypeProps(qt);
            if (qcalc)
            {
                real delta = 0;
                auto Tcalc = qcalc->getMultipole(mpo);
                fprintf(fp, "%s %s (%s):\n",
                        qTypeName(qt).c_str(), name, unit);
                printMultipole(fp, mpo, Tcalc);

                std::vector<double> diff;
                if (Telec.size() == Tcalc.size())
                {
                    for(size_t i = 0; i < Tcalc.size(); i++)
                    {
                        auto tc = Tcalc[i];
                        auto te = Telec[i];
                        diff.push_back(tc-te);
                        delta += gmx::square(tc-te);
                        (*lsq)[mpo][mol->datasetType()][qt].add_point(factor*te, factor*tc, 0, 0);
                    }
                    double rms = std::sqrt(delta/Tcalc.size());
                    std::string flag("");
                    if (rms > toler[mpo])
                    {
                        flag = " MULTI";
                    }
                    fprintf(fp, "%s-Electronic Norm %g RMS = %g (%s)%s:\n",
                            qTypeName(qt).c_str(), factor*std::sqrt(delta), factor*rms, unit, flag.c_str());
                    printMultipole(fp, mpo, diff);
                }
            }
        }
    }
}

static void print_corr(const char                    *outfile,
                       const char                    *title,
                       const char                    *xaxis,
                       const char                    *yaxis, 
                       std::map<iMolSelect, qtStats> &stats,
                       const gmx_output_env_t        *oenv)
{
    std::vector<std::string> eprnm;
    std::vector<gmx_stats>   lsq;
    bool                     haveData = false;
    for (auto &ims : iMolSelectNames())
    {
        auto qs = stats.find(ims.first);
        if (qs != stats.end())
        {
            for (auto &i : qs->second)
            {
                int N = i.second.get_npoints();
                if (N > 0)
                {
                    eprnm.push_back(gmx::formatString("%s-%s", qTypeName(i.first).c_str(), ims.second));
                    lsq.push_back(i.second);
                    haveData = true;
                }
            }
        }
    }
    if (haveData && outfile)
    {
        FILE *muc = xvgropen(outfile, title, xaxis, yaxis, oenv);
        xvgr_symbolize(muc, eprnm, oenv);
        for(size_t i = 0; i < lsq.size(); i++)
        {
            print_lsq_set(muc, lsq[i]);
        }
        fclose(muc);
    }
}

static void print_corr(const char                      *outfile,
                       const char                      *title,
                       const char                      *xaxis,
                       const char                      *yaxis, 
                       std::map<iMolSelect, gmx_stats> &stats,
                       const gmx_output_env_t          *oenv)
{
    std::vector<std::string> eprnm;
    std::vector<gmx_stats>   lsq;
    bool                     haveData = false;
    for (auto &ims : iMolSelectNames())
    {
        auto qs = stats.find(ims.first);
        if (qs != stats.end())
        {
            int N = qs->second.get_npoints();
            if (N > 0)
            {
                eprnm.push_back(gmx::formatString("%s", ims.second));
                lsq.push_back(qs->second);
                haveData = true;
            }
        }
    }
    if (haveData && outfile)
    {
        FILE *muc = xvgropen(outfile, title, xaxis, yaxis, oenv);
        xvgr_symbolize(muc, eprnm, oenv);
        for(size_t i = 0; i < lsq.size(); i++)
        {
            print_lsq_set(muc, lsq[i]);
        }
        fclose(muc);
    }
}

static void write_q_histo(FILE                             *fplog,
                          const char                       *qhisto,
                          std::map<std::string, gmx_stats> *lsqt,
                          const gmx_output_env_t           *oenv,
                          qtStats                          *lsq_charge,
                          bool                              useOffset)
{
    std::vector<std::string> types;
    for (const auto &i: *lsqt)
    {
        int N = i.second.get_npoints();
        if (N > 0)
        {
            types.push_back(gmx::formatString("%s (N=%d)", i.first.c_str(), N));
        }
    }
    FILE *hh = nullptr;
    if (nullptr != qhisto)
    {
        hh = xvgropen(qhisto, "Histogram for charges", "q (e)", "a.u.", oenv);
        xvgrLegend(hh, types, oenv);
    }
    auto model = qTypeName(qType::Calc);
    auto gs    = lsq_charge->find(qType::Calc);
    if (gs != lsq_charge->end())
    {
        print_stats(fplog, "All Partial Charges", "e", 1.0, &gs->second, true,
                    qTypeName(qType::CM5).c_str(), model.c_str(), useOffset);
    }
    for (auto &q : *lsqt)
    {
        if (q.second.get_npoints() > 0)
        {
            int  nbins = 20;
            std::vector<double> x, y;
            if (q.second.make_histogram(0, &nbins, eHisto::Y, 1, &x, &y) == eStats::OK)
            {
                if (hh)
                {
                    fprintf(hh, "@type xy\n");
                    for (int i = 0; i < nbins; i++)
                    {
                        fprintf(hh, "%10g  %10g\n", x[i], y[i]);
                    }
                    fprintf(hh, "&\n");
                }
                print_stats(fplog, q.first.c_str(), "e", 1.0, &q.second, false, 
                            "CM5", model.c_str(), useOffset);
            }
        }
    }
    if (hh)
    {
        fclose(hh);
    }
    fprintf(fplog, "\n");
}

void TuneForceFieldPrinter::addOptions(std::vector<t_pargs> *pargs)
{
    t_pargs pa[] =
    {
        { "-esp_toler", FALSE, etREAL, {&esp_toler_},
          "Tolerance (kJ/mol e) for marking ESP as an outlier in the log file" },
        { "-dip_toler", FALSE, etREAL, {&dip_toler_},
          "Tolerance (Debye) for marking dipole as an outlier in the log file" },
        { "-quad_toler", FALSE, etREAL, {&quad_toler_},
          "Tolerance (Buckingham) for marking quadrupole as an outlier in the log file" },
        { "-oct_toler", FALSE, etREAL, {&oct_toler_},
          "Tolerance (Buckingham) for marking octupole as an outlier in the log file" },
        { "-hex_toler", FALSE, etREAL, {&hex_toler_},
          "Tolerance (Buckingham) for marking hexapole as an outlier in the log file" },
        { "-alpha_toler", FALSE, etREAL, {&alpha_toler_},
          "Tolerance (A^3) for marking diagonal elements of the polarizability tensor as an outlier in the log file" },
        { "-isopol_toler", FALSE, etREAL, {&isopol_toler_},
          "Tolerance (A^3) for marking isotropic polarizability as an outlier in the log file" },
        { "-use_offset", FALSE, etBOOL,{&useOffset_},
          "Fit regression analysis of results to y = ax+b instead of y = ax" },
        { "-printSP", FALSE, etBOOL,{&printSP_},
          "Print information from all single point calculations in detail" },
        { "-calc_frequencies",  FALSE, etBOOL, {&calcFrequencies_},
          "Perform energy minimization and compute vibrational frequencies for each molecule (after optimizing the force field if -optimize is enabled). If turned on, this option will also generate thermochemistry values based on the force field." }
    };
    doAddOptions(pargs, sizeof(pa)/sizeof(pa[0]), pa);
}

void TuneForceFieldPrinter::addFileOptions(std::vector<t_filenm> *filenm)
{
    std::vector<t_filenm> fnm = {
        { efXVG, "-qhisto",    "q_histo",       ffOPTWR },
        { efXVG, "-epotcorr",  "epot_corr",     ffOPTWR },
        { efXVG, "-eintercorr","einter_corr",   ffOPTWR },
        { efXVG, "-forcecorr", "force_corr",    ffOPTWR },
        { efXVG, "-freqcorr",  "freq_corr",     ffOPTWR },
        { efXVG, "-espcorr",   "esp_corr",      ffOPTWR },
        { efXVG, "-alphacorr", "alpha_corr",    ffOPTWR },
        { efXVG, "-qcorr",     "q_corr",        ffOPTWR },
        { efXVG, "-isopol",    "isopol_corr",   ffOPTWR },
        { efXVG, "-anisopol",  "anisopol_corr", ffOPTWR }
    };
    for(size_t i = 0; i < fnm.size(); i++)
    {
        filenm->push_back(fnm[i]);
    }
    std::vector<t_filenm> multi;
    multi.resize(mpoMultiPoles.size());
    size_t ii = 0;
    for(auto &mpo : mpoMultiPoles)
    {
        std::string cmdFlag = gmx::formatString("-%scorr", mpo_name(mpo));
        std::string defFnm  = gmx::formatString("%s_corr", mpo_name(mpo));
        multi[ii].ftp  = efXVG;
        multi[ii].opt  = strdup(cmdFlag.c_str());
        multi[ii].fn   = strdup(defFnm.c_str());
        multi[ii].flag = ffOPTWR;
        filenm->push_back(multi[ii]);
    }
}

void TuneForceFieldPrinter::analysePolarisability(FILE                *fp,
<<<<<<< HEAD
                                                  const Poldata       *pd,
                                                  alexandria::ACTMol   *mol,
=======
                                                  const ForceField       *pd,
                                                  alexandria::MyMol   *mol,
>>>>>>> d3562116
                                                  const ForceComputer *forceComp,
                                                  qtStats             *lsq_isoPol,
                                                  qtStats             *lsq_anisoPol,
                                                  qtStats             *lsq_alpha)
{
    auto qelec = mol->qTypeProps(qType::Elec);
    mol->CalcPolarizability(pd, forceComp);
    auto qcalc = mol->qTypeProps(qType::Calc);
    auto acalc = qcalc->polarizabilityTensor();
    
    fprintf(fp, "Polarizability:\n");
    print_polarizability(fp, mol, qTypeName(qType::Calc), alpha_toler_, isopol_toler_);
    if (qelec->hasPolarizability())
    {
        auto aelec = qelec->polarizabilityTensor();
        (*lsq_isoPol)[qType::Calc].add_point(qelec->isotropicPolarizability(),
                                             qcalc->isotropicPolarizability(),
                                             0, 0);
        (*lsq_anisoPol)[qType::Calc].add_point(qelec->anisotropicPolarizability(),
                                               qcalc->anisotropicPolarizability(),
                                               0, 0);
        for (int mm = 0; mm < DIM; mm++)
        {
            (*lsq_alpha)[qType::Calc].add_point(aelec[mm][mm], acalc[mm][mm], 0, 0);
        }
    }
}

void TuneForceFieldPrinter::printAtoms(FILE                         *fp,
                                       alexandria::ACTMol            *mol,
                                       const std::vector<gmx::RVec> &coords,
                                       const std::vector<gmx::RVec> &forces)
{
    std::map<qType, std::vector<double> > qQM;
    std::vector<qType>                    typeQM = { 
        qType::CM5, qType::ESP, qType::Hirshfeld, qType::Mulliken
    };
    for(auto &qt : typeQM)
    {
        auto qp = mol->qTypeProps(qt);
        if (qp)
        {
            std::vector<double> qqm;
            qqm = qp->charge();
            qQM.insert(std::pair<qType, std::vector<double>>(qt, qqm));
        }
    }
    fprintf(fp, "Atom   Type            ACM");
    for(auto &qt : qQM)
    {
        if (!qQM.find(qt.first)->second.empty())
        {
            fprintf(fp, "%10s", qTypeName(qt.first).c_str());
        }
    }
    fprintf(fp, "        x        y   z(pm)          fx         fy fz(kJ/mol nm)     qtot\n");
    int      i       = 0;
    double   qtot    = 0;
    auto    &myatoms = mol->atomsConst();
    for (size_t j = i = 0; j < myatoms.size(); j++)
    {
        if (myatoms[j].pType() == eptAtom ||
            myatoms[j].pType() == eptNucleus)
        {
            real qCalc = myatoms[j].charge();
            fprintf(fp, "%-2d%3lu  %-5s  %12g",
                    myatoms[j].atomicNumber(),
                    j+1,
                    myatoms[j].ffType().c_str(),
                    qCalc);
            qtot += qCalc;
            for(auto &qt : qQM)
            {
                if (!qQM.find(qt.first)->second.empty())
                {
                    fprintf(fp, "  %8.4f", qt.second[i]);
                }
            }
            fprintf(fp," %8.3f %8.3f %8.3f %10.3f %10.3f %10.3f  %10g\n", 
                    convertFromGromacs(coords[j][XX], "pm"),
                    convertFromGromacs(coords[j][YY], "pm"),
                    convertFromGromacs(coords[j][ZZ], "pm"),
                    forces[j][XX], forces[j][YY], forces[j][ZZ],
                    qtot);
            i++;
        }
        else
        {
            // Turned on printing of shells again
            fprintf(fp, "%-2d%3lu  %-5s  %12g",
                    0,
                    j+1,
                    myatoms[j].ffType().c_str(),
                    myatoms[j].charge());
            qtot += myatoms[j].charge();
            for(auto &qt : qQM)
            {
                if (!qQM.find(qt.first)->second.empty())
                {
                    fprintf(fp, "          ");
                }
            }
            fprintf(fp," %8.3f %8.3f %8.3f %10.3f %10.3f %10.3f  %10g\n", 
                    convertFromGromacs(coords[j][XX], "pm"),
                    convertFromGromacs(coords[j][YY], "pm"),
                    convertFromGromacs(coords[j][ZZ], "pm"),
                    forces[j][XX], forces[j][YY], forces[j][ZZ],
                    qtot);
        }
    }
}

/*! Store coordinates to a file, first original, then minimized.
 * \param[in] pdb   File name
 * \param[in] title Text string
 */
static void writeCoordinates(const t_atoms           *atoms,
                             const std::string       &pdb,
                             const std::string       &title,
                             const std::vector<gmx::RVec> &xorig,
                             const std::vector<gmx::RVec> &xmin)
{
    FILE *out = gmx_fio_fopen(pdb.c_str(), "w");
    matrix box = { { 4, 0, 0 }, { 0, 4, 0 }, { 0, 0, 4 } };
    write_pdbfile(out, title.c_str(), atoms, as_rvec_array(xorig.data()),
                  epbcNONE, box, 'A', 1, nullptr, false);

    write_pdbfile(out, title.c_str(), atoms, as_rvec_array(xmin.data()),
                  epbcNONE, box, 'B', 1, nullptr, false);

    gmx_fio_fclose(out);
}

static void normalize_vector(std::vector<double> *v)
{
    double total = 0;
    for(size_t i = 0; i < v->size(); i++)
    {
        total += (*v)[i];
    }
    if (total == 0)
    {
        return;
    }
    double tinv = 1.0/total;
    for(size_t i = 0; i < v->size(); i++)
    {
        (*v)[i] *= tinv;
    }
}

static void plot_spectrum(const char                *filenm,
                          const std::string         &molname,
                          double                     lineWidth,
                          const std::vector<double> &act_freq,
                          const std::vector<double> &act_intens,
                          const std::vector<double> &qm_freq,
                          const std::vector<double> &qm_intens,
                          gmx_output_env_t          *oenv,
                          bool                       normalize)
{
    if (nullptr == filenm)
    {
        return;
    }
    auto minfreq = *std::min_element(act_freq.begin(), act_freq.end());
    auto maxfreq = *std::max_element(act_freq.begin(), act_freq.end());
    if (!qm_freq.empty())
    {
        minfreq = std::min(minfreq, *std::min_element(qm_freq.begin(), qm_freq.end()));
        maxfreq = std::max(maxfreq, *std::max_element(qm_freq.begin(), qm_freq.end()));
    }
    int minf = convertFromGromacs(minfreq, "cm^-1")-5*lineWidth;
    int maxf = convertFromGromacs(maxfreq, "cm^-1")+5*lineWidth;
    std::vector<double> act_spec(maxf-minf+1, 0.0);
    std::vector<double> qm_spec;
    if (!qm_freq.empty())
    {
        qm_spec.resize(maxf-minf+1, 0.0);
    }
    for(size_t peak = 0; peak < act_freq.size(); peak++)
    {
        double act_ff, qm_ff = 0;
        act_ff = convertFromGromacs(act_freq[peak], "cm^-1");
        if (!qm_freq.empty())
        {
            qm_ff = convertFromGromacs(qm_freq[peak], "cm^-1");
        }
        for(int f = minf; f <= maxf; f++)
        {
            double act_ds = lineWidth/(2*M_PI*(gmx::square(f-act_ff)+gmx::square(lineWidth/2)));
            act_spec[f-minf] += act_ds*act_intens[peak];
            if (!qm_freq.empty())
            {
                double qm_ds = lineWidth/(2*M_PI*(gmx::square(f-qm_ff)+gmx::square(lineWidth/2)));
                qm_spec[f-minf] += qm_ds*qm_intens[peak];
            }
        }
    }
    if (normalize)
    {
        normalize_vector(&act_spec);
        normalize_vector(&qm_spec);
    }
    std::string title = gmx::formatString("Infrared spectrum for %s", molname.c_str());
    FILE *xvg = xvgropen(filenm, title.c_str(), "Frequency (1/cm)",
                         "Intensity (a.u.)", oenv);
    if (!qm_freq.empty())
    {
        std::vector<const char *> legend = { "QM", "ACT" };
        xvgr_legend(xvg, legend.size(), legend.data(), oenv);
    }
    for(int f = minf; f <= maxf; f++)
    {
        if (qm_freq.empty())
        {
            fprintf(xvg, "%6d  %10g\n", f, act_spec[f-minf]);
        }
        else
        {
            fprintf(xvg, "%6d  %10g  %10g\n", f, qm_spec[f-minf], act_spec[f-minf]);
        }
    }
    fprintf(xvg, "&\n");
    xvgrclose(xvg);
}

static void addThermo(JsonTree                  *jtree, 
                      alexandria::ACTMol         *mol,
                      std::vector<gmx::RVec>    *coords,
                      const AtomizationEnergy   &atomenergy,
                      const std::vector<double> &freq)
{
    real scale_factor = 1;
    real roomTemp     = 298.15;
    JsonTree jtc0("T=0");
    JsonTree jtcRT(gmx::formatString("T=%g", roomTemp));
    ThermoChemistry tc0(mol, *coords, atomenergy, freq, 0.0, 1, scale_factor);
    ThermoChemistry tcRT(mol, *coords, atomenergy, freq, roomTemp, 1, scale_factor);
    {
        std::string unit("kJ/mol");
        jtc0.addValueUnit("Zero point energy", gmx_ftoa(tc0.ZPE()), unit);
        jtcRT.addValueUnit("Zero point energy", gmx_ftoa(tcRT.ZPE()), unit);
    }
    {
        JsonTree jtS0("Standard entropy");
        JsonTree jtSRT("Standard entropy");
        for(const auto &tcc : tccmap())
        {
            std::string unit("J/mol K");
            jtS0.addValueUnit(tcc.second, gmx_ftoa(tc0.S0(tcc.first)), unit);
            jtSRT.addValueUnit(tcc.second, gmx_ftoa(tcRT.S0(tcc.first)), unit);
        }
        jtc0.addObject(jtS0);
        jtcRT.addObject(jtSRT);
    }
    {
        JsonTree jtcv0("Heat capacity cV");
        JsonTree jtcvRT("Heat capacity cV");
        for(const auto &tcc : tccmap())
        {
            std::string unit("J/mol K");
            jtcv0.addValueUnit(tcc.second, gmx_ftoa(tc0.cv(tcc.first)), unit);
            jtcvRT.addValueUnit(tcc.second, gmx_ftoa(tcRT.cv(tcc.first)), unit);
        }
        jtc0.addObject(jtcv0);
        jtcRT.addObject(jtcvRT);
    }
    {
        JsonTree jtcE0("Internal energy");
        JsonTree jtcERT("Internal energy");
        for(const auto &tcc : tccmap())
        {
            std::string unit("kJ/mol");
            jtcE0.addValueUnit(tcc.second, gmx_ftoa(tc0.Einternal(tcc.first)), unit);
            jtcERT.addValueUnit(tcc.second, gmx_ftoa(tcRT.Einternal(tcc.first)), unit);
        }
        jtc0.addObject(jtcE0);
        jtcRT.addObject(jtcERT);
    }
    {
        std::string unit("kJ/mol");
        jtc0.addValueUnit("Delta H formation", gmx_ftoa(tc0.DHform()), unit);
        jtcRT.addValueUnit("Delta H formation", gmx_ftoa(tcRT.DHform()), unit);
    }
    jtree->addObject(jtc0);
    jtree->addObject(jtcRT);
}

<<<<<<< HEAD
void doFrequencyAnalysis(const Poldata            *pd,
                         alexandria::ACTMol        *mol,
=======
void doFrequencyAnalysis(const ForceField            *pd,
                         alexandria::MyMol        *mol,
>>>>>>> d3562116
                         const MolHandler         &molhandler,
                         const ForceComputer      *forceComp,
                         std::vector<gmx::RVec>   *coords,
                         const AtomizationEnergy  &atomenergy,
                         gmx_stats                *lsq_freq_all,
                         JsonTree                 *jtree,
                         const char               *spectrumFileName,
                         double                    lineWidth,
                         gmx_output_env_t         *oenv,
                         bool                      useLapack,
                         bool                      debugNMA)
{
    std::vector<double> alex_freq, intensities;
    std::vector<std::string> output;
    molhandler.nma(pd, mol, forceComp, coords, &alex_freq, &intensities,
                   &output, useLapack, debugNMA);
    auto unit      = mpo_unit2(MolPropObservable::FREQUENCY);
    auto uniti     = mpo_unit2(MolPropObservable::INTENSITY);
    auto ref_freq  = mol->referenceFrequencies();
    auto ref_inten = mol->referenceIntensities();
    plot_spectrum(spectrumFileName, mol->getMolname(), lineWidth, alex_freq,
                  intensities, ref_freq, ref_inten, oenv, true);
    JsonTree ftree("Frequencies");
    JsonTree itree("Intensities");
    
    // Now loop over frequncies and intensities
    JsonTree aftree("Alexandria");
    JsonTree aitree("Alexandria");
    JsonTree rftree("Reference");
    JsonTree ritree("Reference");
    // Statistics
    gmx_stats lsq_freq, lsq_inten;
    for(size_t k = 0; k < alex_freq.size(); k++)
    {
        double fcalc = convertFromGromacs(alex_freq[k], unit);
        double icalc = convertFromGromacs(intensities[k], uniti);
        aftree.addValueUnit(gmx::formatString("%lu", k+1),
                            gmx_ftoa(fcalc), unit);
        aitree.addValueUnit(gmx::formatString("%lu", k+1),
                            gmx_ftoa(icalc), uniti);
        
        if (!ref_freq.empty())
        {
            double fref  = convertFromGromacs(ref_freq[k], unit);
            rftree.addValueUnit(gmx::formatString("%lu", k+1),
                                gmx_ftoa(fref), unit);
            
            if (nullptr != lsq_freq_all)
            {
                lsq_freq_all->add_point(fref, fcalc, 0, 0);
            }
            lsq_freq.add_point(fref, fcalc, 0, 0);
        }
        if (!ref_inten.empty())
        {
            double iref = convertFromGromacs(ref_inten[k], uniti);
            ritree.addValueUnit(gmx::formatString("%lu", k+1),
                                gmx_ftoa(iref), uniti);
            lsq_inten.add_point(iref, icalc, 0, 0);
        }
    }
    ftree.addObject(aftree);
    itree.addObject(aitree);
    if (!rftree.empty())
    {
        ftree.addObject(rftree);
        GMX_RELEASE_ASSERT(lsq_freq.get_npoints() > 0, "No statistics");
    
        real r, rmsd;
        if (eStats::OK == lsq_freq.get_corr_coeff(&r) &&
            eStats::OK == lsq_freq.get_rmsd(&rmsd))
        {
            ftree.addObject("Pearson r2", gmx_ftoa(100*r*r));
            ftree.addObject("RMSD", gmx_ftoa(rmsd));
        }
    }
    if (!ritree.empty())
    {
        itree.addObject(ritree);
        real r, rmsd;
        if (eStats::OK == lsq_inten.get_corr_coeff(&r) &&
            eStats::OK == lsq_inten.get_rmsd(&rmsd))
        {
            itree.addObject("Pearson r2", gmx_ftoa(100*r*r));
            itree.addObject("RMSD", gmx_ftoa(rmsd));
        }
    }
    jtree->addObject(ftree);
    jtree->addObject(itree);
    
    // Now time for thermochemistry output
    JsonTree tctree("Thermochemistry");
    JsonTree ajtc("Alexandria");
    addThermo(&ajtc, mol, coords, atomenergy, alex_freq);
    tctree.addObject(ajtc);
    if (!ref_freq.empty())
    {
        JsonTree rjtc("Reference");
        addThermo(&rjtc, mol, coords, atomenergy, ref_freq);
        tctree.addObject(rjtc);
    }
    jtree->addObject(tctree);
}

static void low_print(std::vector<std::string> *tcout,
                      gmx_stats                *stats,
                      const char               *label)
{
    real mse, mae, rmsd, R = 0;
    stats->get_mse_mae(&mse, &mae);
    stats->get_rmsd(&rmsd);
    if (stats->get_npoints() > 2)
    {
        stats->get_corr_coeff(&R);
    }
    tcout->push_back(gmx::formatString("%s RMSD %8.1f MSE %8.1f (kJ/mol) R %4.1f%% #points = %zu",
                                       label, rmsd, mse, 100*R, stats->get_npoints()));
}

double TuneForceFieldPrinter::printEnergyForces(std::vector<std::string> *tcout,
                                                const ForceField            *pd,
                                                const ForceComputer      *forceComp,
                                                const AtomizationEnergy  &atomenergy,
                                                alexandria::ACTMol        *mol,
                                                gmx_stats                *lsq_rmsf,
                                                qtStats                  *lsq_epot,
                                                qtStats                  *lsq_eInter,
                                                gmx_stats                *lsq_freq)
{
    std::vector<std::pair<double, double> >                 energyMap;
    std::vector<std::pair<double, double> >                 interactionEnergyMap;
    std::vector<std::vector<std::pair<double, double> > >   forceMap;
    std::vector<std::pair<double, std::map<InteractionType, double> > > energyComponentMap;
    mol->forceEnergyMaps(pd, forceComp, &forceMap, &energyMap, &interactionEnergyMap,
                         &energyComponentMap);
    std::vector<std::string> dataFileNames;
    if (printSP_)
    {
        for (auto &ei : mol->experimentConst())
        {
            dataFileNames.push_back(ei.getDatafile());
        }
    }
    gmx_stats myepot;
    for(const auto &ff : energyMap)
    {
        (*lsq_epot)[qType::Calc].add_point(ff.first, ff.second, 0, 0);
        myepot.add_point(ff.first, ff.second, 0, 0);
    }
    gmx_stats myinter;
    for(const auto &ff : interactionEnergyMap)
    {
        (*lsq_eInter)[qType::Calc].add_point(ff.first, ff.second, 0, 0);
        myinter.add_point(ff.first, ff.second, 0, 0);
    }
    if (printSP_)
    {
        size_t ccc = 0;
        for(const auto &eam : energyComponentMap)
        {
            auto enerexp = eam.first;
            std::string ttt = gmx::formatString("%s Reference EPOT %g", dataFileNames[ccc].c_str(),
                                                enerexp);
            for(const auto &terms : eam.second)
            {
                ttt += gmx::formatString(" %s: %g", interactionTypeToString(terms.first).c_str(), 
                                         terms.second);
            }
            tcout->push_back(ttt);
            ccc++;
        }
    }
    // RMS energy
    if (energyMap.size() > 0)
    {
        low_print(tcout, &myepot, "Energy");
    }
    if (interactionEnergyMap.size() > 0)
    {
        low_print(tcout, &myinter, "Einteraction");
    }
    if (!forceMap.empty())
    {
        gmx_stats myforce;
        for(const auto &fstruct : forceMap)
        {
            for(auto &ff : fstruct)
            {
                if (ff.first != 0 || ff.second != 0)
                {
                    lsq_rmsf->add_point(ff.first, ff.second, 0, 0);
                    myforce.add_point(ff.first, ff.second, 0, 0);
                }
            }
        }
        low_print(tcout, &myforce, "Force");
    }

    // Energy
    tcout->push_back(gmx::formatString("Energy terms (kJ/mol)"));
    std::map<InteractionType, double> eBefore;
    std::vector<gmx::RVec> coords = mol->xOriginal();
    std::vector<gmx::RVec> forces(coords.size());
    (void) forceComp->compute(pd, mol->topology(), &coords, &forces, &eBefore);

    double deltaE0 = 0;
    if (mol->energy(MolPropObservable::DELTAE0, &deltaE0))
    {
        //deltaE0 += mol->atomizationEnergy();
        tcout->push_back(gmx::formatString("   %-20s  %10.3f  Difference: %10.3f",
                                           "Reference EPOT", deltaE0, 
                                           eBefore[InteractionType::EPOT]-deltaE0));
    }
    if (mol->jobType() == JobType::OPT && calcFrequencies_)
    {
        // Now get the minimized structure RMSD and Energy
        SimulationConfigHandler simConfig;
        std::vector<gmx::RVec>  xmin   = coords;
        std::map<InteractionType, double> eAfter;
        molHandler_.minimizeCoordinates(pd, mol, forceComp, simConfig, 
                                        &xmin, &eAfter, nullptr);
        double rmsd = molHandler_.coordinateRmsd(mol, coords, &xmin);
        
        if (rmsd > 0.1) // nm
        {
            auto pdb   = gmx::formatString("inds/%s-original-minimized.pdb", mol->getMolname().c_str());
            auto title = gmx::formatString("%s RMSD %g Angstrom", mol->getMolname().c_str(), 10*rmsd);
            writeCoordinates(mol->gmxAtomsConst(), pdb, title, coords, xmin);
        }
        tcout->push_back(gmx::formatString("   %-20s  %10s  %10s  %10s minimization",
                                           "Term", "Before", "After", "Difference"));
        for(auto &ep : eBefore)
        {
            auto eb = ep.second;
            auto ea = eAfter[ep.first];
            tcout->push_back(gmx::formatString("   %-20s  %10.3f  %10.3f  %10.3f",
                                               interactionTypeToString(ep.first).c_str(),
                                               eb, ea, ea-eb));
        }
        tcout->push_back(gmx::formatString("Coordinate RMSD after minimization %10g pm", 1000*rmsd));
        
        // Do normal-mode analysis etc.
        JsonTree jtree("FrequencyAnalysis");
        doFrequencyAnalysis(pd, mol, molHandler_, forceComp, &coords,
                            atomenergy, lsq_freq, &jtree,
                            nullptr, 24, nullptr, false, false);
        int indent = 0;
        tcout->push_back(jtree.writeString(false, &indent));
    }
    else
    {
        for(auto &ep : eBefore)
        {
            tcout->push_back(gmx::formatString("   %-20s  %10.3f",
                                               interactionTypeToString(ep.first).c_str(),
                                               ep.second));
        }
    }
    return eBefore[InteractionType::EPOT];
}

void TuneForceFieldPrinter::print(FILE                           *fp,
<<<<<<< HEAD
                                  std::vector<alexandria::ACTMol> *actmol,
                                  const Poldata                  *pd,
=======
                                  std::vector<alexandria::MyMol> *mymol,
                                  const ForceField                  *pd,
>>>>>>> d3562116
                                  const gmx::MDLogger            &fplog,
                                  const gmx_output_env_t         *oenv,
                                  const CommunicationRecord      *cr,
                                  const std::vector<t_filenm>    &filenm,
                                  const char                     *chargeMethod)
{
    int  n = 0;
    std::map<iMolSelect, qtStats>                               lsq_esp, lsq_alpha, lsq_isoPol,
        lsq_anisoPol, lsq_charge, lsq_epot, lsq_eInter;
    std::map<MolPropObservable, std::map<iMolSelect, qtStats> > lsq_multi;
    std::map<iMolSelect, std::map<std::string, gmx_stats> >     lsqt;
    std::map<iMolSelect, gmx_stats>                             lsq_rmsf, lsq_freq;
    for (auto &mpo : mpoMultiPoles)
    {
        std::map<iMolSelect, qtStats> mq_multi;
        for(auto &ims : iMolSelectNames())
        {
            qtStats qmpo;
            for (auto &i : qTypes())
            {
                gmx_stats gmult;
                qmpo.insert({ i.first, std::move(gmult) });
            }
            mq_multi.insert({ ims.first, qmpo });
        }
        lsq_multi.insert({ mpo, std::move(mq_multi) });
    }
    for(auto &ims : iMolSelectNames())
    {
        {
            gmx_stats rmsf;
            lsq_rmsf.insert({ ims.first, std::move(rmsf) });
            gmx_stats freq;
            lsq_freq.insert({ ims.first, std::move(freq) });
        }
        qtStats qesp, qepot, qinter;
        for (auto &i : qTypes())
        {
            //TODO Add checks for existence
            gmx_stats gesp;
            qesp.insert({ i.first, std::move(gesp) });
            gmx_stats gepot;
            qepot.insert({ i.first, std::move(gepot) });
            gmx_stats ginter;
            qinter.insert({ i.first, std::move(ginter) });
        }
        lsq_esp.insert({ ims.first, std::move(qesp) });
        lsq_epot.insert({ ims.first, std::move(qepot) });
        lsq_eInter.insert({ ims.first, std::move(qinter) });
        
        gmx_stats galpha;
        lsq_alpha.insert(std::pair<iMolSelect, qtStats>(ims.first, {{ qType::Calc, galpha }}));
        gmx_stats giso;
        lsq_isoPol.insert(std::pair<iMolSelect, qtStats>(ims.first, {{ qType::Calc, giso }}));
        gmx_stats ganiso;
        lsq_anisoPol.insert(std::pair<iMolSelect, qtStats>(ims.first, {{ qType::Calc, ganiso }}));
        gmx_stats gcharge;
        lsq_charge.insert(std::pair<iMolSelect, qtStats>(ims.first, {{ qType::Calc, gcharge }}));
    
        for (auto ai : pd->particleTypesConst())
        {
            auto qparam = ai.parameterConst("charge");
            if (Mutability::ACM == qparam.mutability())
            {
                auto lll = lsqt.find(ims.first);
                if (lll == lsqt.end())
                {
                    lsqt.insert({ ims.first, {} });
                    lll = lsqt.find(ims.first);
                }
                gmx_stats newz;
                lll->second.insert({ai.id().id(), std::move(newz)});
            }
        }
    }
    
    bool bPolar = pd->polarizable();
    std::map<MolPropObservable, double> multi_toler = {
        { MolPropObservable::DIPOLE,       dip_toler_  },
        { MolPropObservable::QUADRUPOLE,   quad_toler_ },
        { MolPropObservable::OCTUPOLE,     oct_toler_  },
        { MolPropObservable::HEXADECAPOLE, hex_toler_  },
    };
    
    auto forceComp = new ForceComputer();
    AtomizationEnergy atomenergy;
    std::map<std::string, double> molEpot;
    auto alg   = pd->chargeGenerationAlgorithm();
    auto qtype = qType::Calc;
    if (nullptr != chargeMethod && strlen(chargeMethod) > 0)
    {
        qtype = stringToQtype(chargeMethod);
        alg   = ChargeGenerationAlgorithm::Read;
    }
    for (auto mol = actmol->begin(); mol < actmol->end(); ++mol)
    {
        if (mol->support() != eSupport::No)
        {
            auto ims = mol->datasetType();
            fprintf(fp, "\nMolecule %d: Name: %s, Qtot: %d, Multiplicity: %d, MolWt: %g SymmetryNumber: %d Dataset: %s\n", n+1,
                    mol->getMolname().c_str(),
                    mol->totalCharge(),
                    mol->totalMultiplicity(),
                    mol->totalMass(),
                    mol->symmetryNumber(),
                    iMolSelectName(ims));

            // Recalculate the atomic charges using the optimized parameters.
            std::vector<double>    dummy;
            gmx::RVec vzero = { 0, 0, 0 };
            std::vector<gmx::RVec> forces(mol->atomsConst().size(), vzero);
            std::vector<gmx::RVec> coords = mol->xOriginal();
            mol->GenerateCharges(pd, forceComp, fplog, cr,
                                 alg, qtype, dummy, &coords, &forces);
            // Now compute all the ESP RMSDs and multipoles and print it.
            fprintf(fp, "Electrostatic properties.\n");
            mol->calcEspRms(pd, &coords);
            for (auto &i : qTypes())
            {
                auto qi  = i.first;
                if (qi == qType::Elec)
                {
                    continue;
                }
                auto qp = mol->qTypeProps(qi);
                if (nullptr == qp)
                {
                    continue;
                }
                real rms, rrms, cosesp, mae, mse;
                rms = qp->qgenResp()->getStatistics(&rrms, &cosesp, &mae, &mse);
                rms = convertToGromacs(rms, "Hartree/e");
                std::string warning;
                if (rms > esp_toler_ || cosesp < 0.5)
                {
                    warning.assign(" EEE");
                }
                fprintf(fp, "ESP rms: %8.3f (kJ/mol e) rrms: %8.3f CosAngle: %6.3f - %s%s\n",
                        rms, rrms, cosesp, qTypeName(qi).c_str(), warning.c_str());   
                if (mol->datasetType() == ims)
                {
                    auto ep = qp->qgenResp()->espPoints();
                    for (size_t j = 0; j < ep.size(); j++)
                    {
                        lsq_esp[ims][qi].add_point(ep[j].v(), ep[j].vCalc(), 0, 0);
                    }
                }
            }
            // Charges
            auto atoms = mol->topology()->atoms();
            auto lll   = lsqt.find(ims);
            for(size_t ai = 0; ai < atoms.size(); ai++)
            {
                if (atoms[ai].pType() == eptAtom)
                {
                    auto llF = lll->second.find(atoms[ai].ffType());
                    if (lll->second.end() != llF)
                    {
                        auto qa = atoms[ai].charge();
                        if (ai < atoms.size() -1 && 
                            atoms[ai+1].pType() == eptShell)
                        {
                            qa += atoms[ai+1].charge();
                        }
                        llF->second.add_point(1, qa, 0, 0);
                    }
                }
            }
            // Multipoles
            analyse_multipoles(fp, mol, multi_toler, &lsq_multi);
            
            // Polarizability
            if (bPolar)
            {
                analysePolarisability(fp, pd, &(*mol), forceComp, &(lsq_isoPol[ims]),
                                      &(lsq_anisoPol[ims]), &(lsq_alpha[ims]));
            }

            // Atomic charges
            printAtoms(fp, &(*mol), coords, forces);
            // Energies
            std::vector<std::string> tcout;
            auto epot = printEnergyForces(&tcout, pd, forceComp, atomenergy, &(*mol),
                                          &lsq_rmsf[ims], &lsq_epot[ims],
                                          &lsq_eInter[ims], &lsq_freq[ims]);
            molEpot.insert({mol->getMolname(), epot});
            for(const auto &tout : tcout)
            {
                fprintf(fp, "%s\n", tout.c_str());
            }
            fprintf(fp, "\n");
            n++;
        }
    }

    for(auto &ims : iMolSelectNames())
    {
        bool header = true;
        
        fprintf(fp, "\n*** Results for %s data set ***\n", iMolSelectName(ims.first));
        for (auto &i : qTypes())
        {
            auto qt = i.first;
            if (qt == qType::Elec)
            {
                continue;
            }
            const char *name = qTypeName(qt).c_str();
            if (lsq_epot[ims.first][qt].get_npoints() > 0)
            {
                print_stats(fp, "Potential energy", "kJ/mol", 1.0, &lsq_epot[ims.first][qt],  header, "QM/DFT", name, useOffset_);
                header = false;
            }
            if (lsq_eInter[ims.first][qt].get_npoints() > 0)
            {
                print_stats(fp, "Interaction energy", "kJ/mol", 1.0, &lsq_eInter[ims.first][qt],  header, "QM/DFT", name, useOffset_);
                header = false;
            }
            if (lsq_rmsf[ims.first].get_npoints() > 0 && qt == qType::Calc)
            {
                print_stats(fp, "RMS Force", "kJ/mol nm", 1.0, &lsq_rmsf[ims.first], header, "QM/DFT", name, useOffset_);
                header = false;
            }
            if (lsq_freq[ims.first].get_npoints() > 0 && qt == qType::Calc)
            {
                print_stats(fp, "Frequencies", mpo_unit2(MolPropObservable::FREQUENCY),
                            1.0, &lsq_freq[ims.first], header, "QM/DFT", name, useOffset_);
                header = false;
            }
            print_stats(fp, "ESP", "kJ/mol e", 1.0, &lsq_esp[ims.first][qt],  header, "Electronic", name, useOffset_);
            header = false;
            for(auto &mpo : mpoMultiPoles)
            {
                print_stats(fp, mpo_name(mpo), mpo_unit2(mpo), 1.0, //convertFromGromacs(1.0, mpo_unit2(mpo)),
                            &lsq_multi[mpo][ims.first][qt],   header, "Electronic", name, useOffset_);
            }
            if (bPolar && qt == qType::Calc)
            {
                std::string polunit("Angstrom3");
                auto polfactor = convertFromGromacs(1.0, polunit);
                print_stats(fp, "Polariz. components", polunit.c_str(), polfactor,
                            &lsq_alpha[ims.first][qType::Calc],    header, "Electronic", name, useOffset_);
                print_stats(fp, "Isotropic Polariz.", polunit.c_str(), polfactor,
                            &lsq_isoPol[ims.first][qType::Calc],   header, "Electronic", name, useOffset_);
                print_stats(fp, "Anisotropic Polariz.", polunit.c_str(), polfactor,
                            &lsq_anisoPol[ims.first][qType::Calc], header, "Electronic", name, useOffset_);
            }
        }
    }
    write_q_histo(fp, opt2fn_null("-qhisto", filenm.size(), filenm.data()),
                  &lsqt[iMolSelect::Train], oenv,
                  &(lsq_charge[iMolSelect::Train]), useOffset_);

    for(auto &mpo : mpoMultiPoles)
    {
        std::string cmdFlag = gmx::formatString("-%scorr", mpo_name(mpo));
        std::string title   = gmx::formatString("%s components (%s)", mpo_name(mpo),
                                                mpo_unit2(mpo));
        print_corr(opt2fn_null(cmdFlag.c_str(), filenm.size(), filenm.data()),
                   title.c_str(), "Electronic", "Empirical", lsq_multi[mpo], oenv);
    }
    print_corr(opt2fn_null("-epotcorr", filenm.size(), filenm.data()),
               "Potential energy (kJ/mol)", "Reference", "Empirical",
               lsq_epot, oenv);
    print_corr(opt2fn_null("-eintercorr", filenm.size(), filenm.data()),
               "Interaction energy (kJ/mol)", "Reference", "Empirical",
               lsq_eInter, oenv);
    print_corr(opt2fn_null("-forcecorr", filenm.size(), filenm.data()),
               "Forces (kJ/mol nm)", "Reference", "Empirical",
               lsq_rmsf, oenv);
    print_corr(opt2fn_null("-freqcorr", filenm.size(), filenm.data()),
               "Frequencies (cm^-1)", "Reference", "Empirical",
               lsq_freq, oenv);
    print_corr(opt2fn_null("-espcorr", filenm.size(), filenm.data()),
               "Electrostatic Potential (Hartree/e)", "Electronic", "Calc",
               lsq_esp, oenv);
    print_corr(opt2fn_null("-qcorr", filenm.size(), filenm.data()),
               "Atomic Partial Charge", "q (e)", "a.u.", lsq_charge, oenv);
    
    if (bPolar)
    {
        print_corr(opt2fn_null("-alphacorr", filenm.size(), filenm.data()),
                   "Pricipal Components of Polarizability Tensor (A\\S3\\N)", "Electronic", "Calc", lsq_alpha, oenv);
        print_corr(opt2fn_null("-isopol", filenm.size(), filenm.data()),
                   "Isotropic Polarizability (A\\S3\\N)", "Electronic", "Calc", lsq_isoPol, oenv);
        print_corr(opt2fn_null("-anisopol", filenm.size(), filenm.data()),
                   "Anisotropic Polarizability (A\\S3\\N)", "Electronic", "Calc", lsq_anisoPol, oenv);
    }
    // List outliers based on the deviation in the Electrostatic Potential
    real espAver;
    if (eStats::OK == lsq_esp[iMolSelect::Train][qType::Calc].get_rmsd(&espAver))
    {
        int nout = 0;
        double espMax = 1.5*espAver;
        fprintf(fp, "\nOverview of ESP outliers for %s (RMSD > %.3f)\n",
                qTypeName(qType::Calc).c_str(), espMax);
        fprintf(fp, "----------------------------------\n");
        fprintf(fp, "%-40s  %12s  %12s\n", "Name",
                qTypeName(qType::Calc).c_str(), qTypeName(qType::ESP).c_str());
        for (auto mol = actmol->begin(); mol < actmol->end(); ++mol)
        {
            real rms, rrms, cosesp, mae, mse;
            auto qcalc = mol->qTypeProps(qType::Calc);
            rms        = convertToGromacs(qcalc->qgenResp()->getStatistics(&rrms, &cosesp, &mae, &mse), "Hartree/e");
            if ((mol->support() != eSupport::No) && (rms > espMax))
            {
                fprintf(fp, "%-40s  %12.3f", mol->getMolname().c_str(), rms);
                auto qesp = mol->qTypeProps(qType::ESP);
                if (qesp)
                {
                    real rr, ce, mae, mse;
                    fprintf(fp, "  %12.3f",
                            convertToGromacs(qesp->qgenResp()->getStatistics(&rr, &ce, &mae, &mse), "Hartree/e"));
                }
                else
                {
                    fprintf(fp, "           N/A");
                }
                fprintf(fp, "  %s\n", iMolSelectName(mol->datasetType()));
                nout++;
            }
        }
        if (nout)
        {
            printf("There were %d ESP outliers. Check the bottom of the log file\n", nout);
        }
        else
        {
            printf("No ESP outliers! Well done.\n");
        }
    }
    // List outliers based on the deviation in the Potential energy
    real epotAver;
    if (eStats::OK == lsq_epot[iMolSelect::Train][qType::Calc].get_rmsd(&epotAver))
    {
        int nout = 0;
        double epotMax = 1.5*epotAver;
        fprintf(fp, "\nOverview of Epot outliers for %s (Diff > %.3f)\n",
                qTypeName(qType::Calc).c_str(), epotMax);
        fprintf(fp, "----------------------------------\n");
        fprintf(fp, "%-40s  %12s  %12s\n", "Name",
                qTypeName(qType::Calc).c_str(), "QM/DFT");
        for (auto mol = actmol->begin(); mol < actmol->end(); ++mol)
        {
            double deltaE0;
            if (mol->energy(MolPropObservable::DELTAE0, &deltaE0))
            {
                // deltaE0 += mol->atomizationEnergy();
                auto meiter = molEpot.find(mol->getMolname());
                if (molEpot.end() != meiter)
                {
                    auto epot = meiter->second;
                    auto diff = std::abs(epot-deltaE0);
                    if ((mol->support() != eSupport::No) && (diff > epotMax))
                    {
                        fprintf(fp, "%-40s  %12.3f  %12.3f  %s\n",
                                mol->getMolname().c_str(), epot, deltaE0,
                                iMolSelectName(mol->datasetType()));
                        nout++;
                    }
                }
            }
        }
        if (nout)
        {
            printf("There were %d EPot outliers. Check the bottom of the log file\n", nout);
        }
        else
        {
            printf("No Epot outliers! Well done.\n");
        }
    }
}

void print_header(FILE                       *fp, 
                  const std::vector<t_pargs> &pargs)
{
    if (!fp)
    {
        return;
    }
    time_t my_t;
    time(&my_t);
    fprintf(fp, "# This file was created %s", ctime(&my_t));
    fprintf(fp, "# alexandria is the engine of the Alexandria Chemistry Toolkit\n#\n");
    fprintf(fp, "# https://github.com/dspoel/ACT\n#\n");
    for (auto &p: pargs)
    {
        std::string value, type;
        switch(p.type)
        {
        case etINT:
            type.assign("int");
            value = gmx::formatString("%d", *p.u.i);
            break;
        case etINT64:
            type.assign("int64");
            value = gmx::formatString("%" PRId64, *p.u.is);
            break;
        case etREAL:
            type.assign("real");
            value = gmx::formatString("%g", *p.u.r);
            break;
        case etSTR:
            type.assign("string");
            if (*p.u.c != nullptr)
            {
                value = *p.u.c;
            }
            break;
        case etENUM:
            type.assign("enum");
            if (*p.u.c != nullptr)
            {
                value = gmx::formatString("%s", *p.u.c);
            }
            break;
        case etBOOL:
            type.assign("bool");
            value = gmx::formatString("%s", *p.u.b ? "true" : "false");
            break;
        case etRVEC:
            type.assign("rvec");
            value = gmx::formatString("%g %g %g", *p.u.rv[XX],
                                      *p.u.rv[YY], *p.u.rv[ZZ]);
            break;
        case etTIME:
        case etNR:
        default:
            value.assign("help");
        }
        {
            std::string left = gmx::formatString("Option: %s (%s), Value: %s\n  Help: ", 
                                                 p.option, type.c_str(), value.c_str());
            gmx::TextLineWrapperSettings settings;
            settings.setLineLength(71);
            settings.setFirstLineIndent(0);
            settings.setIndent(8);
            gmx::TextLineWrapper wrapper(settings);
            std::string toWrap(p.desc);
            fprintf(fp, "%s%s\n", left.c_str(),
                    wrapper.wrapToString(toWrap).c_str());
        }
    }
}

} // namespace alexandria<|MERGE_RESOLUTION|>--- conflicted
+++ resolved
@@ -520,13 +520,8 @@
 }
 
 void TuneForceFieldPrinter::analysePolarisability(FILE                *fp,
-<<<<<<< HEAD
-                                                  const Poldata       *pd,
-                                                  alexandria::ACTMol   *mol,
-=======
-                                                  const ForceField       *pd,
-                                                  alexandria::MyMol   *mol,
->>>>>>> d3562116
+                                                  const ForceField    *pd,
+                                                  alexandria::ACTMol  *mol,
                                                   const ForceComputer *forceComp,
                                                   qtStats             *lsq_isoPol,
                                                   qtStats             *lsq_anisoPol,
@@ -816,13 +811,8 @@
     jtree->addObject(jtcRT);
 }
 
-<<<<<<< HEAD
-void doFrequencyAnalysis(const Poldata            *pd,
-                         alexandria::ACTMol        *mol,
-=======
-void doFrequencyAnalysis(const ForceField            *pd,
-                         alexandria::MyMol        *mol,
->>>>>>> d3562116
+void doFrequencyAnalysis(const ForceField         *pd,
+                         alexandria::ACTMol       *mol,
                          const MolHandler         &molhandler,
                          const ForceComputer      *forceComp,
                          std::vector<gmx::RVec>   *coords,
@@ -1084,19 +1074,14 @@
     return eBefore[InteractionType::EPOT];
 }
 
-void TuneForceFieldPrinter::print(FILE                           *fp,
-<<<<<<< HEAD
+void TuneForceFieldPrinter::print(FILE                            *fp,
                                   std::vector<alexandria::ACTMol> *actmol,
-                                  const Poldata                  *pd,
-=======
-                                  std::vector<alexandria::MyMol> *mymol,
-                                  const ForceField                  *pd,
->>>>>>> d3562116
-                                  const gmx::MDLogger            &fplog,
-                                  const gmx_output_env_t         *oenv,
-                                  const CommunicationRecord      *cr,
-                                  const std::vector<t_filenm>    &filenm,
-                                  const char                     *chargeMethod)
+                                  const ForceField                *pd,
+                                  const gmx::MDLogger              &fplog,
+                                  const gmx_output_env_t           *oenv,
+                                  const CommunicationRecord        *cr,
+                                  const std::vector<t_filenm>      &filenm,
+                                  const char                       *chargeMethod)
 {
     int  n = 0;
     std::map<iMolSelect, qtStats>                               lsq_esp, lsq_alpha, lsq_isoPol,
