--- conflicted
+++ resolved
@@ -84,13 +84,8 @@
      *                        J. Chem. Theory Comput. 16 (2020) 3307-3315.
      * \return the potential energy of the input structure
      */
-<<<<<<< HEAD
-    void computeHessian(const Poldata                     *pd,
-                        const ACTMol                       *mol,
-=======
-    void computeHessian(const ForceField                     *pd,
-                        const MyMol                       *mol,
->>>>>>> d3562116
+    void computeHessian(const ForceField                  *pd,
+                        const ACTMol                      *mol,
                         const ForceComputer               *forceComp,
                         std::vector<gmx::RVec>            *coords,
                         const std::vector<int>            &atomIndex,
@@ -116,13 +111,8 @@
      * \param[in]  useLapack    Whether or not to use the Lapack library iso Eigen
      * \param[in]  debugNMA     Will provide excessive printing statements
      */
-<<<<<<< HEAD
-    void nma(const Poldata            *pd,
-             const ACTMol              *mol,
-=======
-    void nma(const ForceField            *pd,
-             const MyMol              *mol,
->>>>>>> d3562116
+    void nma(const ForceField         *pd,
+             const ACTMol             *mol,
              const ForceComputer      *forceComp,
              std::vector<gmx::RVec>   *coords,
              std::vector<double>      *frequencies,
@@ -146,13 +136,8 @@
      * \param[in] logFile      File to write some info to, may be a nullptr
      * \return Status flag
      */
-<<<<<<< HEAD
-    eMinimizeStatus minimizeCoordinates(const Poldata                     *pd,
-                                        const ACTMol                       *mol,
-=======
-    eMinimizeStatus minimizeCoordinates(const ForceField                     *pd,
-                                        const MyMol                       *mol,
->>>>>>> d3562116
+    eMinimizeStatus minimizeCoordinates(const ForceField                  *pd,
+                                        const ACTMol                      *mol,
                                         const ForceComputer               *forceComp,
                                         const SimulationConfigHandler     &simConfig,
                                         std::vector<gmx::RVec>            *coords,
@@ -171,13 +156,8 @@
      * \param[in] energyFile     Filename for writing energies
      * \param[in] oenv           GROMACS output environment
      */
-<<<<<<< HEAD
-    void simulate(const Poldata                 *pd,
-                  ACTMol                         *mol,
-=======
-    void simulate(const ForceField                 *pd,
-                  MyMol                         *mol,
->>>>>>> d3562116
+    void simulate(const ForceField              *pd,
+                  ACTMol                        *mol,
                   const ForceComputer           *forceComp,
                   const SimulationConfigHandler &simConfig,
                   FILE                          *logFile,
