/*
 * This source file is part of the Alexandria Chemistry Toolkit.
 *
 * Copyright (C) 2022,2023
 *
 * Developers:
 *             Mohammad Mehdi Ghahremanpour,
 *             Julian Marrades,
 *             Marie-Madeleine Walz,
 *             Paul J. van Maaren,
 *             David van der Spoel (Project leader)
 *
 * This program is free software; you can redistribute it and/or
 * modify it under the terms of the GNU General Public License
 * as published by the Free Software Foundation; either version 2
 * of the License, or (at your option) any later version.
 *
 * This program is distributed in the hope that it will be useful,
 * but WITHOUT ANY WARRANTY; without even the implied warranty of
 * MERCHANTABILITY or FITNESS FOR A PARTICULAR PURPOSE.  See the
 * GNU General Public License for more details.
 *
 * You should have received a copy of the GNU General Public License
 * along with this program; if not, write to the Free Software
 * Foundation, Inc., 51 Franklin Street, Fifth Floor,
 * Boston, MA  02110-1301, USA.
 */

/*! \internal \brief
 * Implements part of the alexandria program.
 * \author Mohammad Mehdi Ghahremanpour <mohammad.ghahremanpour@icm.uu.se>
 * \author David van der Spoel <david.vanderspoel@icm.uu.se>
 * \author Julian Marrades <julian.marrades@hotmail.es>
 */

// This include has to come first, to prevent the GROMACS definition of
// "real" from messing up the library.
#include "Eigen/Eigenvalues"

#include "molhandler.h"

#include <numeric>

#include "act/alexandria/velocityhandler.h"
#include "act/molprop/molpropobservable.h"
#include "act/utility/units.h"
#include "gromacs/fileio/pdbio.h"
#include "gromacs/fileio/xvgr.h"
#include "gromacs/gmxlib/network.h"
#include "gromacs/linearalgebra/eigensolver.h"
#include "gromacs/math/do_fit.h"
#include "gromacs/math/units.h"
#include "gromacs/math/vec.h"
#include "gromacs/math/vectypes.h"
#include "gromacs/mdtypes/enerdata.h"
#include "gromacs/mdtypes/inputrec.h"
#include "gromacs/topology/topology.h"
#include "gromacs/utility/futil.h"

namespace alexandria
{

std::map<eMinimizeStatus, std::string> eMinStat2String = {
    { eMinimizeStatus::OK,           "OK"             },
    { eMinimizeStatus::TooManySteps, "Too many steps" },
    { eMinimizeStatus::Solver,       "Solver failed"  },
    { eMinimizeStatus::NoMinimum,    "There is no minimum"  }
};

const std::string &eMinimizeStatusToString(eMinimizeStatus e)
{
    return eMinStat2String[e];
}

<<<<<<< HEAD
void MolHandler::computeHessian(const Poldata                     *pd,
                                const ACTMol                       *mol,
=======
void MolHandler::computeHessian(const ForceField                     *pd,
                                const MyMol                       *mol,
>>>>>>> d3562116
                                const ForceComputer               *forceComp,
                                std::vector<gmx::RVec>            *coords,
                                const std::vector<int>            &atomIndex,
                                MatrixWrapper                     *hessian,
                                std::vector<double>               *forceZero,
                                std::map<InteractionType, double> *energyZero,
                                std::vector<gmx::RVec>            *dpdq) const
{
    const auto &atoms    = mol->atomsConst();
    std::vector<gmx::RVec> fzero(atoms.size());
    (void) forceComp->compute(pd, mol->topology(), coords, &fzero, energyZero);
    forceZero->clear();
    for(auto &atom : atomIndex)
    {
        for(int m = 0; m < DIM; m++)
        {
            forceZero->push_back(fzero[atom][m]);
        }
    }
    
    double      stepSize = 1e-12; // nm
#define GMX_DOUBLE_EPS 2.2204460492503131e-16
    //    stepSize = 1.0 * std::sqrt(GMX_DOUBLE_EPS);

    if (dpdq)
    {
        gmx::RVec zero = { 0, 0, 0 };
        dpdq->resize(atomIndex.size(), zero);
    }
    std::vector<gmx::RVec> forces[2];
    forces[0].resize(atoms.size());
    forces[1].resize(atoms.size());
    for(size_t ai = 0; ai < atomIndex.size(); ai++)
    {
        gmx::RVec mu[2] = { { 0, 0, 0 }, { 0, 0, 0 } };
        auto atomI = atomIndex[ai];
        for(int atomXYZ = 0; atomXYZ < DIM; atomXYZ++)
        {
            int    column = ai*DIM+atomXYZ;
            double xyzRef = (*coords)[atomI][atomXYZ];
            double xxx[2];
            bool   stepsDone = false;
            double myStep    = stepSize;
            do {
                for(int delta = 0; delta <= 1; delta++)
                {
                    xxx[delta] = xyzRef + (2*delta-1)*myStep;
                }
                // Make sure that the coordinate is in fact chenged.
                // If the delta is too small, numeric issues may kick
                // in.
                stepsDone = (xxx[0] < xyzRef && xxx[1] > xyzRef);
                if (!stepsDone)
                {
                    myStep *= 2;
                }
            }
            while (!stepsDone);
            for(int delta = 0; delta <= 1; delta++)
            {
                (*coords)[atomI][atomXYZ] = xxx[delta];
                std::map<InteractionType, double> energies;
                (void) forceComp->compute(pd, mol->topology(), coords, &forces[delta], &energies);

                if (dpdq)
                {
                    // To compute dipole we need to take shells into account as well!
                    // The same goes for virtual sites.
                    for(size_t ii = 0; ii < atoms.size(); ii++)
                    {
                        for(int m = 0; m < DIM; m++)
                        {
                            mu[delta][m] += atoms[ii].charge()*(*coords)[ii][m];
                        }
                    }
                }
            }
            // Restore position
            (*coords)[atomI][atomXYZ] = xyzRef;
            
            for(size_t aj = 0; aj < atomIndex.size(); aj++)
            {
                int    atomJ = atomIndex[aj];
                for(int d = 0; d < DIM; d++)
                {
                    int    row   = aj*DIM+d;
                    double value = -(forces[1][atomJ][d]-forces[0][atomJ][d])/(xxx[1]-xxx[0]);
                    if (false && debug)
                    {
                        fprintf(debug, "Setting H[%2d][%2d] = %10g\n", row, column, value); 
                    }
                    hessian->set(column, row, value);
                }
            }
            if (dpdq)
            {
                for(int d = 0; d < DIM; d++)
                {
                    (*dpdq)[ai][d] += (mu[1][d]-mu[0][d])/(xxx[1]-xxx[0]);
                }
            }
        }
    }
    (void) forceComp->compute(pd, mol->topology(), coords, &fzero, energyZero);
}

static void computeFrequencies(const std::vector<double> &eigenvalues,
                               size_t                     rot_trans,
                               std::vector<double>       *frequencies,
                               std::vector<std::string>  *output)
{
    frequencies->clear();
    auto        mpo  = MolPropObservable::FREQUENCY;
    const char *unit = mpo_unit2(mpo);
    for (size_t i = rot_trans; i < eigenvalues.size(); i++)
    {
        auto val = eigenvalues[i];
        if (val < 0)
        {
            if (output)
            {
                output->push_back(gmx::formatString("Warning: negative eigenvalue %zu = %g\n", i+1, val));
            }
            // We need to store something to be able to compare
            frequencies->push_back(0);
        }
        else
        {
            #define SOL_CM_PER_S 29979245800
            double f = 1.0/(2.0*M_PI*SOL_CM_PER_S) * 1E12 * std::sqrt(val);
            frequencies->push_back(convertToGromacs(f, unit));
        }
    }
}

static void computeIntensities(const std::vector<double>    &eigenvalues,
                               const std::vector<double>    &eigenvectors,
                               const std::vector<int>       &atomIndex,
                               const std::vector<ActAtom>   &atoms,
                               const std::vector<gmx::RVec> &dpdq,
                               std::vector<double>          *intensities)
{
    intensities->clear();
    auto matrixSide = eigenvalues.size();
    for (size_t i = 0; i < eigenvalues.size(); i++)
    {
        double In = 0;
        for (size_t j = 0; j < atomIndex.size(); j++)
        {
            size_t aj      = atomIndex[j];
            double massFac = gmx::invsqrt(atoms[aj].mass());
            for(int d = 0; d < DIM; d++)
            {
                auto evindex = i * matrixSide + j * DIM + d;
                GMX_RELEASE_ASSERT(evindex < eigenvectors.size(), "Range check");
                auto myev = eigenvectors[evindex];
                if (myev != 0)
                {
                    In += gmx::square(dpdq[j][d]*massFac*myev);
                }
                else if (debug)
                {
                    fprintf(debug, "Eigenvector[%zu][%zu][%d] = %g\n",
                            i, j, d, eigenvectors[evindex]);
                }
            } 
        }
        intensities->push_back(In);
    }
}

static void outputFreqInten(const ACTMol               *mol,
                            const std::vector<double> &frequencies,
                            const std::vector<double> &intensities,
                            std::vector<std::string>  *output)
{
    std::vector<GenericProperty *> harm;
    auto mpo = MolPropObservable::FREQUENCY;
    const char *unit = mpo_unit2(mpo);
    for (auto &ee : mol->experimentConst())
    {
        if (ee.hasMolPropObservable(mpo))
        {
            harm = ee.propertyConst(mpo);
            break;
        }
    }
    double delta = 0;
    if (!harm.empty())
    {
        output->push_back(gmx::formatString("Electronic vibrational frequencies: (%s):", unit));
        size_t k = 0;
        std::string freq;
        for(auto &ff : harm[0]->getVector())
        {
            freq += gmx::formatString("  %10g", convertFromGromacs(ff, unit));
            delta += gmx::square(ff - frequencies[k]);
            k++;
        }
        output->push_back(freq);
    }
    output->push_back(gmx::formatString("Alexandria vibrational frequencies: (%s):", unit));
    std::string actfreq;
    for (const auto &freq : frequencies)
    {
        actfreq += gmx::formatString("  %10g", convertFromGromacs(freq, unit));
    }
    output->push_back(actfreq);
    // Now print intensities
    auto mpoi = MolPropObservable::INTENSITY;
    const char *uniti = mpo_unit2(mpoi);
    output->push_back(gmx::formatString("Alexandria IR intensities: (%s):", uniti));
    std::string actinten;
    for (const auto &inten : intensities)
    {
        actinten += gmx::formatString("  %10g", convertFromGromacs(inten, uniti));
    }
    output->push_back(actinten);
    if (delta > 0)
    {
        output->push_back(gmx::formatString("Frequency RMSD %g",
                                            convertFromGromacs(std::sqrt(delta/frequencies.size()),
                                                               unit)));
    }
}

static void solveEigen(const MatrixWrapper          &hessian,
                       const std::vector<int>       &atomIndex,
                       const std::vector<ActAtom>   &atoms,
                       const std::vector<gmx::RVec> &dpdq,
                       int                           rot_trans,
                       std::vector<double>          *frequencies,
                       std::vector<double>          *intensities,
                       std::vector<std::string>     *output,
                       bool                          debugNMA)
{
    if (output)
    {
        output->push_back("Using Eigen to solve eigenvalue problem.");
    }
    int matrixSide = hessian.nColumn();
    Eigen::MatrixXd mat(matrixSide, matrixSide);
    for(int col = 0; col < matrixSide; col++)
    {
        for(int row = 0; row < matrixSide; row++)
        {
            mat(col, row) = hessian.get(col, row);
        }
    }
    bool computeEigenVectors = true;
    Eigen::EigenSolver<Eigen::MatrixXd> solver(mat, computeEigenVectors);
    auto evecs = solver.eigenvectors();
    if (output)
    {
        for(Eigen::Index i =  0; i < matrixSide; i++)
        {
            double sumReal = 0, sumComplex = 0;
            auto evv = evecs.col(i);
            std::string evi;
            for(Eigen::Index j = 0; j < matrixSide; j++)
            {
                auto evec   = evv[j];
                sumReal    += gmx::square(evec.real());
                sumComplex += gmx::square(std::abs(evec));
                evi += gmx::formatString("  %10g", evec.real());
            }
            output->push_back(gmx::formatString("|v[%2zu]|^2 = %8g (real) %8g (complex) Eigenval = %g + i%g.",
                                                i, sumReal, sumComplex,
                                                solver.eigenvalues()[i].real(),
                                                solver.eigenvalues()[i].imag()));
        }
        if (debugNMA)
        {
            for(Eigen::Index i =  0; i < matrixSide; i++)
            {
                auto evv = evecs.col(i);
                std::string evi;
                for(Eigen::Index j = 0; j < matrixSide; j++)
                {
                    evi += gmx::formatString("  %10g", evv[j].real());
                }
                output->push_back(gmx::formatString("EV%ld %s", i, evi.c_str()));
            }
        }
    }

    // Eigen does not sort the output according to increasing eigenvalue
    // so we have to do the sorting ourselves.
    typedef struct
    {
        Eigen::Index index;
        double       value;
    } iv_t;
    std::vector<iv_t> iv;
    auto &evals    = solver.eigenvalues();
    int nnegative = 0;
    for(Eigen::Index i = 0; i < matrixSide; i++)
    {
        // Both eigenvalues and eigenvectors can be complex numbers
        // If we take the real part only, we reproduce the LAPACK
        // result, but is this correct?
        auto eval = evals[i].real();
        //auto eval = std::abs(evals[i]);
        iv.push_back({ i, eval });
        if (eval < 0)
        {
            nnegative += 1;
        }
    }
    if (output && nnegative > rot_trans)
    {
        output->push_back(gmx::formatString("There are %d negative eigenvalues.",
                                            nnegative-rot_trans));
    }
    std::sort(iv.begin(), iv.end(), [](const iv_t &a, const iv_t &b)
              { return a.value < b.value; });

    std::vector<double> In(matrixSide, 0);
    for(Eigen::Index col = 0; col < matrixSide; col++)
    {
        auto   icol = iv[col].index;
        auto   evec = evecs.col(icol);
        for (int row = 0; row < matrixSide; row++)
        {
            auto irow = iv[row].index;
            // Eigenvectors are complex numbers too. The eigenvectors
            // should be normalized (length 1). This is indeed the case
            // if we take the imaginary part into account, but whether
            // this gives the correct physical result is unclear.
            // auto myev = std::abs(evec[irow]);
            auto myev  = evec[irow].real();
            auto atomI = irow / DIM;
            int k      = irow % DIM;
            size_t ai  = atomIndex[atomI];
            // The components of the root-mass weighted Hessian
            // have unit kJ/(Da mol nm^2). Even though the eigenvectors
            // are normalized, they have the same unit. Since kJ =
            // 1000 kg m^2/s^2 the unit reduces to
            // 1000 * 1000 * 1e18/s^2 = 1e24/s^2
            // dpdq has unit of e
            // so the output unit of the intensities here is e^2 =
            // nm^2 g/mol. To convert this to km/mol we have to assume
            // a line width for the spectrum, a typical width is
            // 24 cm^-1. By integrating over the width of the peak, we
            // get the units (almost) correct. nm^2 g / cm mol. This means
            // (10^-18/10^-2) m g / mol = 10^-16 m g / mol or
            // 10^-13 g km/mol. Not clear yet how to get rid of the gram.
            In[icol] += gmx::square(dpdq[atomI][k]*myev*
                                    gmx::invsqrt(atoms[ai].mass()));
        }
    }
    intensities->clear();
    for(int i = rot_trans; i < matrixSide; i++)
    {
        intensities->push_back(In[i]);
    }
    std::vector<double> eigenvalues(matrixSide, 0.0);
    for(int col = 0; col < matrixSide; col++)
    {
        eigenvalues[col]    = iv[col].value;
    }
    computeFrequencies(eigenvalues, rot_trans, frequencies, output);
}

static void solveLapack(const ACTMol                  *mol,
                        const MatrixWrapper          &hessian,
                        const std::vector<int>       &atomIndex,
                        const std::vector<ActAtom>   &atoms,
                        const std::vector<gmx::RVec> &dpdq,
                        int                           rot_trans,
                        std::vector<double>          *frequencies,
                        std::vector<double>          *intensities,
                        std::vector<std::string>     *output)
{
    if (output)
    {
        output->push_back("Using LAPACK to solve eigenvalue problem.");
    }
    int matrixSide = hessian.nColumn();
    std::vector<double> eigenvalues(matrixSide);
    std::vector<double> eigenvectors(matrixSide*matrixSide);
    auto                hessianFlat = hessian.flatten();
    eigensolver(hessianFlat.data(), matrixSide, 0, matrixSide - 1,
                eigenvalues.data(), eigenvectors.data());
    // Scale the output eigenvectors
    for (int i = 0; i < matrixSide; i++)
    {
        for (size_t j = 0; j < atomIndex.size(); j++)
        {
            size_t aj      = atomIndex[j];
            double massFac = gmx::invsqrt(atoms[aj].mass());
            for (size_t k = 0; (k < DIM); k++)
            {
                eigenvectors[i * matrixSide + j * DIM + k] *= massFac;
            }
        }
    }
    computeIntensities(eigenvalues, eigenvectors, atomIndex,
                       atoms, dpdq, intensities);
    computeFrequencies(eigenvalues, rot_trans, frequencies, output);
    // Print eigenvalues and eigenvectors to debug files
    if (debug)
    {
        // Print vibrational frequencies to file
        const int FLOAT_SIZE  = 13;
        fprintf(debug, "\nMolecule: %s\nHessian eigenvalues:\n[ ", mol->getMolname().c_str());
        for (const auto &val : eigenvalues)
        {
            fprintf(debug, "%-*g ", FLOAT_SIZE, val);
        }
        // Get the eigenvectors into a MatrixWrapper
        MatrixWrapper eigenvecMat(eigenvectors, matrixSide);
        
        fprintf(debug, "]\nHessian eigenvectors:\n%s\n", eigenvecMat.toString().c_str());
    }
}

<<<<<<< HEAD
void MolHandler::nma(const Poldata            *pd,
                     const ACTMol              *mol,
=======
void MolHandler::nma(const ForceField            *pd,
                     const MyMol              *mol,
>>>>>>> d3562116
                     const ForceComputer      *forceComp,
                     std::vector<gmx::RVec>   *coords,
                     std::vector<double>      *frequencies,
                     std::vector<double>      *intensities,
                     std::vector<std::string> *output,
                     bool                      useLapack,
                     bool                      debugNMA) const
{
    // Get the indices of the real atoms of the molecule (not shells and such)
    auto atoms = mol->topology()->atoms();
    std::vector<int> atomIndex;
    for(size_t atom = 0; atom < atoms.size(); atom++)
    {
        if (atoms[atom].pType() == eptAtom)
        {
            atomIndex.push_back(atom);
        }
    }

    // Compute and average hessian
    const int              matrixSide = DIM*atomIndex.size();
    MatrixWrapper          hessian(matrixSide, matrixSide);
    std::vector<double>    f0;
    std::vector<gmx::RVec> dpdq;
    std::map<InteractionType, double> energies;
    computeHessian(pd, mol, forceComp, coords, atomIndex, &hessian, &f0, &energies, &dpdq);
    //hessian.averageTriangle();

    if (output && debugNMA)
    {
        output->push_back("Symmetrized Hessian:");
        output->push_back(hessian.toString());
        for(size_t i = 0; i < atomIndex.size(); i++)
        {
            output->push_back(gmx::formatString("dpdq[%2zu] =  %10g  %10g  %10g",
                                                i, dpdq[i][XX], dpdq[i][YY], dpdq[i][ZZ]));
        }
    }
    // Divide the elements hessian[i][j] by sqrt(mass[i])*sqrt(mass[j])
    for (size_t i = 0; (i < atomIndex.size()); i++)
    {
        size_t ai = atomIndex[i];
        for (size_t j = 0; (j < DIM); j++)
        {
            for (size_t k = 0; (k < atomIndex.size()); k++)
            {
                size_t ak      = atomIndex[k];
                double massFac = gmx::invsqrt(atoms[ai].mass() * atoms[ak].mass());
                for (size_t l = 0; (l < DIM); l++)
                {
                    hessian.mult(i*DIM+j, k*DIM+l, massFac);
                }
            }
        }
    }

    // Get the vibrational frequencies
    int rot_trans = 6;
    if (mol->linearMolecule())
    {
        rot_trans = 5;
    }
    // Call diagonalization routine
    if (output)
    {
        output->push_back("Diagonalizing Hessian to find eigenvectors.");
    }
    if (useLapack)
    {
        solveLapack(mol, hessian, atomIndex, atoms, dpdq, rot_trans,
                    frequencies, intensities, output);
    }
    else
    {
        solveEigen(hessian, atomIndex, atoms, dpdq, rot_trans,
                   frequencies, intensities, output, debugNMA);
    }

    if (output)
    {
        outputFreqInten(mol, *frequencies, *intensities, output);
    }

}

static void printEnergies(FILE *logFile, int myIter,
                          double msAtomForce,
                          double msShellForce,
                          double fcurprev,
                          const std::map<InteractionType, double> &energies,
                          double gamma)
{
    if (nullptr == logFile)
    {
        return;
    }
    fprintf(logFile, "Iter %5d msAtomForce %10g msShellForce %10g fcur.fprev %10g gamma %10g\n    ",
            myIter, msAtomForce, msShellForce, fcurprev, gamma);
    for(const auto &ee : energies)
    {
        fprintf(logFile, "  %s %8g", interactionTypeToString(ee.first).c_str(), ee.second);
    }
    fprintf(logFile, "\n");
}

static double msForce(const std::vector<int>       &theAtoms,
                      const std::vector<gmx::RVec> &forces)
{
    double msAtomForce  = 0;
    for(size_t kk = 0; kk < theAtoms.size(); kk++)
    {
        int atomI = theAtoms[kk];
        msAtomForce  += iprod(forces[atomI], forces[atomI]);
    }
    return msAtomForce /= theAtoms.size();
}

static void updateCoords(const std::vector<int>       &theAtoms,
                         const std::vector<gmx::RVec> &xold,
                         std::vector<gmx::RVec>       *xnew,
                         double                        factor,
                         const std::vector<double>    &deltaX)
{
    int i = 0;
    for (auto &atomI : theAtoms)
    {
        for (int m = 0; m < DIM; m++)
        {
            (*xnew)[atomI][m] = xold[atomI][m] + factor*deltaX[i++];
        }
    }

}

<<<<<<< HEAD
eMinimizeStatus MolHandler::minimizeCoordinates(const Poldata                     *pd,
                                                const ACTMol                       *mol,
=======
eMinimizeStatus MolHandler::minimizeCoordinates(const ForceField                     *pd,
                                                const MyMol                       *mol,
>>>>>>> d3562116
                                                const ForceComputer               *forceComp,
                                                const SimulationConfigHandler     &simConfig,
                                                std::vector<gmx::RVec>            *coords,
                                                std::map<InteractionType, double> *energies,
                                                FILE                              *logFile) const
{
    bool      converged    = false;
    int       myIter       = 0;
    // Check for meaningful convergence tolerance
    double    shellToler2  = gmx::square(forceComp->forceTolerance());
    double    msForceToler = simConfig.forceTolerance();
    if (msForceToler < shellToler2)
    {
        if (logFile && msForceToler != 0)
        {
            fprintf(logFile, "Atom mean square force tolerance (%g) more strict than shell force tolerance (%g).\n",
                    msForceToler, shellToler2);
            fprintf(logFile, "Increasing atom mean square force tolerance to hundred times that for shells.\n");
        }
        msForceToler = 100*shellToler2;
    }
    // List of atoms (not shells) and weighting factors
    auto             &myatoms   = mol->atomsConst();
    std::vector<int>  theAtoms;
    for(size_t atom = 0; atom < myatoms.size(); atom++)
    {
        if (myatoms[atom].pType() == eptAtom)
        {
            theAtoms.push_back(atom);
        }
    }
    // Two sets of forces
    std::vector<gmx::RVec> forces[2];
    forces[0].resize(myatoms.size());
    forces[1].resize(myatoms.size());
    bool                   firstStep = true;
    // Now start the minimization loop.
    if (logFile)
    {
        fprintf(logFile, "Starting minimization of '%s' using %s algorithm.\n",
                mol->getMolname().c_str(),
                eMinimizeAlgorithmToString(simConfig.minAlg()).c_str());
    }
    std::vector<double> deltaX[2], deltaDeltaX;
    deltaX[0].resize(DIM*theAtoms.size(), 0.0);
    deltaX[1].resize(DIM*theAtoms.size(), 0.0);
    // Set a maximum displacement to prevent exploding molecules
    // double              maxDeltaXToler  = 0.01; // nm
    // double              deltaXTolerance = maxDeltaXToler;
    double              epotMin = 0;
    // Two sets of coordinates
    std::vector<gmx::RVec> newCoords[2];
    newCoords[0] = *coords;
    newCoords[1] = *coords;
    std::map<InteractionType, double> newEnergies[2];
    double gamma_max    = 1e-5;
    double gamma        = gamma_max;
    double msShellForce = 0;
    int current = 0;
#define next (1-current)
    do
    {
        auto eMin = eMinimizeStatus::OK;
        switch (simConfig.minAlg())
        {
        case eMinimizeAlgorithm::Newton:
            {
                // Below is a Newton-Rhapson algorithm
                // https://en.wikipedia.org/wiki/Newton%27s_method_in_optimization
                // Create Hessian, just containings atoms, not shells
                std::vector<double> f0;
                MatrixWrapper Hessian(DIM*theAtoms.size(), DIM*theAtoms.size());
                computeHessian(pd, mol, forceComp, &newCoords[current],
                               theAtoms, &Hessian, &f0, &newEnergies[current]);
                               
                if (logFile && firstStep && false)
                {
                    fprintf(logFile, "Hessian:\n%s\n", Hessian.toString().c_str());
                }
                // Averaging the Hessian completely messes up the information here
                // since it is exactly the deviations from symmetry we need to
                // address. Leave this comment in here for future reference.
                // Hessian.averageTriangle();
                MatrixWrapper H2(Hessian);
                // Solve H delta X = -grad (E) = force(E)
                int result = Hessian.solve(f0, &deltaX[current]);
                if (0 != result)
                {
                    eMin = eMinimizeStatus::Solver;
                }
                else
                {
                    // Copy f0 to forces
                    size_t jj = 0;
                    for(size_t ii = 0; ii < theAtoms.size(); ii++)
                    {
                        for(int m = 0; m < DIM; m++)
                        {
                            forces[current][ii][m] = f0[jj++];
                        }
                    }
                    if (logFile && firstStep)
                    {
                        fprintf(logFile, "Sum of forces: %g sum of displacement: %g\n",
                                std::accumulate(f0.begin(), f0.end(), 0.0),
                                std::accumulate(deltaX[current].begin(), deltaX[current].end(), 0.0));
                        fprintf(logFile, "H deltaX\n");
                        for(size_t ii = 0; ii < DIM*theAtoms.size(); ii++)
                        {
                            double f1 = 0;
                            for(size_t jj = 0; jj < DIM*theAtoms.size(); jj++)
                            {
                                f1 += H2.get(ii, jj) * deltaX[current][jj];
                            }
                            fprintf(logFile, "f0[%2zu] = %12g  deltaX = %12g, f0-H.deltaX = %12g\n",
                                    ii, f0[ii], deltaX[current][ii], f0[ii]-f1);
                        }
                    }
                }
                gamma = 1;
                for(size_t ii = 0; ii < theAtoms.size(); ii++)
                {
                    for(int m = 0; m < DIM; m++)
                    {
                        gamma += gmx::square(deltaX[current][DIM*ii+m]);
                    }
                }
                gamma *= simConfig.overRelax();
            }
            break;
        case eMinimizeAlgorithm::Steep:
            {
                msShellForce = forceComp->compute(pd, mol->topology(), &newCoords[current],
                                                  &forces[current], &newEnergies[current]);
                if (!firstStep)
                {
                    int    i      = 0;
                    double teller = 0, noemer = 0;
                    for(auto atomI : theAtoms)
                    {
                        for(int m = 0; m < DIM; m++)
                        {
                            double df  = (forces[current][atomI][m]-forces[next][atomI][m]);
                            // TODO check which one it should be
                            teller    += (newCoords[current][atomI][m]-newCoords[next][atomI][m])*df;
                            //teller    += (deltaX[current][i]-deltaX[next][i])*df;
                            noemer    += df*df;
                            i         += 1;
                        }
                    }
                    if (noemer > 0)
                    {
                        gamma = std::min(gamma_max, std::abs(teller)/noemer);
                    }
                }
                int i = 0;
                for(auto atomI : theAtoms)
                {
                    for(int m = 0; m < DIM; m++)
                    {
                        deltaX[current][i++] = forces[current][atomI][m];
                    }
                }
            }
            break;
        }
        if (firstStep)
        {
            // Store energy
            if (energies)
            {
                *energies = newEnergies[current];
            }
            epotMin   = newEnergies[current][InteractionType::EPOT];
            // Write stuff
            double msf = 0;
            for (size_t jj = 0; jj < theAtoms.size(); jj++)
            {
                msf += iprod(forces[current][jj], forces[current][jj]);
            }
            printEnergies(logFile, myIter, (msf/theAtoms.size()), 0, 0, newEnergies[current], gamma);
            firstStep = false;
        }
        if (eMinimizeStatus::OK != eMin)
        {
            return eMin;
        }
        bool acceptStep  = false;
        // Update coordinates and check energy
        double maxDeltaX = std::abs(deltaX[current][0]);
        for(const auto &dx : deltaX[current])
        {
            maxDeltaX = std::max(maxDeltaX, std::abs(dx));
        }
        do
        {
            updateCoords(theAtoms, newCoords[current], &(newCoords[next]), gamma, deltaX[current]);
            
            // Do an energy and force calculation with the new coordinates
            msShellForce   = forceComp->compute(pd, mol->topology(), &newCoords[next], &forces[next], &newEnergies[next]);
            double epotNew = newEnergies[next][InteractionType::EPOT];
            acceptStep     = (epotNew <= epotMin);
            double gmin    = gamma;
            if (!acceptStep)
            {
                updateCoords(theAtoms, newCoords[current], &(newCoords[next]), 0.5*gamma, deltaX[current]);
                msShellForce    = forceComp->compute(pd, mol->topology(), &newCoords[next], &forces[next], &newEnergies[next]);
                double epotHalf = newEnergies[next][InteractionType::EPOT];
                // Solve line minimization. We have x = 0, 0.5, 1.0 and y epotMin, epotHalf, epotNew
                // We solve M abc = yyy using abc = Minverse yyy
                // M = { { x0^2, x0, 1.0 }, { x1^2, x1, 1.0 }, { x2^2, x2, 1.0 } }
                matrix Minverse = { {2., -4., 2.}, {-3., 4., -1.}, {1., 0., 0.} };
                rvec   abc, yyy = { epotMin, epotHalf, epotNew };
                mvmul(Minverse, yyy, abc);
                if (abc[0] > 0)
                {
                    gmin = -gamma*abc[1]/(2*abc[0]);
                    updateCoords(theAtoms, newCoords[current], &(newCoords[next]), gmin, deltaX[current]);
                    (void) forceComp->compute(pd, mol->topology(), &newCoords[next], &forces[next], &newEnergies[next]);
                    double epotGmin = newEnergies[next][InteractionType::EPOT];
                    acceptStep = (epotGmin <= epotMin);
                }
                else if (logFile)
                {
                    fprintf(logFile, "Line minimization parameters a = %g b = %g c = %g\n",
                            abc[0], abc[1], abc[2]);
                }
            }
            if (acceptStep)
            {
                // deltaXTolerance = maxDeltaXToler;
                epotMin = newEnergies[next][InteractionType::EPOT];
                gamma   = gmin;
                current = next;
            }
            else
            {
                return eMinimizeStatus::NoMinimum;
            }
            myIter += 1;
        } while (!acceptStep && (myIter < simConfig.maxIter() || 0 == simConfig.maxIter()));
        
        // Now check force convergencs
        double msAtomForce  = msForce(theAtoms, forces[current]);
        converged = msAtomForce <= msForceToler;
        double fcurprev = 0;
        for(size_t ii = 0; ii < theAtoms.size(); ii++)
        {
            for(int m = 0; m < DIM; m++)
            {
                fcurprev += forces[current][ii][m]*forces[next][ii][m];
            }
        }
        printEnergies(logFile, myIter, msAtomForce, msShellForce,
                      fcurprev, newEnergies[current], gamma);
        if (debug)
        {
            for(size_t kk = 0; kk < mol->topology()->nAtoms(); kk++)
            {
                fprintf(debug, "f[%2zu] =  %10g  %10g  %10g x[%2zu] = %10g  %10g  %10g\n", kk,
                        forces[current][kk][XX], forces[current][kk][YY], forces[current][kk][ZZ], kk,
                        (*coords)[kk][XX], (*coords)[kk][YY], (*coords)[kk][ZZ]);
            }
            for(const auto &ee : newEnergies[current])
            {
                fprintf(debug, "%-20s  %10g\n",
                        interactionTypeToString(ee.first).c_str(), 
                        ee.second);
            }
        }
    }
    while (!converged && (myIter < simConfig.maxIter() || 0 == simConfig.maxIter()));
    if (converged)
    {
        *coords   = newCoords[current];
        if (energies && !newEnergies[current].empty())
        {
            *energies = newEnergies[current];
        }
        // Re-compute the energy one last time.
        // TODO: is this really needed?
        // (void) forceComp->compute(pd, mol->topology(), coords, &forces, energies);
        return eMinimizeStatus::OK;
    }
    else
    {
        return eMinimizeStatus::TooManySteps;
    }
}

double MolHandler::coordinateRmsd(const ACTMol                  *mol,
                                  const std::vector<gmx::RVec> &xref,
                                  std::vector<gmx::RVec>       *xfit) const
{
    // Compute RMSD
    auto   &myatoms = mol->atomsConst();
    double  tmass   = mol->totalMass();
    std::vector<real> myMass;
    rvec ref_com = { 0, 0, 0 };
    rvec fit_com = { 0, 0, 0 };
    for (size_t i = 0; i < xref.size(); ++i)
    {
        myMass.push_back(myatoms[i].mass());
        double relativeMass = myatoms[i].mass()/tmass;
        for(int m = 0; m < DIM; m++)
        {
            ref_com[m] += relativeMass*xref[i][m];
            fit_com[m] += relativeMass*(*xfit)[i][m];
        }
    }
    std::vector<gmx::RVec> xref_com(xref.size());
    for (size_t i = 0; i < xref.size(); ++i)
    {
        rvec_sub(xref[i], ref_com, xref_com[i]);
        rvec_dec((*xfit)[i], fit_com);
    }
    do_fit(myatoms.size(), myMass.data(),
           as_rvec_array(xref_com.data()),
           as_rvec_array(xfit->data()));
    
    double msd  = 0;
    for (size_t i = 0; i < myMass.size(); i++)
    {
        if (myMass[i] > 0)
        {
            rvec dx;
            rvec_sub(xref_com[i], (*xfit)[i], dx);
            msd += iprod(dx, dx);
        }
        rvec_inc((*xfit)[i], fit_com);
    }
    return std::sqrt(msd/mol->nRealAtoms());
}

static void energyLegend(FILE                                    *exvg, 
                         const std::map<InteractionType, double> &energies,
                         const gmx_output_env_t                  *oenv)
{
    std::vector<const char *> enames;
    for(auto &e : energies)
    {
        enames.push_back(interactionTypeToString(e.first).c_str());
    }
    enames.push_back("EKIN");
    enames.push_back("ETOT");
    enames.push_back("TEMPERATURE");
    xvgr_legend(exvg, enames.size(), enames.data(), oenv);
}

static double rvecNormSquared(const gmx::RVec &v)
{
    return v[XX]*v[XX]+v[YY]*v[YY]+v[ZZ]*v[ZZ];
}

static void printEnergies(FILE                                    *exvg, 
                          int                                      step, 
                          double                                   deltat, 
                          const std::map<InteractionType, double> &energies,
                          double                                   ekin,
                          int                                      nDOF,
                          const gmx_output_env_t                  *oenv)
{
    // For energy writing first time around
    if (step == 0)
    {
        energyLegend(exvg, energies, oenv);
    }
    fprintf(exvg, "%10g", step*deltat);
    for(auto &e : energies)
    {
        fprintf(exvg, "  %10g", e.second);
    }
    auto epot = energies.find(InteractionType::EPOT)->second;
    auto temp = ekin*2/(3*nDOF*BOLTZ);
    fprintf(exvg, " %10g %10g %10g\n", ekin, ekin+epot, temp);
}

static void initArrays(const ACTMol            *mol,
                       std::vector<gmx::RVec> *coordinates, 
                       std::vector<gmx::RVec> *velocities, 
                       std::vector<gmx::RVec> *forcesCur,
                       std::vector<gmx::RVec> *forcesPrev,
                       std::vector<double>    *inv2mass,
                       std::vector<double>    *mass_2)
{
    auto &xmol = mol->xOriginal();
    coordinates->resize(xmol.size());
    velocities->resize(xmol.size());
    forcesPrev->resize(xmol.size());
    forcesCur->resize(xmol.size());
    gmx::RVec zero = { 0, 0, 0 };
    auto &atoms = mol->atomsConst();
    for (size_t i = 0; i < xmol.size(); i++)
    {
        copy_rvec(xmol[i], (*coordinates)[i]);
        copy_rvec(zero, (*velocities)[i]);
        copy_rvec(zero, (*forcesPrev)[i]);
        copy_rvec(zero, (*forcesCur)[i]);
        mass_2->push_back(atoms[i].mass()*0.5);
        if (atoms[i].mass() > 0)
        {
            inv2mass->push_back(0.5/atoms[i].mass());
        }
        else
        {
            inv2mass->push_back(0);
        }
    }
}
                       
<<<<<<< HEAD
void MolHandler::simulate(const Poldata                 *pd,
                          ACTMol                         *mol,
=======
void MolHandler::simulate(const ForceField                 *pd,
                          MyMol                         *mol,
>>>>>>> d3562116
                          const ForceComputer           *forceComp,
                          const SimulationConfigHandler &simConfig,
                          FILE                          *logFile,
                          const char                    *trajectoryFile,
                          const char                    *energyFile,
                          const gmx_output_env_t        *oenv) const
{
    if (simConfig.nsteps() <= 0)
    {
        // No simulation to be done!
        return;
    }
    FILE                              *traj = gmx_ffopen(trajectoryFile, "w");
    FILE                              *exvg = xvgropen(energyFile, "ACT Energies",
                                                       "Time (ps)", "Energy (kJ/mol)", oenv);
    std::vector<gmx::RVec>             coordinates, velocities, forces[2];
    std::map<InteractionType, double>  energies;
    std::vector<double>                inv2mass;
    std::vector<double>                mass_2;

    // To swap between forces efficiently
    int cur = 0;
#define prev (1-cur)

    // Initiate coordinates, etc.
    initArrays(mol, &coordinates, &velocities,
               &forces[cur], &forces[prev], &inv2mass, &mass_2);
               
    // Generate velocities
    if (simConfig.temperature() > 0)
    {
        maxwell_speed(simConfig.temperature(), simConfig.seed(),
                      mol->atomsConst(), &velocities, logFile);
        stop_cm(mol->atomsConst(), coordinates, &velocities);
    }
    auto xmol    = mol->xOriginal();
    auto deltat  = simConfig.deltat();
    auto deltat2 = deltat*deltat;
    // For trajectory writing
    matrix      box   = { { 4, 0, 0 }, { 0, 4, 0 }, { 0, 0, 4 } };
    char        chain = ' ';
    const char *title = "ACT trajectory";
    std::vector<int> trajIndex;
    {
        auto atoms = mol->atomsConst();
        for(size_t ii = 0; ii < atoms.size(); ii++)
        {
            if (simConfig.writeShells() || eptAtom == atoms[ii].pType())
            {
                trajIndex.push_back(ii);
            }
        }
    }

    int nDOF = DIM*mol->nRealAtoms();
    fprintf(logFile, "\nWill start simulation.\n");
    for (int step = 0; step < simConfig.nsteps(); step++)
    {
        // Check whether we need to print stuff
        bool   doPrintEner = simConfig.nstener() > 0 && step % simConfig.nstener() == 0;
        double ekin        = 0;
        // Integrate positions using velocity Verlet
        for(size_t i = 0; i < xmol.size(); i++)
        {
            if (inv2mass[i] > 0)
            {
                double dt2m = deltat2*inv2mass[i];
                for(int m = 0; m < DIM; m++)
                {
                    coordinates[i][m] += (deltat*velocities[i][m] + 
                                          dt2m*forces[prev][i][m]);
                }
                if (doPrintEner)
                {
                    ekin += mass_2[i]*rvecNormSquared(velocities[i]);
                }
            }
        }
        // Compute forces and energies
        forceComp->compute(pd, mol->topology(), &coordinates,
                           &forces[cur], &energies);
        // Write energies if requested
        if (doPrintEner)
        {
            printEnergies(exvg, step, deltat, energies, ekin, nDOF, oenv);
        }
        // Integrate velocities using velocity Verlet
        for(size_t i = 0; i < xmol.size(); i++)
        {
            if (inv2mass[i] > 0)
            {
                for(int m = 0; m < DIM; m++)
                {
                    velocities[i][m] += deltat*inv2mass[i]*(forces[cur][i][m] +
                                                            forces[prev][i][m]);
                }
            }
        }
        // Write output if needed
        if (simConfig.nstxout() > 0 && step % simConfig.nstxout() == 0)
        {
            write_pdbfile_indexed(traj, title, mol->gmxAtoms(),
                                  as_rvec_array(coordinates.data()), epbcNONE,
                                  box, chain, step+1, trajIndex.size(), trajIndex.data(),
                                  nullptr, false, false);
        }
        // Swap force arrays
        cur = prev;
    }
    
    gmx_ffclose(traj);
    xvgrclose(exvg);
    fprintf(logFile, "Simulation finished correctly.\n");
}

} // namespace alexandria<|MERGE_RESOLUTION|>--- conflicted
+++ resolved
@@ -72,13 +72,8 @@
     return eMinStat2String[e];
 }
 
-<<<<<<< HEAD
-void MolHandler::computeHessian(const Poldata                     *pd,
-                                const ACTMol                       *mol,
-=======
-void MolHandler::computeHessian(const ForceField                     *pd,
-                                const MyMol                       *mol,
->>>>>>> d3562116
+void MolHandler::computeHessian(const ForceField                  *pd,
+                                const ACTMol                      *mol,
                                 const ForceComputer               *forceComp,
                                 std::vector<gmx::RVec>            *coords,
                                 const std::vector<int>            &atomIndex,
@@ -496,13 +491,8 @@
     }
 }
 
-<<<<<<< HEAD
-void MolHandler::nma(const Poldata            *pd,
-                     const ACTMol              *mol,
-=======
-void MolHandler::nma(const ForceField            *pd,
-                     const MyMol              *mol,
->>>>>>> d3562116
+void MolHandler::nma(const ForceField         *pd,
+                     const ACTMol             *mol,
                      const ForceComputer      *forceComp,
                      std::vector<gmx::RVec>   *coords,
                      std::vector<double>      *frequencies,
@@ -637,13 +627,8 @@
 
 }
 
-<<<<<<< HEAD
-eMinimizeStatus MolHandler::minimizeCoordinates(const Poldata                     *pd,
-                                                const ACTMol                       *mol,
-=======
-eMinimizeStatus MolHandler::minimizeCoordinates(const ForceField                     *pd,
-                                                const MyMol                       *mol,
->>>>>>> d3562116
+eMinimizeStatus MolHandler::minimizeCoordinates(const ForceField                  *pd,
+                                                const ACTMol                      *mol,
                                                 const ForceComputer               *forceComp,
                                                 const SimulationConfigHandler     &simConfig,
                                                 std::vector<gmx::RVec>            *coords,
@@ -1054,13 +1039,8 @@
     }
 }
                        
-<<<<<<< HEAD
-void MolHandler::simulate(const Poldata                 *pd,
-                          ACTMol                         *mol,
-=======
-void MolHandler::simulate(const ForceField                 *pd,
-                          MyMol                         *mol,
->>>>>>> d3562116
+void MolHandler::simulate(const ForceField              *pd,
+                          ACTMol                        *mol,
                           const ForceComputer           *forceComp,
                           const SimulationConfigHandler &simConfig,
                           FILE                          *logFile,
