/*
 * This source file is part of the Alexandria Chemistry Toolkit.
 *
 * Copyright (C) 2022,2023
 *
 * Developers:
 *             Mohammad Mehdi Ghahremanpour,
 *             Julian Marrades,
 *             Marie-Madeleine Walz,
 *             Paul J. van Maaren,
 *             David van der Spoel (Project leader)
 *
 * This program is free software; you can redistribute it and/or
 * modify it under the terms of the GNU General Public License
 * as published by the Free Software Foundation; either version 2
 * of the License, or (at your option) any later version.
 *
 * This program is distributed in the hope that it will be useful,
 * but WITHOUT ANY WARRANTY; without even the implied warranty of
 * MERCHANTABILITY or FITNESS FOR A PARTICULAR PURPOSE.  See the
 * GNU General Public License for more details.
 *
 * You should have received a copy of the GNU General Public License
 * along with this program; if not, write to the Free Software
 * Foundation, Inc., 51 Franklin Street, Fifth Floor,
 * Boston, MA  02110-1301, USA.
 */

/*! \internal \brief
 * Implements part of the alexandria program.
 * \author David van der Spoel <david.vanderspoel@icm.uu.se>
 */

#ifndef ACT_SECONDVIRIAL_H
#define ACT_SECONDVIRIAL_H

#include <random>
#include <vector>

#include "act/alexandria/b2utils.h"
#include "act/alexandria/actmol.h"
#include "act/forces/forcecomputer.h"
#include "act/forcefield/forcefield.h"
#include "act/utility/jsontree.h"
#include "gromacs/commandline/pargs.h"
#include "gromacs/fileio/oenv.h"
#include "gromacs/math/vectypes.h"
#include "gromacs/statistics/statistics.h"

namespace alexandria
{

/*! \brief Print a force field summary
 * \param[input] jtree JSon tree
 * \param[in]    pd    The force field
 */
void forceFieldSummary(JsonTree      *jtree,
                       const ForceField *pd);

/*! \brief Compute integral over sphere section
 * \param[in] r1   The radius to start at
 * \param[in] r2   The radius to stop at
 * \param[in] val1 The function value at r1
 * \param[in] val2 The function value at r2
 * \return The integral of 4 pi r^2 f(r) from r1 to r2
 */
double sphereIntegrator(double r1, double r2, double val1, double val2);

enum class b2Type { Classical, Force, Torque, Total };

extern const std::map<b2Type, std::string> b2Type2str;

/*! \brief Convert b2Type to string
 * \param[in] b2t The b2Type
 * \return The string
 */
const std::string &b2TypeToString(b2Type b2t);

class ReRunner
{
private:
    //! The force computer
    ForceComputer      *forceComp_   = nullptr;
    //! The dimer generator
    DimerGenerator     *gendimers_   = nullptr;
    //! GROMACS output stuff
    gmx_output_env_t   *oenv_        = nullptr;
               
    //! Trajectory name
    const char         *trajname_    = "";
    //! Temperature to start
    double              T1_          = 300;
    //! Final temperature
    double              T2_          = 400;
    //! Temperature step
    double              deltaT_      = 10;
    //! Number of bootstraps
    int                 nbootStrap_  = 1;
    //! Whether to compute interaction energies and potentially B2
    bool                eInter_      = true;
    //! Optimize the bootstrapping by pre-calculating stuff
    bool                optimizedB2_ = false;
    //! The temperature array
    std::vector<double> Temperatures_;
    //! Second virial as a function of T for all components (see function temperatures)
    std::map<b2Type, std::vector<double>> b2t_;
    //! Uncertainty in the second virial as determined by bootstrapping
    std::map<b2Type, std::vector<double>> b2tError_;
    //! Generate temperature series if needed and return it
    const std::vector<double> &temperatures();
    /*! \brief Generate plot with Mayer functions for all temperatures
     * \param[in] ehisto The output file name
     * \param[in] mayer  The curves
     */
    void plotMayer(const char                             *ehisto,
                   const std::vector<std::vector<double>> &mayer);

    /*! \brief Generate plot with Second virial as a function of temperature
     * \param[in] b2file The B2(T) output file name
     */
    void plotB2temp(const char *b2file);


public:
    ReRunner() {}
    
    /*! \brief Make copies of utilities
     * \param[in] forceComp The force computer
     * \param[in] gendimers Dimer generator
     * \param[in] oenv      GROMACS plotting stuff
     */
    void setFunctions(ForceComputer    *forceComp,
                      DimerGenerator   *gendimers,
                      gmx_output_env_t *oenv)
    {
        forceComp_ = forceComp;
        gendimers_ = gendimers;
        oenv_      = oenv;
    }
    
    /*! \brief Add command line options
     * \param[inout] pargs  Regular flags
     * \param[inout] filenm File options
     * \param[in]    b2code Is this the b2 program calling?
     */
    void addOptions(std::vector<t_pargs>  *pargs,
                    std::vector<t_filenm> *filenm,
                    bool                   b2code = false);
    
    //! \return whether or not we will compute interaction energies                
    bool eInteraction() const { return eInter_; }

    //! \return the trajectory name
    const char *trajectoryFileName() const { return trajname_; }
    
    //! \brief Manually set the temperatures
    void setTemperatures(double T1, double T2, double deltaT) { T1_ = T1; T2_ = T2; deltaT_ = deltaT; }
    
    //! \brief Manually set a temperature array
    void setTemperatures(const std::vector<double> &T) { Temperatures_ = T; }
    
    //! \brief Reset temperatures
    void resetTemperatures() { Temperatures_.clear(); }
    
    /*! \brief Set the interaction energy flag
     * \param[in] eInter The value
     */
    void setEInteraction(bool eInter) { eInter_ = eInter; }
    
    /*! \brief Do the rerunning with different options
     * \param[in] logFile File pointer to print info
     * \param[in] pd      Force field structure
     * \param[in] actmol   Structure with molecule info
     * \param[in] qtot    The total charge for when reading from a trajectory
     * \param[in] verbose Whether or not to print a lot
     * \param[in] fnm     The filenames
     */
    void rerun(FILE                        *logFile,
<<<<<<< HEAD
               const Poldata               *pd,
               const ACTMol                 *actmol,
=======
               const ForceField               *pd,
               const MyMol                 *mymol,
>>>>>>> d3562116
               double                       qtot,
               bool                         verbose,
               const std::vector<t_filenm> &fnm);

    /*! \brief Compute the second virial coefficient including QM corrections
     * \param[in] logFile   Output file for printing
     * \param[in] edist     Statistics for interaction energies
     * \param[in] ndist     Number of distinct distances or 0 when unknown
     * \param[in] inertia   The moments of inertia of the molecules
     * \param[in] force     The interaction forces on both molecules
     * \param[in] torqueMol The torque on both molecules
     * \param[in] fnm       The filenames
     */
    void computeB2(FILE                                      *logFile,
                   gmx_stats                                  edist,
                   int                                        ndist,
                   const std::vector<double>                 &mass,
                   const std::vector<gmx::RVec>              &inertia,
                   const std::vector<std::vector<gmx::RVec>> &force,
                   const std::vector<std::vector<gmx::RVec>> &torqueMol,
                   const std::vector<t_filenm>               &fnm);

    //! \return the second virial as a function of T.
    const std::vector<double> &b2Temp(b2Type b2t) const { return b2t_.find(b2t)->second; }

};

} // namespace alexandria

#endif // ACT_SECONDVIRIAL_H<|MERGE_RESOLUTION|>--- conflicted
+++ resolved
@@ -176,13 +176,8 @@
      * \param[in] fnm     The filenames
      */
     void rerun(FILE                        *logFile,
-<<<<<<< HEAD
-               const Poldata               *pd,
-               const ACTMol                 *actmol,
-=======
-               const ForceField               *pd,
-               const MyMol                 *mymol,
->>>>>>> d3562116
+               const ForceField            *pd,
+               const ACTMol                *actmol,
                double                       qtot,
                bool                         verbose,
                const std::vector<t_filenm> &fnm);
