/*
 * This source file is part of the Alexandria Chemistry Toolkit.
 *
 * Copyright (C) 2021 
 *
 * Developers:
 *             Mohammad Mehdi Ghahremanpour, 
 *             Julian Marrades,
 *             Marie-Madeleine Walz,
 *             Paul J. van Maaren, 
 *             David van der Spoel (Project leader)
 *
 * This program is free software; you can redistribute it and/or
 * modify it under the terms of the GNU General Public License
 * as published by the Free Software Foundation; either version 2
 * of the License, or (at your option) any later version.
 *
 * This program is distributed in the hope that it will be useful,
 * but WITHOUT ANY WARRANTY; without even the implied warranty of
 * MERCHANTABILITY or FITNESS FOR A PARTICULAR PURPOSE.  See the
 * GNU General Public License for more details.
 *
 * You should have received a copy of the GNU General Public License
 * along with this program; if not, write to the Free Software
 * Foundation, Inc., 51 Franklin Street, Fifth Floor, 
 * Boston, MA  02110-1301, USA.
 */
 
/*! \internal \brief
 * Implements part of the alexandria program.
 * \author Marie-Madeleine Walz <marie-madeleine.walz@icm.uu.se>
 * \author David van der Spoel <david.vanderspoel@icm.uu.se>
 */
 
#ifndef OPENMM_XML_H
#define OPENMM_XML_H

<<<<<<< HEAD
#include "act/poldata/poldata.h"
#include "actmol.h"
=======
#include "act/forcefield/forcefield.h"
#include "mymol.h"
>>>>>>> d3562116

namespace alexandria
{
    /*! \brief Store the ForceField force field to an OpenMM XML file
     *
     * \param[in] fileName The filename to save to
     * \param[in] pd       Pointer to a ForceField class instance
     * \param[in] compress Whether or not to write a compressed file
     */
    void writeOpenMM(const std::string &fileName,
<<<<<<< HEAD
                     const Poldata     *pd,
                     const ACTMol       *actmol,
=======
                     const ForceField     *pd,
                     const MyMol       *mymol,
>>>>>>> d3562116
                     bool compress = true);

} // namespace alexandria

#endif<|MERGE_RESOLUTION|>--- conflicted
+++ resolved
@@ -35,13 +35,8 @@
 #ifndef OPENMM_XML_H
 #define OPENMM_XML_H
 
-<<<<<<< HEAD
-#include "act/poldata/poldata.h"
-#include "actmol.h"
-=======
+#include "act/alexandria/actmol.h"
 #include "act/forcefield/forcefield.h"
-#include "mymol.h"
->>>>>>> d3562116
 
 namespace alexandria
 {
@@ -49,17 +44,13 @@
      *
      * \param[in] fileName The filename to save to
      * \param[in] pd       Pointer to a ForceField class instance
+     * \param[in] actmol   The ACT molecule structure
      * \param[in] compress Whether or not to write a compressed file
      */
     void writeOpenMM(const std::string &fileName,
-<<<<<<< HEAD
-                     const Poldata     *pd,
-                     const ACTMol       *actmol,
-=======
-                     const ForceField     *pd,
-                     const MyMol       *mymol,
->>>>>>> d3562116
-                     bool compress = true);
+                     const ForceField  *pd,
+                     const ACTMol      *actmol,
+                     bool               compress = true);
 
 } // namespace alexandria
 
