--- conflicted
+++ resolved
@@ -271,19 +271,11 @@
     }
     if (fit_)
     {
-<<<<<<< HEAD
-        qgr->updateZeta(actmol->atomsConst(), poldata);
+        qgr->updateZeta(actmol->atomsConst(), forcefield);
     }
     dumpQX(logfile_, actmol, *coords, "ESP");
     qgr->updateAtomCharges(actmol->atomsConst());
-    qgr->calcPot(poldata->getEpsilonR());
-=======
-        qgr->updateZeta(mymol->atomsConst(), forcefield);
-    }
-    dumpQX(logfile_, mymol, *coords, "ESP");
-    qgr->updateAtomCharges(mymol->atomsConst());
     qgr->calcPot(forcefield->getEpsilonR());
->>>>>>> d3562116
     real mae, mse;
     real rms = qgr->getStatistics(&rrms, &cosangle, &mae, &mse);
     double myRms = convertToGromacs(rms, "Hartree/e");
@@ -344,21 +336,15 @@
     convert_ = convertFromGromacs(1.0, mpo_unit2(MolPropObservable::POLARIZABILITY));
 }
 
-void PolarDevComputer::calcDeviation(const ForceComputer                  *forceComputer,
-                                     ACTMol                                *actmol,
-                                     gmx_unused std::vector<gmx::RVec>    *coords,
-                                     std::map<eRMS, FittingTarget>        *targets,
-                                     const ForceField                        *forcefield)
-{
-<<<<<<< HEAD
-    actmol->CalcPolarizability(poldata, forceComputer);
+void PolarDevComputer::calcDeviation(const ForceComputer               *forceComputer,
+                                     ACTMol                            *actmol,
+                                     gmx_unused std::vector<gmx::RVec> *coords,
+                                     std::map<eRMS, FittingTarget>     *targets,
+                                     const ForceField                  *forcefield)
+{
+    actmol->CalcPolarizability(forcefield, forceComputer);
     auto aelec = actmol->qTypeProps(qType::Elec)->polarizabilityTensor();
     auto acalc = actmol->qTypeProps(qType::Calc)->polarizabilityTensor();
-=======
-    mymol->CalcPolarizability(forcefield, forceComputer);
-    auto aelec = mymol->qTypeProps(qType::Elec)->polarizabilityTensor();
-    auto acalc = mymol->qTypeProps(qType::Calc)->polarizabilityTensor();
->>>>>>> d3562116
     double diff2 = 0;
     for(int i = 0; i < DIM; i++)
     {
@@ -438,22 +424,18 @@
 {
 }
 
-void HarmonicsDevComputer::calcDeviation(const ForceComputer                  *forceComputer,
-                                         ACTMol                                *actmol,
-                                         std::vector<gmx::RVec>               *coords,
-                                         std::map<eRMS, FittingTarget>        *targets,
-                                         const ForceField                        *forcefield)
+void HarmonicsDevComputer::calcDeviation(const ForceComputer           *forceComputer,
+                                         ACTMol                        *actmol,
+                                         std::vector<gmx::RVec>        *coords,
+                                         std::map<eRMS, FittingTarget> *targets,
+                                         const ForceField              *forcefield)
 {
     // Only compute frequencies for structures that have an optimize reference
     if (JobType::OPT != actmol->jobType())
     {
         return;
     }
-<<<<<<< HEAD
-    auto eMin = handler_.minimizeCoordinates(poldata, actmol, forceComputer, simConfig_, coords,
-=======
-    auto eMin = handler_.minimizeCoordinates(forcefield, mymol, forceComputer, simConfig_, coords,
->>>>>>> d3562116
+    auto eMin = handler_.minimizeCoordinates(forcefield, actmol, forceComputer, simConfig_, coords,
                                              nullptr, nullptr);
     if (eMinimizeStatus::OK != eMin)
     {
@@ -463,11 +445,7 @@
     }
     // Compute frequencies
     std::vector<double> frequencies, intensities;
-<<<<<<< HEAD
-    handler_.nma(poldata, actmol, forceComputer, coords, &frequencies, &intensities);
-=======
-    handler_.nma(forcefield, mymol, forceComputer, coords, &frequencies, &intensities);
->>>>>>> d3562116
+    handler_.nma(forcefield, actmol, forceComputer, coords, &frequencies, &intensities);
 
     switch (mpo_)
     {
@@ -524,22 +502,18 @@
 * BEGIN: ForceEnergyDevComputer                 *
 * * * * * * * * * * * * * * * * * * * * * */
 
-void ForceEnergyDevComputer::calcDeviation(const ForceComputer                  *forceComputer,
-                                           ACTMol                                *actmol,
-                                           gmx_unused std::vector<gmx::RVec>    *coords,
-                                           std::map<eRMS, FittingTarget>        *targets,
-                                           const ForceField                        *forcefield)
+void ForceEnergyDevComputer::calcDeviation(const ForceComputer               *forceComputer,
+                                           ACTMol                            *actmol,
+                                           gmx_unused std::vector<gmx::RVec> *coords,
+                                           std::map<eRMS, FittingTarget>     *targets,
+                                           const ForceField                  *forcefield)
 {
     std::vector<std::pair<double, double> >                 energyMap;
     std::vector<std::pair<double, double> >                 interactionEnergyMap;
     std::vector<std::vector<std::pair<double, double> > >   forceMap;
     std::vector<std::pair<double, std::map<InteractionType, double> > > enerComponentMap;
-<<<<<<< HEAD
-    actmol->forceEnergyMaps(poldata, forceComputer, &forceMap, &energyMap,
-=======
-    mymol->forceEnergyMaps(forcefield, forceComputer, &forceMap, &energyMap,
->>>>>>> d3562116
-                           &interactionEnergyMap, &enerComponentMap);
+    actmol->forceEnergyMaps(forcefield, forceComputer, &forceMap, &energyMap,
+                            &interactionEnergyMap, &enerComponentMap);
 
     auto tf = targets->find(eRMS::Force2);
     if (tf != targets->end() && !forceMap.empty())
