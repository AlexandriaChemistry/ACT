--- conflicted
+++ resolved
@@ -245,19 +245,11 @@
     energies->insert({InteractionType::DISPERSION, edisp});
 }
 
-<<<<<<< HEAD
-static void computeCoulomb(const std::vector<TopologyEntry *> &pairs,
-                           const std::vector<ActAtom>         &atoms,
-                           const std::vector<gmx::RVec>       *coordinates,
-                           std::vector<gmx::RVec>             *forces,
-                           std::map<InteractionType, double>  *energies)
-=======
 static void computeCoulomb(const TopologyEntryVector         &pairs,
                            const std::vector<ActAtom>        &atoms,
                            const std::vector<gmx::RVec>      *coordinates,
                            std::vector<gmx::RVec>            *forces,
                            std::map<InteractionType, double> *energies)
->>>>>>> 7be37ea1
 {
     double ebond = 0;
     auto   x     = *coordinates;
