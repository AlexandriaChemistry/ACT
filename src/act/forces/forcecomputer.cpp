/*
 * This source file is part of the Alexandria Chemistry Toolkit.
 *
 * Copyright (C) 2021-2025
 *
 * Developers:
 *             Mohammad Mehdi Ghahremanpour,
 *             Julian Marrades,
 *             Marie-Madeleine Walz,
 *             Paul J. van Maaren,
 *             David van der Spoel (Project leader)
 *
 * This program is free software; you can redistribute it and/or
 * modify it under the terms of the GNU General Public License
 * as published by the Free Software Foundation; either version 2
 * of the License, or (at your option) any later version.
 *
 * This program is distributed in the hope that it will be useful,
 * but WITHOUT ANY WARRANTY; without even the implied warranty of
 * MERCHANTABILITY or FITNESS FOR A PARTICULAR PURPOSE.  See the
 * GNU General Public License for more details.
 *
 * You should have received a copy of the GNU General Public License
 * along with this program; if not, write to the Free Software
 * Foundation, Inc., 51 Franklin Street, Fifth Floor,
 * Boston, MA  02110-1301, USA.
 */
#include "forcecomputer.h"

#include <set>

#include <cstdlib>

#include "act/basics/chargemodel.h"
#include "act/forcefield/forcefield_parametername.h"
#include "act/forces/forcecomputerimpl.h"
#include "act/qgen/qtype.h"
#include "gromacs/gmxpreprocess/grompp-impl.h"
#include "gromacs/math/vec.h"
#include "gromacs/utility/futil.h"

namespace alexandria
{

static double dotProdRvec(const std::vector<bool>      &isShell,
                          const std::vector<gmx::RVec> &rv)
{
    double dpr = 0;
    int    i   = 0;
    for(const auto &rr : rv)
    {
        if (isShell[i++])
        {
            dpr += iprod(rr, rr);
        }
    }
    return dpr;
}

ForceComputer::ForceComputer(double   msForce,
                             int      maxiter)
{
    msForceToler_ = msForce;
    maxiter_      = maxiter;
    clear_mat(box_);
    real dt = 0.001;
    vsiteHandler_ = new VsiteHandler(box_, dt);
}

ForceComputer::~ForceComputer()
{
    if (vsiteHandler_)
    {
        delete vsiteHandler_;
    }
}

void ForceComputer::constructVsiteCoordinates(const Topology         *top,
                                              std::vector<gmx::RVec> *coordinates) const
{
    // Construct virtual site coordinates
    vsiteHandler_->constructPositions(top, coordinates, box_);
}

void ForceComputer::spreadVsiteForces(const Topology         *top,
                                      std::vector<gmx::RVec> *coordinates,
                                      std::vector<gmx::RVec> *forces) const
{
    // Spread virtual site forces
    vsiteHandler_->distributeForces(top, *coordinates, forces, box_);
}
                              
double ForceComputer::compute(const ForceField                  *pd,
                              const Topology                    *top,
                              std::vector<gmx::RVec>            *coordinates,
                              std::vector<gmx::RVec>            *forces,
                              std::map<InteractionType, double> *energies,
                              const gmx::RVec                   &field,
                              bool                               resetShells,
                              std::set<int>                      relax) const
{
    constructVsiteCoordinates(top, coordinates);
    // Reset shells if needed
    if (resetShells)
    {
        auto &atoms = top->atoms();
        for(size_t i = 0; i < top->nAtoms(); i++)
        {
            for(int sh : atoms[i].shells())
            {
                copy_rvec((*coordinates)[i], (*coordinates)[sh]);
            }
        }
    }
    // Do first calculation every time.
    computeOnce(pd, top, coordinates, forces, energies, field);
    // Store total electrostatics energy in independent copy.
    std::map<InteractionType, double> eBefore = *energies;

    // Now let's have a look whether we are polarizable
    auto itype = InteractionType::POLARIZATION;
    // mean square shell force
    double msForce = 0;
    if (pd->polarizable() && top->hasEntry(itype))
    {
        // Is this particle a shell?
        std::vector<bool>   isShell;
        // One over force constant for this particle
        std::vector<double> fcShell_1;
        auto &ffpl  = pd->findForcesConst(itype);
        int  nshell = 0;
        for(auto &aa : top->atoms())
        {
            bool bIS = aa.pType() == ActParticle::Shell;
            isShell.push_back(bIS);
            double fc_1 = 0;
            if (bIS)
            {
                Identifier atID(aa.ffType());
                auto alpha = ffpl.findParameterTypeConst(atID, pol_name[polALPHA]).internalValue();
                auto q     = aa.charge();
                if (alpha > 0 && q != 0)
                {
                    fc_1 = alpha/(q*q*ONE_4PI_EPS0);
                }
                nshell += 1;
            }
            fcShell_1.push_back(fc_1);
        }
        msForce    = dotProdRvec(isShell, *forces)/nshell;
        auto &pols = top->entry(itype);
        int   iter = 1;
        // Golden ratio, may be used for overrelaxation
        // double gold     = 0.5*(1+std::sqrt(5.0));
        while (msForce > msForceToler_ && iter < maxiter_)
        {
            // Loop over polarizabilities
            for(const auto &p : pols)
            {
                // Displace the shells according to the force
                // Since the potential is harmonic we use Hooke's law
                // F = k dx -> dx = F / k
                // TODO Optimize this protocol using overrelaxation
                int shell = p->atomIndex(1);
                if (relax.empty() || relax.end() != relax.find(shell))
                {
                    for(int m = 0; m < DIM; m++)
                    {
                        (*coordinates)[shell][m] += (*forces)[shell][m] * fcShell_1[shell];
                    }
                }
            }
            // Do next calculation
            computeOnce(pd, top, coordinates, forces, energies, field);
            msForce  = dotProdRvec(isShell, *forces)/nshell;
            iter    += 1;
        }
    }
    {
        // Induction energy
        double eInduction = 0;
        // Extract electrostatics once more
        // Note that the INDUCTIONCORRECTION is treated in the calling routine
        std::set<InteractionType> eTerms = {
            InteractionType::ELECTROSTATICS,
            InteractionType::POLARIZATION,
            InteractionType::CHARGETRANSFER
        };
        for(const auto et : eTerms)
        {
            auto tt = energies->find(et);
            if (energies->end() != tt &&
                eBefore.end() != eBefore.find(et))
            {
                eInduction += tt->second - eBefore[et];
                tt->second = eBefore[et];
            }
        }
        if (eInduction != 0)
        {
            energies->insert_or_assign(InteractionType::INDUCTION, eInduction);
        }
    }
    {
        // Sum of all electrostatic terms
        double allelec = 0;
        for(const auto &itype : { InteractionType::ELECTROSTATICS, InteractionType::POLARIZATION, InteractionType::INDUCTION, InteractionType::INDUCTIONCORRECTION })
        {
            auto ee = energies->find(itype);
            if (energies->end() != ee)
            {
                allelec += ee->second;
            }
        }
        energies->insert_or_assign(InteractionType::ALLELEC, allelec);
    }
    {
        // Sum of exchange and induction terms
        double exchind = 0;
        for(const auto &itype : { InteractionType::EXCHANGE, InteractionType::INDUCTION, InteractionType::INDUCTIONCORRECTION })
        {
            auto ee = energies->find(itype);
            if (energies->end() != ee)
            {
                exchind += ee->second;
            }
        }
        energies->insert_or_assign(InteractionType::EXCHIND, exchind);
    }
    // Spread forces to atoms
    spreadVsiteForces(top, coordinates, forces);
    return msForce;
}

void ForceComputer::computeOnce(const ForceField                  *pd,
                                const Topology                    *top,
                                std::vector<gmx::RVec>            *coordinates,
                                std::vector<gmx::RVec>            *forces,
                                std::map<InteractionType, double> *energies,
                                const gmx::RVec                   &field) const
{
    // Clear energies
    energies->clear();
    // Clear forces
    auto &atoms = top->atoms();
    for(size_t ff = 0; ff < forces->size(); ++ff)
    {
        real fac = FIELDFAC*atoms[ff].charge();
        svmul(fac, field, (*forces)[ff]);
    }
    double epot = 0;
    for(const auto &entry : top->entries())
    {
        if (entry.second.empty())
        {
            continue;
        }
        // Force field parameter list
        auto &ffpl = pd->findForcesConst(entry.first);
        // The function we need to do the math
        auto bfc   = getBondForceComputer(ffpl.potential());
        if (bfc)
        {
            // Now do the calculations and store the energy
            std::map<InteractionType, double> my_energy;
            auto ener = bfc(entry.second, atoms, coordinates, forces, &my_energy);
            if (my_energy.size() > 1)
            {
                for(const auto &me : my_energy)
                {
                    if (energies->find(me.first) != energies->end())
                    {
                        GMX_THROW(gmx::InternalError(gmx::formatString("Energy term %s occurs twice",
                                                                       interactionTypeToString(me.first).c_str()).c_str()));
                    }
                    energies->insert_or_assign( me.first, me.second );
                    epot += me.second;
                }
            }
            else
            {
                energies->insert_or_assign( entry.first, ener );
<<<<<<< HEAD
                epot += ener;
=======
		epot += ener;
>>>>>>> 3caa0e24
            }
        }
        else if (debug && !isVsite(entry.first))
        {
            fprintf(debug, "Please implement a force function for type %s\n",
                    potentialToString(ffpl.potential()).c_str());
        }
    }
    auto ivdwcorr = energies->find(InteractionType::VDWCORRECTION);
    if (energies->end() != ivdwcorr)
    {
        energies->find(InteractionType::EXCHANGE)->second += ivdwcorr->second;
        ivdwcorr->second = 0;
    }
    energies->insert_or_assign( InteractionType::EPOT, epot );
}

Potential ForceComputer::ftype(const ForceField *pd,
                               InteractionType   itype) const
{
    Potential ftype = Potential::NONE;
    if (pd->interactionPresent(itype))
    {
        ftype = pd->findForcesConst(itype).potential();
    }
    return ftype;
}

void ForceComputer::plot(MsgHandler        *msghandler,
                         const ForceField  *pd,
                         InteractionType    itype) const
{
    if (!pd->interactionPresent(itype))
    {
        fprintf(stderr, "No such interaction %s in the force field.\n",
                interactionTypeToString(itype).c_str());
        return;
    }
    std::string btype("bondtype");

    std::map<InteractionType, const std::string> i2s = {
        { InteractionType::BONDS,              btype },
        { InteractionType::ANGLES,             btype },
        { InteractionType::LINEAR_ANGLES,      btype },
        { InteractionType::PROPER_DIHEDRALS,   btype },
        { InteractionType::IMPROPER_DIHEDRALS, btype },
        { InteractionType::VDW,                "vdwtype" },
        { InteractionType::ELECTROSTATICS,     "acmtype" }
    };
    auto &fs   = pd->findForcesConst(itype);
    // The function we need to do the math
    auto bfc   = getBondForceComputer(fs.potential());
    if (nullptr == bfc)
    {
        fprintf(stderr, "Please implement a force function for type %s\n",
                potentialToString(fs.potential()).c_str());
    }
    else
    {
        std::vector<std::pair<int, int>> linear_bonds = {
            { 0, 1}, {1, 2}, {2, 3}
        };
        std::vector<std::pair<int, int>> idih_bonds = {
            { 0, 1}, {0, 2}, {0, 3}
        };
        for(const auto &f : fs.parametersConst())
        {
            unsigned int ntrain  = 0;
            for(const auto &pp : f.second)
            {
                ntrain = std::max(ntrain, pp.second.ntrain());
            }
            if (ntrain == 0)
            {
                continue;
            }
            auto bos   = f.first.bondOrders();
            std::vector<Bond> bbb;
            for(size_t i = 0; i < bos.size(); i++)
            {
                if (InteractionType::IMPROPER_DIHEDRALS == itype)
                {
                    bbb.push_back(Bond(idih_bonds[i].first, idih_bonds[i].second, bos[i]));
                }
                else if (InteractionType::VDW == itype)
                {
                    ;
                }
                else
                {
                    bbb.push_back(Bond(linear_bonds[i].first, linear_bonds[i].second, bos[i]));
                }
            }
            Topology               top(bbb);

            auto subtype = i2s.find(itype);
            if (i2s.end() != subtype)
            {
                for(const auto &atomname : f.first.atoms())
                {
                    if (pd->hasParticleType(atomname))
                    {
                        auto p = pd->findParticleType(atomname);
                        if (p->hasOption(subtype->second))
                        {
                            ActAtom a(*p);
                            a.setCharge(1);
                            top.addAtom(a);
                        }
                    }
                }
            }
            if (top.nAtoms() < 2)
            {
                continue;
            }
            // Open outfile
            std::string filename = gmx::formatString("%s_%s.xvg",
                                                     interactionTypeToString(itype).c_str(),
                                                     f.first.id().c_str());
            std::vector<gmx::RVec> forces;
            gmx::RVec rvnul = { 0, 0, 0 };
            FILE *fp = gmx_ffopen(filename.c_str(), "w");
            std::map<InteractionType, double> energies;
            switch (itype)
            {
            case InteractionType::BONDS:
            case InteractionType::VDW:
            case InteractionType::ELECTROSTATICS:
                {
                    std::vector<gmx::RVec> coordinates = { { 0, 0, 0 }, { 1, 0, 0 } };
                    top.build(msghandler,
                              pd, &coordinates, 175.0, 5.0, missingParameters::Error);
                    forces.resize(top.nAtoms(), rvnul);
                    // First atom is zero, second must be the other particle
                    size_t jatom = 1+top.atoms()[0].shells().size();
                    if (jatom == 0)
                    {
                        GMX_THROW(gmx::InternalError(gmx::formatString("Could not find a second atom to make a plot, there are %zu atoms, interactionType %s, id %s", top.nAtoms(), interactionTypeToString(itype).c_str(), f.first.id().c_str()).c_str()));
                    }
                    std::vector<double> rr, vv, ff;
                    // Now do the calculations and store the energy
                    double r0 = 0.05, r1 = 1.0, delta = 0.001;
                    int    nsteps = (r1-r0)/delta+1;
                    for(int i = 0; i < nsteps; i++)
                    {
                        double x = r0+i*delta;
                        coordinates[jatom][0] = x;
                        rr.push_back(x);
                        energies.clear();
                        for(size_t k = 0; k < top.nAtoms(); k++)
                        {
                            copy_rvec(rvnul, forces[k]);
                        }
                        bfc(top.entry(itype), top.atoms(), &coordinates, &forces, &energies);
                        auto ener = energies[itype];
                        if (ener == 0 && InteractionType::VDW == itype)
                        {
                            auto irep = InteractionType::EXCHANGE;
                            auto idsp = InteractionType::DISPERSION;
                            if (energies.find(irep) != energies.end() &&
                                energies.find(idsp) != energies.end())
                            {
                                ener = energies[irep] + energies[idsp];
                            }
                            auto iec = InteractionType::VDWCORRECTION;
                            if (energies.find(iec) != energies.end())
                            {
                                ener += energies[iec];
                            }
                        }
                        fprintf(fp, "%10g  %10g\n", x, ener);
                        vv.push_back(ener);
                        ff.push_back(forces[0][0]);
                    }
                    // Check whether force is derivative of energy
                    for(size_t i = 1; i < vv.size()-1; i++)
                    {
                        if (std::abs(ff[i]) > 1e-6)
                        {
                            double fnumeric = (vv[i+1]-vv[i-1])/(2*delta);
                            double relerror = (fnumeric-ff[i])/ff[i];
                            if (std::abs(relerror) > 1e-1)
                            {
                                printf("%s: Force %g, expected %g. Relative error %g, r = %g v+ %g v- %g delta %g\n",
                                       filename.c_str(),
                                       ff[i], fnumeric, relerror, rr[i],
                                       vv[i+1], vv[i-1], 2*delta);
                            }
                        }
                    }
                }
                break;
            case InteractionType::ANGLES:
                {
                    std::vector<gmx::RVec> coordinates = { { 0, 0, 0 }, { 1, 0, 0 }, { 1, 1, 0 } };
                    top.build(msghandler,
                              pd, &coordinates, 175.0, 5.0, missingParameters::Error);
                    forces.resize(top.nAtoms(), rvnul);
                    double th0 = 0, th1 = 180, delta = 1;
                    int    nsteps = (th1-th0)/delta+1;
                    for(int i = 0; i < nsteps; i++)
                    {
                        double theta = (th0+i*delta);
                        coordinates[2][0] = 1+std::cos(theta*DEG2RAD);
                        coordinates[2][1] = std::sin(theta*DEG2RAD);
                        energies.clear();
                        bfc(top.entry(itype), top.atoms(), &coordinates, &forces, &energies);
                        fprintf(fp, "%10g  %10g\n", theta, energies[itype]);
                    }
                }
                break;
            case InteractionType::LINEAR_ANGLES:
                {
                    // TODO take a into account
                    std::vector<gmx::RVec> coordinates = { { 0, 0, 0 }, { 1, 0, 0 }, { 2, 0, 0 } };
                    top.build(msghandler,
                              pd, &coordinates, 175.0, 5.0, missingParameters::Error);
                    forces.resize(top.nAtoms(), rvnul);
                    double r0 = 0.0, r1 = 0.1, delta = 0.001;
                    int    nsteps = (r1-r0)/delta+1;
                    for(int i = 0; i < nsteps; i++)
                    {
                        double xx = (r0+i*delta);
                        coordinates[1][1] = xx;
                        energies.clear();
                        bfc(top.entry(itype), top.atoms(), &coordinates, &forces, &energies);
                        fprintf(fp, "%10g  %10g\n", xx, energies[itype]);
                    }

                }
                break;
            case InteractionType::PROPER_DIHEDRALS:
                {
                    std::vector<gmx::RVec> coordinates = { { 0, 0, 0 }, { 1, 0, 0 }, { 1, 1, 0 }, { 1, 1, 1 } };
                    top.build(msghandler,
                              pd, &coordinates, 175.0, 5.0, missingParameters::Error);
                    forces.resize(top.nAtoms(), rvnul);
                    double th0 = 0, th1 = 360, delta = 2;
                    int    nsteps = (th1-th0)/delta+1;
                    for(int i = 0; i < nsteps; i++)
                    {
                        double theta = (th0+i*delta);
                        coordinates[3][0] = 1+std::cos(theta*DEG2RAD);
                        coordinates[3][1] = 1+std::sin(theta*DEG2RAD);
                        energies.clear();
                        bfc(top.entry(itype), top.atoms(), &coordinates, &forces, &energies);
                        fprintf(fp, "%10g  %10g\n", theta, energies[itype]);
                    }
                }
                break;
            case InteractionType::IMPROPER_DIHEDRALS:
                {
                    std::vector<gmx::RVec> coordinates = { { 1, 0.5, 0 }, { 0, 0, 0 }, { 2, 0, 0 }, { 1, 1.5, 0 } };
                    top.build(msghandler,
                              pd, &coordinates, 175.0, 5.0, missingParameters::Error);
                    forces.resize(top.nAtoms(), rvnul);
                    double th0 = -0.02, th1 = 0.02, delta = 0.001;
                    int    nsteps = (th1-th0)/delta+1;
                    for(int i = 0; i < nsteps; i++)
                    {
                        double theta = (th0+i*delta);
                        coordinates[3][2] = theta;
                        energies.clear();
                        bfc(top.entry(itype), top.atoms(), &coordinates, &forces, &energies);
                        fprintf(fp, "%10g  %10g\n", theta, energies[itype]);
                    }
                }
                break;
            default: // will not plot this interaction
                break;
            }
            gmx_ffclose(fp);
        }
    }
}

} // namespace alexandria<|MERGE_RESOLUTION|>--- conflicted
+++ resolved
@@ -280,11 +280,8 @@
             else
             {
                 energies->insert_or_assign( entry.first, ener );
-<<<<<<< HEAD
+
                 epot += ener;
-=======
-		epot += ener;
->>>>>>> 3caa0e24
             }
         }
         else if (debug && !isVsite(entry.first))
