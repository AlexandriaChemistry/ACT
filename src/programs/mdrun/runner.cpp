/*
 * This file is part of the GROMACS molecular simulation package.
 *
 * Copyright (c) 1991-2000, University of Groningen, The Netherlands.
 * Copyright (c) 2001-2004, The GROMACS development team.
 * Copyright (c) 2011,2012,2013,2014,2015,2016,2017,2018, by the GROMACS development team, led by
 * Mark Abraham, David van der Spoel, Berk Hess, and Erik Lindahl,
 * and including many others, as listed in the AUTHORS file in the
 * top-level source directory and at http://www.gromacs.org.
 *
 * GROMACS is free software; you can redistribute it and/or
 * modify it under the terms of the GNU Lesser General Public License
 * as published by the Free Software Foundation; either version 2.1
 * of the License, or (at your option) any later version.
 *
 * GROMACS is distributed in the hope that it will be useful,
 * but WITHOUT ANY WARRANTY; without even the implied warranty of
 * MERCHANTABILITY or FITNESS FOR A PARTICULAR PURPOSE.  See the GNU
 * Lesser General Public License for more details.
 *
 * You should have received a copy of the GNU Lesser General Public
 * License along with GROMACS; if not, see
 * http://www.gnu.org/licenses, or write to the Free Software Foundation,
 * Inc., 51 Franklin Street, Fifth Floor, Boston, MA  02110-1301  USA.
 *
 * If you want to redistribute modifications to GROMACS, please
 * consider that scientific software is very special. Version
 * control is crucial - bugs must be traceable. We will be happy to
 * consider code for inclusion in the official distribution, but
 * derived work must not be called official GROMACS. Details are found
 * in the README & COPYING files - if they are missing, get the
 * official version at http://www.gromacs.org.
 *
 * To help us fund GROMACS development, we humbly ask that you cite
 * the research papers on the package. Check out http://www.gromacs.org.
 */
/*! \internal \file
 *
 * \brief Implements the MD runner routine calling all integrators.
 *
 * \author David van der Spoel <david.vanderspoel@icm.uu.se>
 * \ingroup module_mdlib
 */
#include "gmxpre.h"

#include "runner.h"

#include "config.h"

#include <cassert>
#include <csignal>
#include <cstdlib>
#include <cstring>

#include <algorithm>

#include "gromacs/commandline/filenm.h"
#include "gromacs/domdec/domdec.h"
#include "gromacs/domdec/domdec_struct.h"
#include "gromacs/ewald/ewald-utils.h"
#include "gromacs/ewald/pme.h"
#include "gromacs/fileio/checkpoint.h"
#include "gromacs/fileio/oenv.h"
#include "gromacs/fileio/tpxio.h"
#include "gromacs/gmxlib/network.h"
#include "gromacs/gpu_utils/gpu_utils.h"
#include "gromacs/hardware/cpuinfo.h"
#include "gromacs/hardware/detecthardware.h"
#include "gromacs/hardware/printhardware.h"
#include "gromacs/listed-forces/disre.h"
#include "gromacs/listed-forces/orires.h"
#include "gromacs/math/functions.h"
#include "gromacs/math/utilities.h"
#include "gromacs/math/vec.h"
#include "gromacs/mdlib/calc_verletbuf.h"
#include "gromacs/mdlib/constr.h"
#include "gromacs/mdlib/force.h"
#include "gromacs/mdlib/forcerec.h"
#include "gromacs/mdlib/gmx_omp_nthreads.h"
#include "gromacs/mdlib/integrator.h"
#include "gromacs/mdlib/main.h"
#include "gromacs/mdlib/md_support.h"
#include "gromacs/mdlib/mdatoms.h"
#include "gromacs/mdlib/mdrun.h"
#include "gromacs/mdlib/minimize.h"
#include "gromacs/mdlib/nb_verlet.h"
#include "gromacs/mdlib/nbnxn_gpu_data_mgmt.h"
#include "gromacs/mdlib/nbnxn_search.h"
#include "gromacs/mdlib/nbnxn_tuning.h"
#include "gromacs/mdlib/qmmm.h"
#include "gromacs/mdlib/sighandler.h"
#include "gromacs/mdlib/sim_util.h"
#include "gromacs/mdlib/tpi.h"
#include "gromacs/mdrunutility/mdmodules.h"
#include "gromacs/mdrunutility/threadaffinity.h"
#include "gromacs/mdtypes/commrec.h"
#include "gromacs/mdtypes/inputrec.h"
#include "gromacs/mdtypes/md_enums.h"
#include "gromacs/mdtypes/observableshistory.h"
#include "gromacs/mdtypes/state.h"
#include "gromacs/pbcutil/pbc.h"
#include "gromacs/pulling/pull.h"
#include "gromacs/pulling/pull_rotation.h"
#include "gromacs/taskassignment/decidegpuusage.h"
#include "gromacs/taskassignment/resourcedivision.h"
#include "gromacs/taskassignment/taskassignment.h"
#include "gromacs/taskassignment/usergpuids.h"
#include "gromacs/timing/wallcycle.h"
#include "gromacs/topology/mtop_util.h"
#include "gromacs/trajectory/trajectoryframe.h"
#include "gromacs/utility/cstringutil.h"
#include "gromacs/utility/exceptions.h"
#include "gromacs/utility/fatalerror.h"
#include "gromacs/utility/filestream.h"
#include "gromacs/utility/gmxassert.h"
#include "gromacs/utility/gmxmpi.h"
#include "gromacs/utility/logger.h"
#include "gromacs/utility/loggerbuilder.h"
#include "gromacs/utility/pleasecite.h"
#include "gromacs/utility/programcontext.h"
#include "gromacs/utility/smalloc.h"
#include "gromacs/utility/stringutil.h"

#include "deform.h"
#include "md.h"
#include "membed.h"
#include "repl_ex.h"

#ifdef GMX_FAHCORE
#include "corewrap.h"
#endif

//! First step used in pressure scaling
gmx_int64_t         deform_init_init_step_tpx;
//! Initial box for pressure scaling
matrix              deform_init_box_tpx;
//! MPI variable for use in pressure scaling
tMPI_Thread_mutex_t deform_init_box_mutex = TMPI_THREAD_MUTEX_INITIALIZER;

namespace gmx
{

/*! \brief Barrier for safe simultaneous thread access to mdrunner data
 *
 * Used to ensure that the master thread does not modify mdrunner during copy
 * on the spawned threads. */
static void threadMpiMdrunnerAccessBarrier()
{
#if GMX_THREAD_MPI
    MPI_Barrier(MPI_COMM_WORLD);
#endif
}

void Mdrunner::reinitializeOnSpawnedThread()
{
    // TODO This duplication is formally necessary if any thread might
    // modify any memory in fnm or the pointers it contains. If the
    // contents are ever provably const, then we can remove this
    // allocation (and memory leak).
    // TODO This should probably become part of a copy constructor for
    // Mdrunner.
    fnm = dup_tfn(nfile, fnm);

    threadMpiMdrunnerAccessBarrier();

    cr  = reinitialize_commrec_for_this_thread(cr, ms);

    GMX_RELEASE_ASSERT(!MASTER(cr), "reinitializeOnSpawnedThread should only be called on spawned threads");

    // Only the master rank writes to the log file
    fplog = nullptr;
}

/*! \brief The callback used for running on spawned threads.
 *
 * Obtains the pointer to the master mdrunner object from the one
 * argument permitted to the thread-launch API call, copies it to make
 * a new runner for this thread, reinitializes necessary data, and
 * proceeds to the simulation. */
static void mdrunner_start_fn(const void *arg)
{
    try
    {
        auto masterMdrunner = reinterpret_cast<const gmx::Mdrunner *>(arg);
        /* copy the arg list to make sure that it's thread-local. This
           doesn't copy pointed-to items, of course; fnm, cr and fplog
           are reset in the call below, all others should be const. */
        gmx::Mdrunner mdrunner = *masterMdrunner;
        mdrunner.reinitializeOnSpawnedThread();
        mdrunner.mdrunner();
    }
    GMX_CATCH_ALL_AND_EXIT_WITH_FATAL_ERROR;
}


/*! \brief Start thread-MPI threads.
 *
 * Called by mdrunner() to start a specific number of threads
 * (including the main thread) for thread-parallel runs. This in turn
 * calls mdrunner() for each thread. All options are the same as for
 * mdrunner(). */
t_commrec *Mdrunner::spawnThreads(int numThreadsToLaunch) const
{

    /* first check whether we even need to start tMPI */
    if (numThreadsToLaunch < 2)
    {
        return cr;
    }

#if GMX_THREAD_MPI
    /* now spawn new threads that start mdrunner_start_fn(), while
       the main thread returns, we set thread affinity later */
    if (tMPI_Init_fn(TRUE, numThreadsToLaunch, TMPI_AFFINITY_NONE,
                     mdrunner_start_fn, static_cast<const void*>(this)) != TMPI_SUCCESS)
    {
        GMX_THROW(gmx::InternalError("Failed to spawn thread-MPI threads"));
    }

    threadMpiMdrunnerAccessBarrier();
#else
    GMX_UNUSED_VALUE(mdrunner_start_fn);
#endif

    return reinitialize_commrec_for_this_thread(cr, ms);
}

}      // namespace

/*! \brief Initialize variables for Verlet scheme simulation */
static void prepare_verlet_scheme(FILE                           *fplog,
                                  t_commrec                      *cr,
                                  t_inputrec                     *ir,
                                  int                             nstlist_cmdline,
                                  const gmx_mtop_t               *mtop,
                                  const matrix                    box,
                                  bool                            makeGpuPairList,
                                  const gmx::CpuInfo             &cpuinfo)
{
    /* For NVE simulations, we will retain the initial list buffer */
    if (EI_DYNAMICS(ir->eI) &&
        ir->verletbuf_tol > 0 &&
        !(EI_MD(ir->eI) && ir->etc == etcNO))
    {
        /* Update the Verlet buffer size for the current run setup */

        /* Here we assume SIMD-enabled kernels are being used. But as currently
         * calc_verlet_buffer_size gives the same results for 4x8 and 4x4
         * and 4x2 gives a larger buffer than 4x4, this is ok.
         */
        ListSetupType      listType  = (makeGpuPairList ? ListSetupType::Gpu : ListSetupType::CpuSimdWhenSupported);
        VerletbufListSetup listSetup = verletbufGetSafeListSetup(listType);

        real               rlist_new;
        calc_verlet_buffer_size(mtop, det(box), ir, ir->nstlist, ir->nstlist - 1, -1, &listSetup, nullptr, &rlist_new);

        if (rlist_new != ir->rlist)
        {
            if (fplog != nullptr)
            {
                fprintf(fplog, "\nChanging rlist from %g to %g for non-bonded %dx%d atom kernels\n\n",
                        ir->rlist, rlist_new,
                        listSetup.cluster_size_i, listSetup.cluster_size_j);
            }
            ir->rlist     = rlist_new;
        }
    }

    if (nstlist_cmdline > 0 && (!EI_DYNAMICS(ir->eI) || ir->verletbuf_tol <= 0))
    {
        gmx_fatal(FARGS, "Can not set nstlist without %s",
                  !EI_DYNAMICS(ir->eI) ? "dynamics" : "verlet-buffer-tolerance");
    }

    if (EI_DYNAMICS(ir->eI))
    {
        /* Set or try nstlist values */
        increaseNstlist(fplog, cr, ir, nstlist_cmdline, mtop, box, makeGpuPairList, cpuinfo);
    }
}

/*! \brief Override the nslist value in inputrec
 *
 * with value passed on the command line (if any)
 */
static void override_nsteps_cmdline(const gmx::MDLogger &mdlog,
                                    gmx_int64_t          nsteps_cmdline,
                                    t_inputrec          *ir)
{
    assert(ir);

    /* override with anything else than the default -2 */
    if (nsteps_cmdline > -2)
    {
        char sbuf_steps[STEPSTRSIZE];
        char sbuf_msg[STRLEN];

        ir->nsteps = nsteps_cmdline;
        if (EI_DYNAMICS(ir->eI) && nsteps_cmdline != -1)
        {
            sprintf(sbuf_msg, "Overriding nsteps with value passed on the command line: %s steps, %.3g ps",
                    gmx_step_str(nsteps_cmdline, sbuf_steps),
                    fabs(nsteps_cmdline*ir->delta_t));
        }
        else
        {
            sprintf(sbuf_msg, "Overriding nsteps with value passed on the command line: %s steps",
                    gmx_step_str(nsteps_cmdline, sbuf_steps));
        }

        GMX_LOG(mdlog.warning).asParagraph().appendText(sbuf_msg);
    }
    else if (nsteps_cmdline < -2)
    {
        gmx_fatal(FARGS, "Invalid nsteps value passed on the command line: %d",
                  nsteps_cmdline);
    }
    /* Do nothing if nsteps_cmdline == -2 */
}

namespace gmx
{

/*! \brief Return whether GPU acceleration of nonbondeds is supported with the given settings.
 *
 * If not, and if a warning may be issued, logs a warning about
 * falling back to CPU code. With thread-MPI, only the first
 * call to this function should have \c issueWarning true. */
static bool gpuAccelerationOfNonbondedIsUseful(const MDLogger   &mdlog,
                                               const t_inputrec *ir,
                                               bool              issueWarning)
{
    if (ir->opts.ngener - ir->nwall > 1)
    {
        /* The GPU code does not support more than one energy group.
         * If the user requested GPUs explicitly, a fatal error is given later.
         */
        if (issueWarning)
        {
            GMX_LOG(mdlog.warning).asParagraph()
                .appendText("Multiple energy groups is not implemented for GPUs, falling back to the CPU. "
                            "For better performance, run on the GPU without energy groups and then do "
                            "gmx mdrun -rerun option on the trajectory with an energy group .tpr file.");
        }
        return false;
    }
    return true;
}

//! \brief Return the correct integrator function.
static integrator_t *my_integrator(unsigned int ei)
{
    switch (ei)
    {
        case eiMD:
        case eiBD:
        case eiSD1:
        case eiVV:
        case eiVVAK:
            if (!EI_DYNAMICS(ei))
            {
                GMX_THROW(APIError("do_md integrator would be called for a non-dynamical integrator"));
            }
            return do_md;
        case eiSteep:
            return do_steep;
        case eiCG:
            return do_cg;
        case eiNM:
            return do_nm;
        case eiLBFGS:
            return do_lbfgs;
        case eiTPI:
        case eiTPIC:
            if (!EI_TPI(ei))
            {
                GMX_THROW(APIError("do_tpi integrator would be called for a non-TPI integrator"));
            }
            return do_tpi;
        case eiSD2_REMOVED:
            GMX_THROW(NotImplementedError("SD2 integrator has been removed"));
        default:
            GMX_THROW(APIError("Non existing integrator selected"));
    }
}

//! Initializes the logger for mdrun.
static gmx::LoggerOwner buildLogger(FILE *fplog, const t_commrec *cr)
{
    gmx::LoggerBuilder builder;
    if (fplog != nullptr)
    {
        builder.addTargetFile(gmx::MDLogger::LogLevel::Info, fplog);
    }
    if (cr == nullptr || SIMMASTER(cr))
    {
        builder.addTargetStream(gmx::MDLogger::LogLevel::Warning,
                                &gmx::TextOutputFile::standardError());
    }
    return builder.build();
}

//! Make a TaskTarget from an mdrun argument string.
static TaskTarget findTaskTarget(const char *optionString)
{
    TaskTarget returnValue = TaskTarget::Auto;

    if (strncmp(optionString, "auto", 3) == 0)
    {
        returnValue = TaskTarget::Auto;
    }
    else if (strncmp(optionString, "cpu", 3) == 0)
    {
        returnValue = TaskTarget::Cpu;
    }
    else if (strncmp(optionString, "gpu", 3) == 0)
    {
        returnValue = TaskTarget::Gpu;
    }
    else
    {
        GMX_ASSERT(false, "Option string should have been checked for sanity already");
    }

    return returnValue;
}

int Mdrunner::mdrunner()
{
    matrix                    box;
    gmx_ddbox_t               ddbox = {0};
    int                       npme_major, npme_minor;
    t_nrnb                   *nrnb;
    gmx_mtop_t               *mtop          = nullptr;
    t_forcerec               *fr            = nullptr;
    t_fcdata                 *fcd           = nullptr;
    real                      ewaldcoeff_q  = 0;
    real                      ewaldcoeff_lj = 0;
    gmx_vsite_t              *vsite         = nullptr;
    gmx_constr_t              constr;
    int                       nChargePerturbed = -1, nTypePerturbed = 0;
    gmx_wallcycle_t           wcycle;
    gmx_walltime_accounting_t walltime_accounting = nullptr;
    int                       rc;
    gmx_int64_t               reset_counters;
    int                       nthreads_pme = 1;
    gmx_membed_t *            membed       = nullptr;
    gmx_hw_info_t            *hwinfo       = nullptr;

    /* CAUTION: threads may be started later on in this function, so
       cr doesn't reflect the final parallel state right now */
    std::unique_ptr<gmx::MDModules> mdModules(new gmx::MDModules);
    t_inputrec                      inputrecInstance;
    t_inputrec                     *inputrec = &inputrecInstance;
    snew(mtop, 1);

    if (mdrunOptions.continuationOptions.appendFiles)
    {
        fplog = nullptr;
    }

    bool doMembed = opt2bSet("-membed", nfile, fnm);
    bool doRerun  = mdrunOptions.rerun;

    // Handle task-assignment related user options.
    EmulateGpuNonbonded emulateGpuNonbonded = (getenv("GMX_EMULATE_GPU") != nullptr ?
                                               EmulateGpuNonbonded::Yes : EmulateGpuNonbonded::No);
    std::vector<int>    gpuIdsAvailable;
    try
    {
        gpuIdsAvailable = parseUserGpuIds(hw_opt.gpuIdsAvailable);
        // TODO We could put the GPU IDs into a std::map to find
        // duplicates, but for the small numbers of IDs involved, this
        // code is simple and fast.
        for (size_t i = 0; i != gpuIdsAvailable.size(); ++i)
        {
            for (size_t j = i+1; j != gpuIdsAvailable.size(); ++j)
            {
                if (gpuIdsAvailable[i] == gpuIdsAvailable[j])
                {
                    GMX_THROW(InvalidInputError(formatString("The string of available GPU device IDs '%s' may not contain duplicate device IDs", hw_opt.gpuIdsAvailable.c_str())));
                }
            }
        }
    }
    GMX_CATCH_ALL_AND_EXIT_WITH_FATAL_ERROR;

    std::vector<int> userGpuTaskAssignment;
    try
    {
        userGpuTaskAssignment = parseUserGpuIds(hw_opt.userGpuTaskAssignment);
    }
    GMX_CATCH_ALL_AND_EXIT_WITH_FATAL_ERROR;
    auto       nonbondedTarget = findTaskTarget(nbpu_opt);
    auto       pmeTarget       = findTaskTarget(pme_opt);
    auto       pmeFftTarget    = findTaskTarget(pme_fft_opt);
    PmeRunMode pmeRunMode      = PmeRunMode::None;

    // Here we assume that SIMMASTER(cr) does not change even after the
    // threads are started.
    gmx::LoggerOwner logOwner(buildLogger(fplog, cr));
    gmx::MDLogger    mdlog(logOwner.logger());

    hwinfo = gmx_detect_hardware(mdlog);

    gmx_print_detected_hardware(fplog, cr, ms, mdlog, hwinfo);

    std::vector<int> gpuIdsToUse;
    auto             compatibleGpus = getCompatibleGpus(hwinfo->gpu_info);
    if (gpuIdsAvailable.empty())
    {
        gpuIdsToUse = compatibleGpus;
    }
    else
    {
        for (const auto &availableGpuId : gpuIdsAvailable)
        {
            bool availableGpuIsCompatible = false;
            for (const auto &compatibleGpuId : compatibleGpus)
            {
                if (availableGpuId == compatibleGpuId)
                {
                    availableGpuIsCompatible = true;
                    break;
                }
            }
            if (!availableGpuIsCompatible)
            {
                gmx_fatal(FARGS, "You limited the set of compatible GPUs to a set that included ID #%d, but that ID is not for a compatible GPU. List only compatible GPUs.", availableGpuId);
            }
            gpuIdsToUse.push_back(availableGpuId);
        }
    }

    if (fplog != nullptr)
    {
        /* Print references after all software/hardware printing */
        please_cite(fplog, "Abraham2015");
        please_cite(fplog, "Pall2015");
        please_cite(fplog, "Pronk2013");
        please_cite(fplog, "Hess2008b");
        please_cite(fplog, "Spoel2005a");
        please_cite(fplog, "Lindahl2001a");
        please_cite(fplog, "Berendsen95a");
    }

    std::unique_ptr<t_state> globalState;

    if (SIMMASTER(cr))
    {
        /* Only the master rank has the global state */
        globalState = std::unique_ptr<t_state>(new t_state);

        /* Read (nearly) all data required for the simulation */
        read_tpx_state(ftp2fn(efTPR, nfile, fnm), inputrec, globalState.get(), mtop);

        if (inputrec->cutoff_scheme != ecutsVERLET)
        {
            if (nstlist_cmdline > 0)
            {
                gmx_fatal(FARGS, "Can not set nstlist with the group cut-off scheme");
            }

            if (!compatibleGpus.empty())
            {
                GMX_LOG(mdlog.warning).asParagraph().appendText(
                        "NOTE: GPU(s) found, but the current simulation can not use GPUs\n"
                        "      To use a GPU, set the mdp option: cutoff-scheme = Verlet");
            }
        }
    }

    /* Check and update the hardware options for internal consistency */
    check_and_update_hw_opt_1(&hw_opt, cr, domdecOptions.numPmeRanks);

    /* Early check for externally set process affinity. */
    gmx_check_thread_affinity_set(mdlog, cr,
                                  &hw_opt, hwinfo->nthreads_hw_avail, FALSE);

    if (GMX_THREAD_MPI && SIMMASTER(cr))
    {
        if (domdecOptions.numPmeRanks > 0 && hw_opt.nthreads_tmpi <= 0)
        {
            gmx_fatal(FARGS, "You need to explicitly specify the number of MPI threads (-ntmpi) when using separate PME ranks");
        }

        /* Since the master knows the cut-off scheme, update hw_opt for this.
         * This is done later for normal MPI and also once more with tMPI
         * for all tMPI ranks.
         */
        check_and_update_hw_opt_2(&hw_opt, inputrec->cutoff_scheme);

        bool useGpuForNonbonded = false;
        bool useGpuForPme       = false;
        try
        {
            // If the user specified the number of ranks, then we must
            // respect that, but in default mode, we need to allow for
            // the number of GPUs to choose the number of ranks.

            useGpuForNonbonded = decideWhetherToUseGpusForNonbondedWithThreadMpi
                    (nonbondedTarget, gpuIdsToUse, userGpuTaskAssignment, emulateGpuNonbonded,
                    inputrec->cutoff_scheme == ecutsVERLET,
                    gpuAccelerationOfNonbondedIsUseful(mdlog, inputrec, GMX_THREAD_MPI),
                    hw_opt.nthreads_tmpi);
            auto inputSystemHasPme = EEL_PME(inputrec->coulombtype) || EVDW_PME(inputrec->vdwtype);
            auto canUseGpuForPme   = inputSystemHasPme && pme_gpu_supports_input(inputrec, nullptr);
            useGpuForPme = decideWhetherToUseGpusForPmeWithThreadMpi
                    (useGpuForNonbonded, pmeTarget, gpuIdsToUse, userGpuTaskAssignment,
                    canUseGpuForPme, hw_opt.nthreads_tmpi, domdecOptions.numPmeRanks);

        }
        GMX_CATCH_ALL_AND_EXIT_WITH_FATAL_ERROR;

        /* Determine how many thread-MPI ranks to start.
         *
         * TODO Over-writing the user-supplied value here does
         * prevent any possible subsequent checks from working
         * correctly. */
        hw_opt.nthreads_tmpi = get_nthreads_mpi(hwinfo,
                                                &hw_opt,
                                                gpuIdsToUse,
                                                useGpuForNonbonded,
                                                useGpuForPme,
                                                inputrec, mtop,
                                                mdlog,
                                                doMembed);

        // Now start the threads for thread MPI.
        cr = spawnThreads(hw_opt.nthreads_tmpi);
        /* The main thread continues here with a new cr. We don't deallocate
           the old cr because other threads may still be reading it. */
        // TODO Both master and spawned threads call dup_tfn and
        // reinitialize_commrec_for_this_thread. Find a way to express
        // this better.
    }
    /* END OF CAUTION: cr is now reliable */

    if (PAR(cr))
    {
        /* now broadcast everything to the non-master nodes/threads: */
        init_parallel(cr, inputrec, mtop);
    }

    // Now each rank knows the inputrec that SIMMASTER read and used,
    // and (if applicable) cr->nnodes has been assigned the number of
    // thread-MPI ranks that have been chosen. The ranks can now all
    // run the task-deciding functions and will agree on the result
    // without needing to communicate.
    //
    // TODO Should we do the communication in debug mode to support
    // having an assertion?
    //
    // Note that these variables describe only their own node.
    bool useGpuForNonbonded = false;
    bool useGpuForPme       = false;
    try
    {
        // It's possible that there are different numbers of GPUs on
        // different nodes, which is the user's responsibilty to
        // handle. If unsuitable, we will notice that during task
        // assignment.
        bool gpusWereDetected = hwinfo->ngpu_compatible_tot > 0;
        useGpuForNonbonded = decideWhetherToUseGpusForNonbonded(nonbondedTarget, userGpuTaskAssignment,
                                                                emulateGpuNonbonded, inputrec->cutoff_scheme == ecutsVERLET,
                                                                gpuAccelerationOfNonbondedIsUseful(mdlog, inputrec, !GMX_THREAD_MPI),
                                                                gpusWereDetected);
        auto inputSystemHasPme = EEL_PME(inputrec->coulombtype) || EVDW_PME(inputrec->vdwtype);
        auto canUseGpuForPme   = inputSystemHasPme && pme_gpu_supports_input(inputrec, nullptr);
        useGpuForPme = decideWhetherToUseGpusForPme(useGpuForNonbonded, pmeTarget, userGpuTaskAssignment,
                                                    canUseGpuForPme, cr->nnodes, domdecOptions.numPmeRanks,
                                                    gpusWereDetected);

        pmeRunMode   = (useGpuForPme ? PmeRunMode::GPU : PmeRunMode::CPU);
        if (pmeRunMode == PmeRunMode::GPU)
        {
            if (pmeFftTarget == TaskTarget::Cpu)
            {
                pmeRunMode = PmeRunMode::Mixed;
            }
        }
        else if (pmeFftTarget == TaskTarget::Gpu)
        {
            gmx_fatal(FARGS, "Assigning FFTs to GPU requires PME to be assigned to GPU as well. With PME on CPU you should not be using -pmefft.");
        }
    }
    GMX_CATCH_ALL_AND_EXIT_WITH_FATAL_ERROR;

    // TODO: Error handling
    mdModules->assignOptionsToModules(*inputrec->params, nullptr);

    if (fplog != nullptr)
    {
        pr_inputrec(fplog, 0, "Input Parameters", inputrec, FALSE);
        fprintf(fplog, "\n");
    }

    if (SIMMASTER(cr))
    {
        /* now make sure the state is initialized and propagated */
        set_state_entries(globalState.get(), inputrec);
    }

    /* NM and TPI parallelize over force/energy calculations, not atoms,
     * so we need to initialize and broadcast the global state.
     */
    if (inputrec->eI == eiNM || inputrec->eI == eiTPI)
    {
        if (!MASTER(cr))
        {
            globalState = std::unique_ptr<t_state>(new t_state);
        }
        broadcastStateWithoutDynamics(cr, globalState.get());
    }

    /* A parallel command line option consistency check that we can
       only do after any threads have started. */
    if (!PAR(cr) && (domdecOptions.numCells[XX] > 1 ||
                     domdecOptions.numCells[YY] > 1 ||
                     domdecOptions.numCells[ZZ] > 1 ||
                     domdecOptions.numPmeRanks > 0))
    {
        gmx_fatal(FARGS,
                  "The -dd or -npme option request a parallel simulation, "
#if !GMX_MPI
                  "but %s was compiled without threads or MPI enabled"
#else
#if GMX_THREAD_MPI
                  "but the number of MPI-threads (option -ntmpi) is not set or is 1"
#else
                  "but %s was not started through mpirun/mpiexec or only one rank was requested through mpirun/mpiexec"
#endif
#endif
                  , output_env_get_program_display_name(oenv)
                  );
    }

    if (doRerun &&
        (EI_ENERGY_MINIMIZATION(inputrec->eI) || eiNM == inputrec->eI))
    {
        gmx_fatal(FARGS, "The .mdp file specified an energy mininization or normal mode algorithm, and these are not compatible with mdrun -rerun");
    }

    if (can_use_allvsall(inputrec, TRUE, cr, fplog) && DOMAINDECOMP(cr))
    {
        gmx_fatal(FARGS, "All-vs-all loops do not work with domain decomposition, use a single MPI rank");
    }

    if (!(EEL_PME(inputrec->coulombtype) || EVDW_PME(inputrec->vdwtype)))
    {
        if (domdecOptions.numPmeRanks > 0)
        {
            gmx_fatal_collective(FARGS, cr->mpi_comm_mysim, MASTER(cr),
                                 "PME-only ranks are requested, but the system does not use PME for electrostatics or LJ");
        }

        domdecOptions.numPmeRanks = 0;
    }

    if (useGpuForNonbonded && domdecOptions.numPmeRanks < 0)
    {
        /* With NB GPUs we don't automatically use PME-only CPU ranks. PME ranks can
         * improve performance with many threads per GPU, since our OpenMP
         * scaling is bad, but it's difficult to automate the setup.
         */
        domdecOptions.numPmeRanks = 0;
    }
    if (useGpuForPme)
    {
        if (domdecOptions.numPmeRanks < 0)
        {
            domdecOptions.numPmeRanks = 0;
            // TODO possibly print a note that one can opt-in for a separate PME GPU rank?
        }
        else
        {
            GMX_RELEASE_ASSERT(domdecOptions.numPmeRanks <= 1, "PME GPU decomposition is not supported");
        }
    }

#ifdef GMX_FAHCORE
    if (MASTER(cr))
    {
        fcRegisterSteps(inputrec->nsteps, inputrec->init_step);
    }
#endif

    /* NMR restraints must be initialized before load_checkpoint,
     * since with time averaging the history is added to t_state.
     * For proper consistency check we therefore need to extend
     * t_state here.
     * So the PME-only nodes (if present) will also initialize
     * the distance restraints.
     */
    snew(fcd, 1);

    /* This needs to be called before read_checkpoint to extend the state */
    init_disres(fplog, mtop, inputrec, cr, ms, fcd, globalState.get(), replExParams.exchangeInterval > 0);

    init_orires(fplog, mtop, inputrec, cr, ms, globalState.get(), &(fcd->orires));

    if (inputrecDeform(inputrec))
    {
        /* Store the deform reference box before reading the checkpoint */
        if (SIMMASTER(cr))
        {
            copy_mat(globalState->box, box);
        }
        if (PAR(cr))
        {
            gmx_bcast(sizeof(box), box, cr);
        }
        /* Because we do not have the update struct available yet
         * in which the reference values should be stored,
         * we store them temporarily in static variables.
         * This should be thread safe, since they are only written once
         * and with identical values.
         */
        tMPI_Thread_mutex_lock(&deform_init_box_mutex);
        deform_init_init_step_tpx = inputrec->init_step;
        copy_mat(box, deform_init_box_tpx);
        tMPI_Thread_mutex_unlock(&deform_init_box_mutex);
    }

    ObservablesHistory   observablesHistory = {};

    ContinuationOptions &continuationOptions = mdrunOptions.continuationOptions;

    if (continuationOptions.startedFromCheckpoint)
    {
        /* Check if checkpoint file exists before doing continuation.
         * This way we can use identical input options for the first and subsequent runs...
         */
        gmx_bool bReadEkin;

        load_checkpoint(opt2fn_master("-cpi", nfile, fnm, cr), &fplog,
                        cr, domdecOptions.numCells,
                        inputrec, globalState.get(),
                        &bReadEkin, &observablesHistory,
                        continuationOptions.appendFiles,
                        continuationOptions.appendFilesOptionSet,
                        mdrunOptions.reproducible);

        if (bReadEkin)
        {
            continuationOptions.haveReadEkin = true;
        }
    }

    if (SIMMASTER(cr) && continuationOptions.appendFiles)
    {
        gmx_log_open(ftp2fn(efLOG, nfile, fnm), cr,
                     continuationOptions.appendFiles, &fplog);
        logOwner = buildLogger(fplog, nullptr);
        mdlog    = logOwner.logger();
    }

    if (mdrunOptions.numStepsCommandline > -2)
    {
        GMX_LOG(mdlog.info).asParagraph().
            appendText("The -nsteps functionality is deprecated, and may be removed in a future version. "
                       "Consider using gmx convert-tpr -nsteps or changing the appropriate .mdp file field.");
    }
    /* override nsteps with value set on the commamdline */
    override_nsteps_cmdline(mdlog, mdrunOptions.numStepsCommandline, inputrec);

    if (SIMMASTER(cr))
    {
        copy_mat(globalState->box, box);
    }

    if (PAR(cr))
    {
        gmx_bcast(sizeof(box), box, cr);
    }

    /* Update rlist and nstlist. */
    if (inputrec->cutoff_scheme == ecutsVERLET)
    {
        prepare_verlet_scheme(fplog, cr, inputrec, nstlist_cmdline, mtop, box,
                              useGpuForNonbonded || (emulateGpuNonbonded == EmulateGpuNonbonded::Yes), *hwinfo->cpuInfo);
    }

    if (PAR(cr) && !(EI_TPI(inputrec->eI) ||
                     inputrec->eI == eiNM))
    {
        const rvec *xOnMaster = (SIMMASTER(cr) ? as_rvec_array(globalState->x.data()) : nullptr);

        cr->dd = init_domain_decomposition(fplog, cr, domdecOptions, mdrunOptions,
                                           mtop, inputrec,
                                           box, xOnMaster,
                                           &ddbox, &npme_major, &npme_minor);
        // Note that local state still does not exist yet.
    }
    else
    {
        /* PME, if used, is done on all nodes with 1D decomposition */
        cr->npmenodes = 0;
        cr->duty      = (DUTY_PP | DUTY_PME);
        npme_major    = 1;
        npme_minor    = 1;

        if (inputrec->ePBC == epbcSCREW)
        {
            gmx_fatal(FARGS,
                      "pbc=%s is only implemented with domain decomposition",
                      epbc_names[inputrec->ePBC]);
        }
    }

    if (PAR(cr))
    {
        /* After possible communicator splitting in make_dd_communicators.
         * we can set up the intra/inter node communication.
         */
        gmx_setup_nodecomm(fplog, cr);
    }

    /* Initialize per-physical-node MPI process/thread ID and counters. */
    gmx_init_intranode_counters(cr);
#if GMX_MPI
    if (isMultiSim(ms))
    {
        GMX_LOG(mdlog.warning).asParagraph().appendTextFormatted(
                "This is simulation %d out of %d running as a composite GROMACS\n"
                "multi-simulation job. Setup for this simulation:\n",
                ms->sim, ms->nsim);
    }
    GMX_LOG(mdlog.warning).appendTextFormatted(
            "Using %d MPI %s\n",
            cr->nnodes,
#if GMX_THREAD_MPI
            cr->nnodes == 1 ? "thread" : "threads"
#else
            cr->nnodes == 1 ? "process" : "processes"
#endif
            );
    fflush(stderr);
#endif

    /* Check and update hw_opt for the cut-off scheme */
    check_and_update_hw_opt_2(&hw_opt, inputrec->cutoff_scheme);

    /* Check and update the number of OpenMP threads requested */
    checkAndUpdateRequestedNumOpenmpThreads(&hw_opt, *hwinfo, cr, ms, pmeRunMode, *mtop);

    gmx_omp_nthreads_init(mdlog, cr,
                          hwinfo->nthreads_hw_avail,
                          hw_opt.nthreads_omp,
                          hw_opt.nthreads_omp_pme,
                          !thisRankHasDuty(cr, DUTY_PP),
                          inputrec->cutoff_scheme == ecutsVERLET);

#ifndef NDEBUG
    if (EI_TPI(inputrec->eI) &&
        inputrec->cutoff_scheme == ecutsVERLET)
    {
        gmx_feenableexcept();
    }
#endif

    // Build a data structure that expresses which kinds of non-bonded
    // task are handled by this rank.
    //
    // TODO Later, this might become a loop over all registered modules
    // relevant to the mdp inputs, to find those that have such tasks.
    //
    // TODO This could move before init_domain_decomposition() as part
    // of refactoring that separates the responsibility for duty
    // assignment from setup for communication between tasks, and
    // setup for tasks handled with a domain (ie including short-ranged
    // tasks, bonded tasks, etc.).
    //
    // Note that in general useGpuForNonbonded, etc. can have a value
    // that is inconsistent with the presence of actual GPUs on any
    // rank, and that is not known to be a problem until the
    // duty of the ranks on a node become node.
    //
    // TODO Later we might need the concept of computeTasksOnThisRank,
    // from which we construct gpuTasksOnThisRank.
    //
    // Currently the DD code assigns duty to ranks that can
    // include PP work that currently can be executed on a single
    // GPU, if present and compatible.  This has to be coordinated
    // across PP ranks on a node, with possible multiple devices
    // or sharing devices on a node, either from the user
    // selection, or automatically.
    auto                 haveGpus = !gpuIdsToUse.empty();
    std::vector<GpuTask> gpuTasksOnThisRank;
    if (thisRankHasDuty(cr, DUTY_PP))
    {
        if (useGpuForNonbonded)
        {
            if (haveGpus)
            {
                gpuTasksOnThisRank.push_back(GpuTask::Nonbonded);
            }
            else if (nonbondedTarget == TaskTarget::Gpu)
            {
                gmx_fatal(FARGS, "Cannot run short-ranged nonbonded interactions on a GPU because there is none detected.");
            }
        }
    }
    // TODO cr->duty & DUTY_PME should imply that a PME algorithm is active, but currently does not.
    if (EEL_PME(inputrec->coulombtype) && (thisRankHasDuty(cr, DUTY_PME)))
    {
        if (useGpuForPme)
        {
            if (haveGpus)
            {
                gpuTasksOnThisRank.push_back(GpuTask::Pme);
            }
            else if (pmeTarget == TaskTarget::Gpu)
            {
                gmx_fatal(FARGS, "Cannot run PME on a GPU because there is none detected.");
            }
        }
    }

    GpuTaskAssignment gpuTaskAssignment;
    try
    {
        // Produce the task assignment for this rank.
        gpuTaskAssignment = runTaskAssignment(gpuIdsToUse, userGpuTaskAssignment, *hwinfo,
                                              mdlog, cr, ms, gpuTasksOnThisRank);
    }
    GMX_CATCH_ALL_AND_EXIT_WITH_FATAL_ERROR;

    /* Prevent other ranks from continuing after an issue was found
     * and reported as a fatal error.
     *
     * TODO This function implements a barrier so that MPI runtimes
     * can organize an orderly shutdown if one of the ranks has had to
     * issue a fatal error in various code already run. When we have
     * MPI-aware error handling and reporting, this should be
     * improved. */
#if GMX_MPI
    if (PAR(cr))
    {
        MPI_Barrier(cr->mpi_comm_mysim);
    }
    if (isMultiSim(ms))
    {
<<<<<<< HEAD
        MPI_Barrier(ms->mpi_comm_masters);
=======
        if (MASTER(cr))
        {
            MPI_Barrier(cr->ms->mpi_comm_masters);
        }
        /* We need another barrier to prevent non-master ranks from contiuing
         * when an error occured in a different simulation.
         */
        MPI_Barrier(cr->mpi_comm_mysim);
>>>>>>> 8223d564
    }
#endif

    /* Now that we know the setup is consistent, check for efficiency */
    check_resource_division_efficiency(hwinfo, !gpuTaskAssignment.empty(), mdrunOptions.ntompOptionIsSet,
                                       cr, mdlog);

    gmx_device_info_t *nonbondedDeviceInfo = nullptr;

    if (thisRankHasDuty(cr, DUTY_PP))
    {
        // This works because only one task of each type is currently permitted.
        auto nbGpuTaskMapping = std::find_if(gpuTaskAssignment.begin(), gpuTaskAssignment.end(),
                                             hasTaskType<GpuTask::Nonbonded>);
        if (nbGpuTaskMapping != gpuTaskAssignment.end())
        {
            int nonbondedDeviceId = nbGpuTaskMapping->deviceId_;
            nonbondedDeviceInfo = getDeviceInfo(hwinfo->gpu_info, nonbondedDeviceId);
            init_gpu(mdlog, nonbondedDeviceInfo);

            if (DOMAINDECOMP(cr))
            {
                /* When we share GPUs over ranks, we need to know this for the DLB */
                dd_setup_dlb_resource_sharing(cr, nonbondedDeviceId);
            }

        }
    }

    gmx_device_info_t *pmeDeviceInfo = nullptr;
    // This works because only one task of each type is currently permitted.
    auto               pmeGpuTaskMapping = std::find_if(gpuTaskAssignment.begin(), gpuTaskAssignment.end(), hasTaskType<GpuTask::Pme>);
    if (pmeGpuTaskMapping != gpuTaskAssignment.end())
    {
        pmeDeviceInfo = getDeviceInfo(hwinfo->gpu_info, pmeGpuTaskMapping->deviceId_);
        init_gpu(mdlog, pmeDeviceInfo);
    }

    /* getting number of PP/PME threads
       PME: env variable should be read only on one node to make sure it is
       identical everywhere;
     */
    nthreads_pme = gmx_omp_nthreads_get(emntPME);

    int numThreadsOnThisRank;
    /* threads on this MPI process or TMPI thread */
    if (thisRankHasDuty(cr, DUTY_PP))
    {
        numThreadsOnThisRank = gmx_omp_nthreads_get(emntNonbonded);
    }
    else
    {
        numThreadsOnThisRank = nthreads_pme;
    }

    checkHardwareOversubscription(numThreadsOnThisRank,
                                  *hwinfo->hardwareTopology,
                                  cr, ms, mdlog);

    if (hw_opt.thread_affinity != threadaffOFF)
    {
        /* Before setting affinity, check whether the affinity has changed
         * - which indicates that probably the OpenMP library has changed it
         * since we first checked).
         */
        gmx_check_thread_affinity_set(mdlog, cr,
                                      &hw_opt, hwinfo->nthreads_hw_avail, TRUE);

        int numThreadsOnThisNode, intraNodeThreadOffset;
        analyzeThreadsOnThisNode(cr, ms, nullptr, numThreadsOnThisRank, &numThreadsOnThisNode,
                                 &intraNodeThreadOffset);

        /* Set the CPU affinity */
        gmx_set_thread_affinity(mdlog, cr, &hw_opt, *hwinfo->hardwareTopology,
                                numThreadsOnThisRank, numThreadsOnThisNode,
                                intraNodeThreadOffset, nullptr);
    }

    if (mdrunOptions.timingOptions.resetStep > -1)
    {
        GMX_LOG(mdlog.info).asParagraph().
            appendText("The -resetstep functionality is deprecated, and may be removed in a future version.");
    }
    wcycle = wallcycle_init(fplog, mdrunOptions.timingOptions.resetStep, cr);

    if (PAR(cr))
    {
        /* Master synchronizes its value of reset_counters with all nodes
         * including PME only nodes */
        reset_counters = wcycle_get_reset_counters(wcycle);
        gmx_bcast_sim(sizeof(reset_counters), &reset_counters, cr);
        wcycle_set_reset_counters(wcycle, reset_counters);
    }

    // Membrane embedding must be initialized before we call init_forcerec()
    if (doMembed)
    {
        if (MASTER(cr))
        {
            fprintf(stderr, "Initializing membed");
        }
        /* Note that membed cannot work in parallel because mtop is
         * changed here. Fix this if we ever want to make it run with
         * multiple ranks. */
        membed = init_membed(fplog, nfile, fnm, mtop, inputrec, globalState.get(), cr, &mdrunOptions.checkpointOptions.period);
    }

    std::unique_ptr<MDAtoms> mdAtoms;

    snew(nrnb, 1);
    if (thisRankHasDuty(cr, DUTY_PP))
    {
        /* Initiate forcerecord */
        fr                 = mk_forcerec();
        fr->forceProviders = mdModules->initForceProviders();
        init_forcerec(fplog, mdlog, fr, fcd,
                      inputrec, mtop, cr, box,
                      opt2fn("-table", nfile, fnm),
                      opt2fn("-tablep", nfile, fnm),
                      getFilenm("-tableb", nfile, fnm),
                      *hwinfo, nonbondedDeviceInfo,
                      FALSE,
                      pforce);

        /* Initialize QM-MM */
        if (fr->bQMMM)
        {
            GMX_LOG(mdlog.info).asParagraph().
                appendText("Large parts of the QM/MM support is deprecated, and may be removed in a future "
                           "version. Please get in touch with the developers if you find the support useful, "
                           "as help is needed if the functionality is to continue to be available.");
            init_QMMMrec(cr, mtop, inputrec, fr);
        }

        /* Initialize the mdAtoms structure.
         * mdAtoms is not filled with atom data,
         * as this can not be done now with domain decomposition.
         */
        const bool useGpuForPme = (pmeRunMode == PmeRunMode::GPU) || (pmeRunMode == PmeRunMode::Mixed);
        mdAtoms = makeMDAtoms(fplog, *mtop, *inputrec, useGpuForPme && thisRankHasDuty(cr, DUTY_PME));
        if (globalState)
        {
            // The pinning of coordinates in the global state object works, because we only use
            // PME on GPU without DD or on a separate PME rank, and because the local state pointer
            // points to the global state object without DD.
            // FIXME: MD and EM separately set up the local state - this should happen in the same function,
            // which should also perform the pinning.
            changePinningPolicy(&globalState->x, useGpuForPme ? PinningPolicy::CanBePinned : PinningPolicy::CannotBePinned);
        }

        /* Initialize the virtual site communication */
        vsite = initVsite(*mtop, cr);

        calc_shifts(box, fr->shift_vec);

        /* With periodic molecules the charge groups should be whole at start up
         * and the virtual sites should not be far from their proper positions.
         */
        if (!inputrec->bContinuation && MASTER(cr) &&
            !(inputrec->ePBC != epbcNONE && inputrec->bPeriodicMols))
        {
            /* Make molecules whole at start of run */
            if (fr->ePBC != epbcNONE)
            {
                rvec *xGlobal = as_rvec_array(globalState->x.data());
                do_pbc_first_mtop(fplog, inputrec->ePBC, box, mtop, xGlobal);
            }
            if (vsite)
            {
                /* Correct initial vsite positions are required
                 * for the initial distribution in the domain decomposition
                 * and for the initial shell prediction.
                 */
                constructVsitesGlobal(*mtop, globalState->x);
            }
        }

        if (EEL_PME(fr->ic->eeltype) || EVDW_PME(fr->ic->vdwtype))
        {
            ewaldcoeff_q  = fr->ic->ewaldcoeff_q;
            ewaldcoeff_lj = fr->ic->ewaldcoeff_lj;
        }
    }
    else
    {
        /* This is a PME only node */

        GMX_ASSERT(globalState == nullptr, "We don't need the state on a PME only rank and expect it to be unitialized");

        ewaldcoeff_q  = calc_ewaldcoeff_q(inputrec->rcoulomb, inputrec->ewald_rtol);
        ewaldcoeff_lj = calc_ewaldcoeff_lj(inputrec->rvdw, inputrec->ewald_rtol_lj);
    }

    gmx_pme_t *sepPmeData = nullptr;
    // This reference hides the fact that PME data is owned by runner on PME-only ranks and by forcerec on other ranks
    GMX_ASSERT(thisRankHasDuty(cr, DUTY_PP) == (fr != nullptr), "Double-checking that only PME-only ranks have no forcerec");
    gmx_pme_t * &pmedata = fr ? fr->pmedata : sepPmeData;

    /* Initiate PME if necessary,
     * either on all nodes or on dedicated PME nodes only. */
    if (EEL_PME(inputrec->coulombtype) || EVDW_PME(inputrec->vdwtype))
    {
        if (mdAtoms && mdAtoms->mdatoms())
        {
            nChargePerturbed = mdAtoms->mdatoms()->nChargePerturbed;
            if (EVDW_PME(inputrec->vdwtype))
            {
                nTypePerturbed   = mdAtoms->mdatoms()->nTypePerturbed;
            }
        }
        if (cr->npmenodes > 0)
        {
            /* The PME only nodes need to know nChargePerturbed(FEP on Q) and nTypePerturbed(FEP on LJ)*/
            gmx_bcast_sim(sizeof(nChargePerturbed), &nChargePerturbed, cr);
            gmx_bcast_sim(sizeof(nTypePerturbed), &nTypePerturbed, cr);
        }

        if (thisRankHasDuty(cr, DUTY_PME))
        {
            try
            {
                pmedata = gmx_pme_init(cr, npme_major, npme_minor, inputrec,
                                       mtop ? mtop->natoms : 0, nChargePerturbed, nTypePerturbed,
                                       mdrunOptions.reproducible,
                                       ewaldcoeff_q, ewaldcoeff_lj,
                                       nthreads_pme,
                                       pmeRunMode, nullptr, pmeDeviceInfo, mdlog);
            }
            GMX_CATCH_ALL_AND_EXIT_WITH_FATAL_ERROR;
        }
    }


    if (EI_DYNAMICS(inputrec->eI))
    {
        /* Turn on signal handling on all nodes */
        /*
         * (A user signal from the PME nodes (if any)
         * is communicated to the PP nodes.
         */
        signal_handler_install();
    }

    if (thisRankHasDuty(cr, DUTY_PP))
    {
        /* Assumes uniform use of the number of OpenMP threads */
        walltime_accounting = walltime_accounting_init(gmx_omp_nthreads_get(emntDefault));

        if (inputrec->bPull)
        {
            /* Initialize pull code */
            inputrec->pull_work =
                init_pull(fplog, inputrec->pull, inputrec, nfile, fnm,
                          mtop, cr, oenv, inputrec->fepvals->init_lambda,
                          EI_DYNAMICS(inputrec->eI) && MASTER(cr),
                          continuationOptions);
        }

        if (inputrec->bRot)
        {
            /* Initialize enforced rotation code */
            init_rot(fplog, inputrec, nfile, fnm, cr, globalState.get(), mtop, oenv, mdrunOptions);
        }

        /* Let init_constraints know whether we have essential dynamics constraints.
         * TODO: inputrec should tell us whether we use an algorithm, not a file option or the checkpoint
         */
        bool doEdsam = (opt2fn_null("-ei", nfile, fnm) != nullptr || observablesHistory.edsamHistory);

        constr = init_constraints(fplog, mtop, inputrec, doEdsam, cr);

        if (DOMAINDECOMP(cr))
        {
            GMX_RELEASE_ASSERT(fr, "fr was NULL while cr->duty was DUTY_PP");
            /* This call is not included in init_domain_decomposition mainly
             * because fr->cginfo_mb is set later.
             */
            dd_init_bondeds(fplog, cr->dd, mtop, vsite, inputrec,
                            domdecOptions.checkBondedInteractions,
                            fr->cginfo_mb);
        }

        /* Now do whatever the user wants us to do (how flexible...) */
        my_integrator(inputrec->eI) (fplog, cr, ms, mdlog, nfile, fnm,
                                     oenv,
                                     mdrunOptions,
                                     vsite, constr,
                                     mdModules->outputProvider(),
                                     inputrec, mtop,
                                     fcd,
                                     globalState.get(),
                                     &observablesHistory,
                                     mdAtoms.get(), nrnb, wcycle, fr,
                                     replExParams,
                                     membed,
                                     walltime_accounting);

        if (inputrec->bRot)
        {
            finish_rot(inputrec->rot);
        }

        if (inputrec->bPull)
        {
            finish_pull(inputrec->pull_work);
        }

    }
    else
    {
        GMX_RELEASE_ASSERT(pmedata, "pmedata was NULL while cr->duty was not DUTY_PP");
        /* do PME only */
        walltime_accounting = walltime_accounting_init(gmx_omp_nthreads_get(emntPME));
        gmx_pmeonly(pmedata, cr, nrnb, wcycle, walltime_accounting, inputrec, pmeRunMode);
    }

    wallcycle_stop(wcycle, ewcRUN);

    /* Finish up, write some stuff
     * if rerunMD, don't write last frame again
     */
    finish_run(fplog, mdlog, cr,
               inputrec, nrnb, wcycle, walltime_accounting,
               fr ? fr->nbv : nullptr,
               pmedata,
               EI_DYNAMICS(inputrec->eI) && !isMultiSim(ms));

    // Free PME data
    if (pmedata)
    {
        gmx_pme_destroy(pmedata);
        pmedata = nullptr;
    }

    // FIXME: this is only here to manually unpin mdAtoms->chargeA_ and state->x,
    // before we destroy the GPU context(s) in free_gpu_resources().
    // Pinned buffers are associated with contexts in CUDA.
    // As soon as we destroy GPU contexts after mdrunner() exits, these lines should go.
    mdAtoms.reset(nullptr);
    globalState.reset(nullptr);
    mdModules.reset(nullptr);   // destruct force providers here as they might also use the GPU

    /* Free GPU memory and set a physical node tMPI barrier (which should eventually go away) */
    free_gpu_resources(fr, cr, ms);
    free_gpu(nonbondedDeviceInfo);
    free_gpu(pmeDeviceInfo);

    if (doMembed)
    {
        free_membed(membed);
    }

    gmx_hardware_info_free();

    /* Does what it says */
    print_date_and_time(fplog, cr->nodeid, "Finished mdrun", gmx_gettime());
    walltime_accounting_destroy(walltime_accounting);

    /* Close logfile already here if we were appending to it */
    if (MASTER(cr) && continuationOptions.appendFiles)
    {
        gmx_log_close(fplog);
        fplog = nullptr;
    }

    rc = (int)gmx_get_stop_condition();

#if GMX_THREAD_MPI
    /* we need to join all threads. The sub-threads join when they
       exit this function, but the master thread needs to be told to
       wait for that. */
    if (PAR(cr) && MASTER(cr))
    {
        done_commrec(cr);
        tMPI_Finalize();
    }
#endif

    return rc;
}

} // namespace gmx<|MERGE_RESOLUTION|>--- conflicted
+++ resolved
@@ -1041,18 +1041,14 @@
     }
     if (isMultiSim(ms))
     {
-<<<<<<< HEAD
-        MPI_Barrier(ms->mpi_comm_masters);
-=======
         if (MASTER(cr))
         {
-            MPI_Barrier(cr->ms->mpi_comm_masters);
+            MPI_Barrier(ms->mpi_comm_masters);
         }
         /* We need another barrier to prevent non-master ranks from contiuing
          * when an error occured in a different simulation.
          */
         MPI_Barrier(cr->mpi_comm_mysim);
->>>>>>> 8223d564
     }
 #endif
 
