/*
 * 
 *                This source code is part of
 * 
 *                 G   R   O   M   A   C   S
 * 
 *          GROningen MAchine for Chemical Simulations
 * 
 *                        VERSION 3.2.0
 * Written by David van der Spoel, Erik Lindahl, Berk Hess, and others.
 * Copyright (c) 1991-2000, University of Groningen, The Netherlands.
 * Copyright (c) 2001-2004, The GROMACS development team,
 * check out http://www.gromacs.org for more information.

 * This program is free software; you can redistribute it and/or
 * modify it under the terms of the GNU General Public License
 * as published by the Free Software Foundation; either version 2
 * of the License, or (at your option) any later version.
 * 
 * If you want to redistribute modifications, please consider that
 * scientific software is very special. Version control is crucial -
 * bugs must be traceable. We will be happy to consider code for
 * inclusion in the official distribution, but derived work must not
 * be called official GROMACS. Details are found in the README & COPYING
 * files - if they are missing, get the official version at www.gromacs.org.
 * 
 * To help us fund GROMACS development, we humbly ask that you cite
 * the papers on the package - you can find them in the top README file.
 * 
 * For more info, check our website at http://www.gromacs.org
 * 
 * And Hey:
 * Gallium Rubidium Oxygen Manganese Argon Carbon Silicon
 */
#ifdef HAVE_CONFIG_H
#include <config.h>
#endif

#include <math.h>
#include "string2.h"
#include "typedefs.h"
#include "macros.h"
#include "copyrite.h"
#include "smalloc.h"
#include "statutil.h"
#include "confio.h"
#include "genhydro.h"
#include "tpxio.h"
#include "index.h"
#include "vec.h"
#include "hackblock.h"

int main (int argc,char *argv[])
{
  const char *desc[] = {
    "[TT]g_protonate[tt] reads (a) conformation(s) and adds all missing",
    "hydrogens as defined in [TT]gmx2.ff/aminoacids.hdb[tt]. If only [TT]-s[tt] is",
    "specified, this conformation will be protonated, if also [TT]-f[tt]",
    "is specified, the conformation(s) will be read from this file, ",
    "which can be either a single conformation or a trajectory.",
    "[PAR]",
    "If a [TT].pdb[tt] file is supplied, residue names might not correspond to",
    "to the GROMACS naming conventions, in which case these residues will",
    "probably not be properly protonated.",
    "[PAR]",
    "If an index file is specified, please note that the atom numbers",
    "should correspond to the [BB]protonated[bb] state."
  };
 
  char        title[STRLEN+1];  
  const char  *infile;
  char        *grpnm;
  t_topology  top;
  int         ePBC;
  t_atoms     *atoms,*iatoms;
  t_protonate protdata;
  atom_id     *index;
  t_trxstatus *status;
  t_trxstatus *out;
  t_trxframe  fr,frout;
  rvec        *x,*ix;
  int         nidx,natoms,natoms_out;
  matrix      box;
  int         i,frame,resind;
  gmx_bool        bReadMultiple;
  output_env_t oenv;
  
  const char *bugs[] = {
    "For the moment, only .pdb files are accepted to the -s flag"
  };
 
  t_filenm fnm[] = {
    { efTPS, NULL, NULL,         ffREAD  },
    { efTRX, "-f", NULL,         ffOPTRD },
    { efNDX, NULL, NULL,         ffOPTRD },
    { efTRO, "-o", "protonated", ffWRITE }
  };
#define NFILE asize(fnm)
  
  CopyRight(stderr,argv[0]);
  parse_common_args(&argc,argv,PCA_CAN_TIME,
		    NFILE,fnm,0,NULL,asize(desc),desc,asize(bugs),bugs,&oenv);
  
  infile=opt2fn("-s",NFILE,fnm);
  read_tps_conf(infile,title,&top,&ePBC,&x,NULL,box,FALSE);
  atoms=&(top.atoms);
  printf("Select group to process:\n");
  get_index(atoms,ftp2fn_null(efNDX,NFILE,fnm),1,&nidx,&index,&grpnm);
  bReadMultiple = opt2bSet("-f",NFILE,fnm);
  if (bReadMultiple) {
    infile = opt2fn("-f",NFILE,fnm);
    if ( !read_first_frame(oenv,&status, infile, &fr, TRX_NEED_X ) ) {
      gmx_fatal(FARGS,"cannot read coordinate file %s",infile);
    }
    natoms = fr.natoms;
  } else {
    clear_trxframe(&fr,TRUE);
    fr.natoms = atoms->nr;
    fr.bTitle = TRUE;
    fr.title  = title;
    fr.bX     = TRUE;
    fr.x      = x;
    fr.bBox   = TRUE;
    copy_mat(box, fr.box);
    natoms = fr.natoms;
  }
  
  /* check input */
  if ( natoms == 0 ) {
    gmx_fatal(FARGS,"no atoms in coordinate file %s",infile);
  }

  if ( natoms > atoms->nr ) {
    gmx_fatal(FARGS,"topology with %d atoms does not match "
		"coordinates with %d atoms",atoms->nr,natoms);
  }

  for(i=0; i<nidx; i++) {
    if (index[i] > natoms) {
      gmx_fatal(FARGS,"An atom number in group %s is larger than the number of "
		  "atoms (%d) in the coordinate file %s",grpnm,natoms,infile);
    }
  }  

  /* get indexed copy of atoms */
  snew(iatoms,1);
  init_t_atoms(iatoms,nidx,FALSE);
  snew(iatoms->atom, iatoms->nr);
  resind = 0;
  for(i=0; i<nidx; i++) {
    iatoms->atom[i] = atoms->atom[index[i]];
    iatoms->atomname[i] = atoms->atomname[index[i]];
    if ( i>0 && (atoms->atom[index[i]].resind!=atoms->atom[index[i-1]].resind) ) {
      resind++;
    }
    iatoms->atom[i].resind = resind;
    iatoms->resinfo[resind] = atoms->resinfo[atoms->atom[index[i]].resind];
    /* allocate some space for the rtp name and copy from name */
    snew(iatoms->resinfo[resind].rtp,1);
<<<<<<< HEAD
    iatoms->resinfo[resind].rtp = atoms->resinfo[resind].name;
=======
    *iatoms->resinfo[resind].rtp = gmx_strdup(*atoms->resinfo[resind].name);
>>>>>>> 0b4dc1ca

    iatoms->nres = max(iatoms->nres, iatoms->atom[i].resind+1);
  }
  
  init_t_protonate(&protdata);
  
  out = open_trx(opt2fn("-o",NFILE,fnm),"w");
  snew(ix, nidx);
  frame=0;
  do {
    if (debug) {
        fprintf(debug,"FRAME %d (%d %g)\n",frame,fr.step,fr.time);
    }
    /* get indexed copy of x */
    for(i=0; i<nidx; i++) {
      copy_rvec(fr.x[index[i]], ix[i]);
    }
    /* protonate */
    natoms_out = protonate(&iatoms, &ix, &protdata);
    
    /* setup output frame */
    frout = fr;
    frout.natoms = natoms_out;
    frout.bAtoms = TRUE;
    frout.atoms  = iatoms;
    frout.bV     = FALSE;
    frout.bF     = FALSE;
    frout.x      = ix;

    /* write output */
    write_trxframe(out,&frout,NULL);
    frame++;
  } while ( bReadMultiple && read_next_frame(oenv,status, &fr) );

  sfree(ix);
  sfree(iatoms);
  
  thanx(stderr);

  return 0;
}
<|MERGE_RESOLUTION|>--- conflicted
+++ resolved
@@ -157,11 +157,7 @@
     iatoms->resinfo[resind] = atoms->resinfo[atoms->atom[index[i]].resind];
     /* allocate some space for the rtp name and copy from name */
     snew(iatoms->resinfo[resind].rtp,1);
-<<<<<<< HEAD
-    iatoms->resinfo[resind].rtp = atoms->resinfo[resind].name;
-=======
     *iatoms->resinfo[resind].rtp = gmx_strdup(*atoms->resinfo[resind].name);
->>>>>>> 0b4dc1ca
 
     iatoms->nres = max(iatoms->nres, iatoms->atom[i].resind+1);
   }
