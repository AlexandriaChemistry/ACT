--- conflicted
+++ resolved
@@ -91,7 +91,7 @@
     node [shape=box,style=filled,color=pink] rif rm;
     rif [label="Read initial force field\nand molecules for train and test set"];
     mcmc [ label="Monte Carlo\nWrite chi-square and parameters"];
-      
+
     subgraph cluster_3 {
         label = "Helpers 0 ... N-1";
         rm  [label="Calc deviation 0"];
@@ -102,7 +102,7 @@
         rh3  [label="Calc deviation N-1"];
         rm -> rh2 [style=invisible,rankdir=LR,dir=none,rank=same];
     }
-    
+
     node [shape=box] [label="Start",color=cyan]; start;
     node [shape=box] [label="Parse command-line options",color=cyan]; parse;
     node [shape=diamond] [label="Master node?",color=cyan]; is_master;
@@ -232,7 +232,7 @@
         }
         if (mymol.eSupp_ != eSupport::No)
         {
-            mymol.QgenAcm_ = new QgenAcm(poldata(), mymol.atoms(), 
+            mymol.QgenAcm_ = new QgenAcm(poldata(), mymol.atoms(),
                                          mymol.totalCharge());
         }
     }
@@ -324,7 +324,7 @@
                 n++;
             }
             (*targets).find(eRMS::BOUNDS)->second.increase(1, bound);
-            GMX_RELEASE_ASSERT(n == param.size(), 
+            GMX_RELEASE_ASSERT(n == param.size(),
                                gmx::formatString("Death horror error. n=%zu param.size()=%zu", n, param.size()).c_str());
         }
     }
@@ -366,7 +366,7 @@
                 mymol.eSupp_ = eSupport::No;
                 continue;
             }
-            
+
             if ((*targets).find(eRMS::CHARGE)->second.weight() > 0 ||
                 (*targets).find(eRMS::CM5)->second.weight() > 0)
             {
@@ -397,8 +397,8 @@
                     double qj  = myatoms.atom[j].q;
                     double qjj = qj;
                     // TODO: only count in real shells
-                    if (nullptr != mymol.shellfc_ && 
-                        j < myatoms.nr-1 && 
+                    if (nullptr != mymol.shellfc_ &&
+                        j < myatoms.nr-1 &&
                         myatoms.atom[j+1].ptype == eptShell)
                     {
                         qjj += myatoms.atom[j+1].q;
@@ -500,7 +500,7 @@
             }
             if ((*targets).find(eRMS::QUAD)->second.weight() > 0)
             {
-                double delta    = 0; 
+                double delta    = 0;
                 for (int mm = 0; mm < DIM; mm++)
                 {
                     for (int nn = 0; nn < DIM; nn++)
@@ -621,7 +621,7 @@
 {
     bool bMinimum = false;
     GMX_RELEASE_ASSERT(MASTER(commrec()), "WTF");
-    
+
     print_memory_usage(debug);
     std::vector<std::string> paramClass;
     for(const auto &fm : typesToFit())
@@ -794,11 +794,7 @@
         { "-evaluate_testset", FALSE, etBOOL, {&bEvaluate_testset},
           "Evaluate the MCMC energy on the test set." },
         { "-optimizer", FALSE, etENUM, {optimizer},
-<<<<<<< HEAD
           "Optimization method" }
-=======
-          "Optimization method"}
->>>>>>> 1ed1fe55
     };
 
     gmx_output_env_t           *oenv;
@@ -812,24 +808,24 @@
     alexandria::OptACM opt;
     opt.add_pargs(&pargs);
 
-    if (!parse_common_args(&argc, 
-                           argv, 
-                           PCA_CAN_VIEW, 
-                           NFILE, 
+    if (!parse_common_args(&argc,
+                           argv,
+                           PCA_CAN_VIEW,
+                           NFILE,
                            fnm,
-                           pargs.size(), 
+                           pargs.size(),
                            pargs.data(),
-                           asize(desc), 
-                           desc, 
-                           0, 
-                           nullptr, 
+                           asize(desc),
+                           desc,
+                           0,
+                           nullptr,
                            &oenv))
     {
         return 0;
     }
-    
+
     opt.optionsFinished(opt2fn("-o", NFILE, fnm));
-    
+
     if (MASTER(opt.commrec()))
     {
         opt.openLogFile(opt2fn("-g", NFILE, fnm));
@@ -858,7 +854,7 @@
         }
         return 0;
     }
-    // init charge generation for compounds in the 
+    // init charge generation for compounds in the
     // training set
     opt.initChargeGeneration(iMolSelect::Train);
     if (bEvaluate_testset)
@@ -868,7 +864,7 @@
         opt.initChargeGeneration(iMolSelect::Test);
         opt.initChargeGeneration(iMolSelect::Ignore);
     }
-    
+
     if (MASTER(opt.commrec()))
     {
         if (bOptimize || bSensitivity)
@@ -881,7 +877,7 @@
                                       bOptimize,
                                       bSensitivity,
                                       bEvaluate_testset);
-        
+
         if (bMinimum || bForceOutput || !bOptimize)
         {
             bool bPolar = opt.poldata()->polarizable();
