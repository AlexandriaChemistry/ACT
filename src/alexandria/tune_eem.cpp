/*
 * This source file is part of the Alexandria Chemistry Toolkit.
 *
 * Copyright (C) 2014-2021
 *
 * Developers:
 *             Mohammad Mehdi Ghahremanpour,
 *             Paul J. van Maaren,
 *             David van der Spoel (Project leader)
 *
 * This program is free software; you can redistribute it and/or
 * modify it under the terms of the GNU General Public License
 * as published by the Free Software Foundation; either version 2
 * of the License, or (at your option) any later version.
 *
 * This program is distributed in the hope that it will be useful,
 * but WITHOUT ANY WARRANTY; without even the implied warranty of
 * MERCHANTABILITY or FITNESS FOR A PARTICULAR PURPOSE.  See the
 * GNU General Public License for more details.
 *
 * You should have received a copy of the GNU General Public License
 * along with this program; if not, write to the Free Software
 * Foundation, Inc., 51 Franklin Street, Fifth Floor,
 * Boston, MA  02110-1301, USA.
 */

/*! \internal \brief
 * Implements part of the alexandria program.
 * \author Mohammad Mehdi Ghahremanpour <mohammad.ghahremanpour@icm.uu.se>
 * \author David van der Spoel <david.vanderspoel@icm.uu.se>
 */

#include "tune_eem.h"

#include "actpre.h"

#include "tune_eem.h"

#include <cctype>
#include <cmath>
#include <cstdio>
#include <cstdlib>

#include <random>

#include "gromacs/commandline/pargs.h"
#include "gromacs/commandline/viewit.h"
#include "gromacs/fileio/gmxfio.h"
#include "gromacs/fileio/pdbio.h"
#include "gromacs/fileio/xvgr.h"
#include "gromacs/listed-forces/bonded.h"
#include "gromacs/math/vecdump.h"
#include "gromacs/mdlib/force.h"
#include "gromacs/mdlib/mdatoms.h"
#include "gromacs/mdlib/shellfc.h"
#include "gromacs/mdtypes/commrec.h"
#include "gromacs/statistics/statistics.h"
#include "gromacs/topology/mtop_util.h"
#include "gromacs/utility/arraysize.h"
#include "gromacs/utility/cstringutil.h"
#include "gromacs/utility/fatalerror.h"
#include "gromacs/utility/futil.h"
#include "gromacs/utility/smalloc.h"
#include "gromacs/utility/unique_cptr.h"

#include "alex_modules.h"
#include "gentop_core.h"
#include "gmx_simple_comm.h"
#include "memory_check.h"
#include "molgen.h"
#include "molprop_util.h"
#include "mymol_low.h"
#include "bayes.h"
#include "poldata.h"
#include "poldata_tables.h"
#include "poldata_xml.h"
#include "tuning_utility.h"
#include "units.h"

namespace alexandria
{

/*! \defgroup tune_eem Schematic flowchart for tune_eem
 *
 * This diagram shows how the program is parallelized.
 * Boxes in cyan run on all nodes, pink on the master node
 * and yellow on the helper nodes.
 * \dot
digraph tune_eem {
    compound = true;
    splines=true;
    node [shape=box,style=filled,color=pink] rif rm;
    rif [label="Read initial force field\nand molecules for train and test set"];
    mcmc [ label="Monte Carlo\nWrite chi-square and parameters"];

    subgraph cluster_3 {
        label = "Helpers 0 ... N-1";
        rm  [label="Calc deviation 0"];
        node [shape=box,style=filled,color=yellow];
        rh1 -> rh2 -> rh3  [style=invisible,rankdir=TB,dir=none];
        rh1  [label="Calc deviation 1"];
        rh2  [label="Calc deviation 2"];
        rh3  [label="Calc deviation N-1"];
        rm -> rh2 [style=invisible,rankdir=LR,dir=none,rank=same];
    }

    node [shape=box] [label="Start",color=cyan]; start;
    node [shape=box] [label="Parse command-line options",color=cyan]; parse;
    node [shape=diamond] [label="Master node?",color=cyan]; is_master;
    start -> parse -> is_master;
    rif -> mcmc;
    mcmc -> rm [dir=both];
    rm  -> rh1 [dir=both] [label="communication"];
    rm  -> rh2 [dir=both] [label="communication"];
    rm  -> rh3 [dir=both] [label="communication"];
    node [shape=box] [ label="Write optimized force field\nand statistics",color=pink ]; ready;
    node [shape=box][ label="Finish", color=cyan]; finished;
    is_master -> rh1 [ label="no" ];
    is_master -> rh2 [ label="no" ];
    is_master -> rh3 [ label="no" ];
    is_master -> rif [ label="yes" ];
    mcmc -> ready [ label="done" ];
    ready -> finished;
    rh1 -> finished;
    rh2 -> finished;
    rh3 -> finished;
}
 * \enddot
 */

void my_fclose(FILE *fp)
{
    const int myerrno = gmx_ffclose(fp);
    if (myerrno != 0)
    {
        fprintf(stderr, "Error %d closing file\n", myerrno);
    }
}

<<<<<<< HEAD
=======
void OptACM::saveState()
{
    writePoldata(outputFile_, poldata(), false);
}

>>>>>>> 68d324a1
void OptACM::add_pargs(std::vector<t_pargs> *pargs) {
    t_pargs pa[] =
            {
                    {"-fullQuadrupole", FALSE, etBOOL, {&bFullQuadrupole_},
                            "Consider both diagonal and off-diagonal elements of the Q_Calc matrix for optimization"},
                    {"-removemol",      FALSE, etBOOL, {&bRemoveMol_},
                            "Remove a molecule from training set if shell minimization does not converge."},
            };
    for (int i = 0; i < asize(pa); i++) {
        pargs->push_back(pa[i]);
    }
    addOptions(pargs, eTune::EEM);
    configHandlerPtr()->add_pargs(pargs);
}

void OptACM::optionsFinished(const std::string &outputFile) {
    MolGen::optionsFinished();
    outputFile_ = outputFile;
}

void OptACM::openLogFile(const char *logfileName) {
    fplog_.reset(gmx_ffopen(logfileName, "w"));
}

FILE *OptACM::logFile() {
    if (fplog_) {
        return fplog_.get();
    } else {
        return nullptr;
    }
}

void OptACM::initChargeGeneration(iMolSelect ims)
{
    std::string method, basis, conf, type, myref, mylot;
    splitLot(lot(), &method, &basis);
    tensor              polar      = {{0, 0, 0}, {0, 0, 0}, {0, 0, 0}};
    std::vector<double> vec;
    for (MyMol &mymol : mymols())
    {
        if (mymol.datasetType() != ims)
        {
            continue;
        }
        if (fit("alpha"))
        {
            // For fitting alpha we need a reference polarizability
            double ref_pol, error, T = 0;
            if (mymol.getPropRef(MolPropObservable::POLARIZABILITY, iqmType::QM,
                                 method, basis, "",
                                 (char *)"electronic",
                                 &ref_pol, &error, &T,
                                 &myref, &mylot, &vec, polar))
            {
                mymol.SetElectronicPolarizability(ref_pol);
            }
            else
            {
                if (logFile())
                {
                    fprintf(logFile(), "Removing %s due to lacking reference polarizability at the %s/%s LoT.\n",
                            mymol.getMolname().c_str(),
                            method.c_str(), basis.c_str());
                }
                mymol.eSupp_ = eSupport::No;
            }
        }
        if (mymol.eSupp_ != eSupport::No)
        {
            mymol.QgenAcm_ = new QgenAcm(poldata(), mymol.atoms(),
                                         mymol.totalCharge());
        }
    }
}

<<<<<<< HEAD
=======
void OptACM::fillDevComputers()
{
    FILE *lf = logFile();
    bool verb = verbose();

    if (target(iMolSelect::Train, eRMS::BOUNDS)->weight() > 0)
        bdc_ = new BoundsDevComputer(lf, verb, &optIndex_);

    if (target(iMolSelect::Train, eRMS::CHARGE)->weight() > 0 ||
        target(iMolSelect::Train, eRMS::CM5)->weight() > 0)
        devComputers_.push_back(new ChargeCM5DevComputer(lf, verb));
    if (target(iMolSelect::Train, eRMS::ESP)->weight() > 0)
        devComputers_.push_back(new EspDevComputer(lf, verb, fit("zeta")));
    if (target(iMolSelect::Train, eRMS::Polar)->weight() > 0)
        devComputers_.push_back(new PolarDevComputer(lf, verb, bFullQuadrupole_));
    if (target(iMolSelect::Train, eRMS::QUAD)->weight() > 0)
        devComputers_.push_back(new QuadDevComputer(lf, verb, bFullQuadrupole_));
    if (target(iMolSelect::Train, eRMS::MU)->weight() > 0)
        devComputers_.push_back(new MuDevComputer(lf, verb, bQM()));
    if (target(iMolSelect::Train, eRMS::EPOT)->weight() > 0)
        devComputers_.push_back(new EnergyDevComputer(lf, verb));

}

double OptACM::calcDeviation(bool       verbose,
                             CalcDev    calcDev,
                             iMolSelect ims)
{
    t_commrec *cr = commrec();
    if (MASTER(cr))
    {
        if (PAR(cr) && calcDev != CalcDev::Master)
        {
            for (int i = 1; i < cr->nnodes; i++)
            {
                gmx_send_int(cr, i, static_cast<int>(calcDev));
                gmx_send_int(cr, i, static_cast<int>(ims));
            }
        }
    }
    else
    {
        calcDev = static_cast<CalcDev>(gmx_recv_int(cr, 0));
        ims     = static_cast<iMolSelect>(gmx_recv_int(cr, 0));
    }
    if (calcDev == CalcDev::Final)
    {
        return -1;
    }
    resetChiSquared(ims);
    std::map<eRMS, FittingTarget> *targets = fittingTargets(ims);
    if (MASTER(cr))
    {
        if (bdc_ != nullptr)
        {
            bdc_->calcDeviation(nullptr, targets, poldata(), getParam(), cr);
        }
    }

    if (PAR(cr))
    {
        if (calcDev == CalcDev::Parallel)
        {
            poldata()->broadcast_eemprop(cr);
            poldata()->broadcast_particles(cr);
        }
    }
    int nmolCalculated = 0;
    for (MyMol &mymol : mymols())
    {
        if (ims != mymol.datasetType())
        {
            continue;
        }
        if ((mymol.eSupp_ == eSupport::Local) ||
            (calcDev == CalcDev::Master && mymol.eSupp_ == eSupport::Remote))
        {
            nmolCalculated += 1;
            // Update the polarizabilities only once before the loop
            if (fit("alpha"))
            {
                mymol.UpdateIdef(poldata(), InteractionType::POLARIZATION);
            }
            // TODO do this systematically
            if (fit("Dm"))
            {
                mymol.UpdateIdef(poldata(), InteractionType::BONDS);
            }
            // Update the electronegativity parameters
            mymol.zetaToAtoms(poldata(), mymol.atoms());
            // Run charge generation including shell minimization
            immStatus imm = mymol.GenerateAcmCharges(poldata(), cr,
                                                     qcycle(), qtol());

            // Check whether we have to disable this compound
            if (immStatus::OK != imm && removeMol())
            {
                mymol.eSupp_ = eSupport::No;
                continue;
            }

            computeDiQuad(targets, &mymol);

            for (DevComputer *mydev : devComputers_)
                mydev->calcDeviation(&mymol, targets, poldata(), getParam(), cr);
        }
    }
    if (debug)
    {
        printParameters(debug);
    }
    sumChiSquared(calcDev == CalcDev::Parallel, ims);
    if (verbose && logFile())
    {
        printChiSquared(logFile(), ims);
    }
    numberCalcDevCalled_ += 1;
    return (*targets).find(eRMS::TOT)->second.chiSquared();
}

void OptACM::computeDiQuad(std::map<eRMS, FittingTarget> *targets,
                           MyMol                         *mymol)
{

    // These two things need to be present, if not the code will crash
    // TODO: What happens with this little interlude when we bring in
    // the for loop?
    // QtypeProps *qelec = mymol->qTypeProps(qType::Elec);
    QtypeProps *qcalc = mymol->qTypeProps(qType::Calc);
    if ((*targets).find(eRMS::MU)->second.weight() > 0 ||
        (*targets).find(eRMS::QUAD)->second.weight() > 0)
    {
        qcalc->setQ(mymol->atoms());
        qcalc->setX(mymol->x());
        qcalc->calcMoments();
    }

}

>>>>>>> 68d324a1
void OptACM::initOpt(bool bRandom)
{
    for(auto &optIndex : optIndex_)
    {
        auto                iType = optIndex.iType();
        ForceFieldParameter p;
        if (iType == InteractionType::CHARGE)
        {
            if (poldata()->hasParticleType(optIndex.particleType()))
            {
                p = poldata()->findParticleType(optIndex.particleType())->parameterConst(optIndex.parameterType());
            }
        }
        else if (poldata()->interactionPresent(iType))
        {
            p = poldata()->findForcesConst(iType).findParameterTypeConst(optIndex.id(), optIndex.parameterType());
        }
        if (p.ntrain() >= mindata())
        {
            Bayes::addParam(optIndex.name(),
                            p.value(), p.mutability(),
                            p.minimum(), p.maximum(),
                            p.ntrain(), bRandom);
        }
    }
}

bool OptACM::runMaster(const gmx_output_env_t *oenv,
                       const char             *xvgconv,
                       const char             *xvgepot,
                       bool                    optimize,
                       bool                    sensitivity,
                       bool 		           bEvaluate_testset)
{
    bool bMinimum = false;
    GMX_RELEASE_ASSERT(MASTER(commrec()), "WTF");

    print_memory_usage(debug);
    std::vector<std::string> paramClass;
    for(const auto &fm : typesToFit())
    {
        paramClass.push_back(fm.first);
    }
    if (optimize)
    {
<<<<<<< HEAD
        configHandlerPtr()->setOutputFiles(xvgconv, paramClass, xvgepot);
=======
        configHandlerPtr()->setOutputFiles(xvgconv, paramClass, xvgepot, oenv);
>>>>>>> 68d324a1
        double chi2     = 0;
        bMinimum = Bayes::MCMC(logFile(), bEvaluate_testset, &chi2);
    }
    if (sensitivity)
    {
        // only on the training set
        Bayes::SensitivityAnalysis(logFile(), iMolSelect::Train);
    }
    // Finalize the calculations on the helpers
    GMX_RELEASE_ASSERT(calcDeviation(false, CalcDev::Final, iMolSelect::Train) < 0,
                       "Result for final parallel calcDeviation should be less than zero");

    printMonteCarloStatistics(logFile());
    if (bMinimum)
    {
        auto best = Bayes::getBestParam();
        if (best.empty())
        {
            GMX_THROW(gmx::InternalError("Minimum found but not best parameters"));
        }
        // Restore best parameter set
        Bayes::setParam(best);
        // Copy it to Poldata
        std::vector<bool> changed;
        changed.resize(best.size(), true);
        toPoldata(changed);
        for (const auto &ims : iMolSelectNames())
        {
            double chi2 = calcDeviation(true, CalcDev::Master, ims.first);
            fprintf(logFile(), "Minimum chi2 for %s %g\n",
                    iMolSelectName(ims.first), chi2);
        }
    }
    else if (optimize)
    {
        fprintf(logFile(), "Did not find a better parameter set\n");
    }
    return bMinimum;
}

void OptACM::runHelper()
{
    // H E L P E R   N O D E S
    // The second and third variable are set by the master, but
    // we have to pass something.
    // If the result is less than zero (-1), we are done.
    while (calcDeviation(false, CalcDev::Parallel, iMolSelect::Train) >= 0)
    {
        ;
    }

}

} // namespace alexandria

int alex_tune_eem(int argc, char *argv[])
{
    static const char          *desc[] = {
        "tune_eem read a series of molecules and corresponding experimental",
        "dipole moments from a file, and tunes parameters in an algorithm",
        "until the experimental dipole moments are reproduced by the",
        "charge generating algorithm AX as implemented in the gentop program.[PAR]",
        "Minima and maxima for the parameters can be set, these are however",
        "not strictly enforced, but rather they are penalized with a harmonic",
        "function, for which the force constant can be set explicitly.[PAR]",
        "At every reinit step parameters are changed by a random amount within",
        "the fraction set by step size, and within the boundaries given",
        "by the minima and maxima. If the [TT]-random[tt] flag is",
        "given a completely random set of parameters is generated at the start",
        "of each run. At reinit steps however, the parameters are only changed",
        "slightly, in order to speed-up local search but not global search.",
        "In other words, complete random starts are done only at the beginning of each",
        "run, and only when explicitly requested.[PAR]",
        "The absolut dipole moment of a molecule remains unchanged if all the",
        "atoms swap the sign of the charge. To prevent this kind of mirror",
        "effects a penalty is added to the square deviation ",
        "if hydrogen atoms have a negative charge. Similarly a penalty is",
        "added if atoms from row VI or VII in the periodic table have a positive",
        "charge. The penalty is equal to the force constant given on the command line",
        "time the square of the charge.[PAR]",
        "A selection of molecules into a training set and a test set (or ignore set)",
        "can be made using option [TT]-sel[tt]. The format of this file is:[BR]",
        "iupac|Train[BR]",
        "iupac|Test[BR]",
        "iupac|Ignore[BR]",
        "and you should ideally have a line for each molecule in the molecule database",
        "([TT]-f[tt] option). Missing molecules will be ignored."
    };

    real                efield              = 10;
    bool                bRandom             = false;
    bool                bcompress           = false;
    bool                bZero               = true;
    bool                bOptimize           = true;
    bool                bSensitivity        = true;
    bool                bForceOutput        = false;
    bool                bEvaluate_testset   = false;

<<<<<<< HEAD
    t_pargs                     pa[]         = {
        { "-random", FALSE, etBOOL, {&bRandom},
          "Generate completely random starting parameters within the limits set by the options. This will be done at the very first step and before each subsequent run." },
        { "-zero", FALSE, etBOOL, {&bZero},
          "Use molecules with zero dipole in the fit as well" },
        { "-compress", FALSE, etBOOL, {&bcompress},
          "Compress output XML file" },
        { "-efield",  FALSE, etREAL, {&efield},
          "The magnitude of the external electric field to calculate polarizability tensor." },
        { "-optimize",     FALSE, etBOOL, {&bOptimize},
          "Do parameter optimization when true, or a single calculation otherwise." },
        { "-sensitivity",  FALSE, etBOOL, {&bSensitivity},
          "Do a sensitivity analysis." },
        { "-force_output", FALSE, etBOOL, {&bForceOutput},
          "Write output even if no new minimum is found" },
        { "-evaluate_testset", FALSE, etBOOL, {&bEvaluate_testset},
          "Evaluate the MCMC energy on the test set." }
    };
=======
>>>>>>> 68d324a1

    gmx_output_env_t           *oenv;
    MolSelect                   gms;
    TuneForceFieldPrinter       printer;

    std::vector<t_pargs>        pargs;
    {
        t_pargs                     pa[]         = {
            { "-random", FALSE, etBOOL, {&bRandom},
              "Generate completely random starting parameters within the limits set by the options. This will be done at the very first step and before each subsequent run." },
            { "-zero", FALSE, etBOOL, {&bZero},
              "Use molecules with zero dipole in the fit as well" },
            { "-compress", FALSE, etBOOL, {&bcompress},
              "Compress output XML file" },
            { "-efield",  FALSE, etREAL, {&efield},
              "The magnitude of the external electric field to calculate polarizability tensor." },
            { "-optimize",     FALSE, etBOOL, {&bOptimize},
              "Do parameter optimization when true, or a single calculation otherwise." },
            { "-sensitivity",  FALSE, etBOOL, {&bSensitivity},
              "Do a sensitivity analysis." },
            { "-force_output", FALSE, etBOOL, {&bForceOutput},
              "Write output even if no new minimum is found" },
            { "-evaluate_testset", FALSE, etBOOL, {&bEvaluate_testset},
              "Evaluate the MCMC energy on the test set." }
        };

        for (int i = 0; i < asize(pa); i++)
        {
            pargs.push_back(pa[i]);
        }
    }
    alexandria::OptACM opt;
    opt.add_pargs(&pargs);
    printer.addOptions(&pargs);

    std::vector<t_filenm>       filenms;
    {
        t_filenm                    fnm[] = {
        { efDAT, "-f",         "allmols",       ffREAD  },
        { efDAT, "-d",         "gentop",        ffOPTRD },
        { efDAT, "-o",         "tune_eem",      ffWRITE },
        { efDAT, "-sel",       "molselect",     ffREAD  },
        { efXVG, "-table",     "table",         ffOPTRD },
        { efLOG, "-g",         "tune_eem",      ffWRITE },
        { efXVG, "-conv",      "param-conv",    ffWRITE },
        { efXVG, "-epot",      "param-epot",    ffWRITE }
        };
        for(int i = 0; i < asize(fnm); i++)
        {
            filenms.push_back(fnm[i]);
        }
    }
    printer.addFileOptions(&filenms);

    if (!parse_common_args(&argc,
                           argv,
                           PCA_CAN_VIEW,
                           filenms.size(),
                           filenms.data(),
                           pargs.size(),
                           pargs.data(),
                           asize(desc),
                           desc,
                           0,
                           nullptr,
                           &oenv))
    {
        return 0;
    }

    // TODO: Check validity of arguments with check_pargs() in ConfigHandler(s)
    opt.configHandlerPtr()->check_pargs();

<<<<<<< HEAD
    opt.optionsFinished(opt2fn("-o", NFILE, fnm));
=======
    opt.optionsFinished(opt2fn("-o", filenms.size(), filenms.data()));

    opt.fillDevComputers();
>>>>>>> 68d324a1

    opt.fillDevComputers();

    if (MASTER(opt.commrec()))
    {
        opt.openLogFile(opt2fn("-g", filenms.size(), filenms.data()));
        print_memory_usage(debug);
        print_header(opt.logFile(), pargs);
        gms.read(opt2fn_null("-sel", filenms.size(), filenms.data()));
        fprintf(opt.logFile(), "Found %d Train and %d Test compounds in %s\n\n",
                gms.count(iMolSelect::Train), gms.count(iMolSelect::Test),
                opt2fn("-sel", filenms.size(), filenms.data()));
        print_memory_usage(debug);
    }

    // MolGen read being called here!
    if (0 == opt.Read(opt.logFile() ? opt.logFile() : (debug ? debug : nullptr),
                      opt2fn("-f", filenms.size(), filenms.data()),
                      opt2fn_null("-d", filenms.size(), filenms.data()),
                      bZero,
                      gms,
                      false,
                      true,
                      opt2fn_null("-table", filenms.size(), filenms.data()),
                      opt.verbose()))
    {
        if (opt.logFile())
        {
            fprintf(opt.logFile(), "Training set is empty, check your input. Rerun with -v option or -debug 1.\n");
        }
        return 0;
    }
    // init charge generation for compounds in the
    // training set
    opt.initChargeGeneration(iMolSelect::Train);
    if (bEvaluate_testset)
    {
        // init charge generation for compounds in the
        // test set
        opt.initChargeGeneration(iMolSelect::Test);
        opt.initChargeGeneration(iMolSelect::Ignore);
    }

    if (MASTER(opt.commrec()))
    {
        if (bOptimize || bSensitivity)
        {
            opt.initOpt(bRandom);
        }
        bool bMinimum = opt.runMaster(oenv,
                                      opt2fn("-conv", filenms.size(), filenms.data()),
                                      opt2fn("-epot", filenms.size(), filenms.data()),
                                      bOptimize,
                                      bSensitivity,
                                      bEvaluate_testset);

        if (bMinimum || bForceOutput || !bOptimize)
        {
            if (bForceOutput)
            {
                fprintf(opt.logFile(), "Output based on last step of MC simulation per your specification.\nUse the -noforce_output flag to prevent this.\nThe force field output file %s is based on the last MC step as well.\n", opt2fn("-o", filenms.size(), filenms.data()));
                opt.saveState();
            }
            printer.print(opt.logFile(),
                          &(opt.mymols()),
                          opt.poldata(),
                          opt.mdlog(),
                          opt.lot(),
                          opt.qcycle(),
                          opt.qtol(),
                          oenv,
                          opt.fullQuadrupole(),
                          opt.commrec(),
                          efield,
                          filenms);
            print_memory_usage(debug);
        }
        else if (!bMinimum)
        {
            printf("No improved parameters found. Please try again with more iterations.\n");
        }
    }
    else if (bOptimize || bSensitivity)
    {
        opt.runHelper();
    }
    return 0;
}<|MERGE_RESOLUTION|>--- conflicted
+++ resolved
@@ -137,14 +137,6 @@
     }
 }
 
-<<<<<<< HEAD
-=======
-void OptACM::saveState()
-{
-    writePoldata(outputFile_, poldata(), false);
-}
-
->>>>>>> 68d324a1
 void OptACM::add_pargs(std::vector<t_pargs> *pargs) {
     t_pargs pa[] =
             {
@@ -220,8 +212,6 @@
     }
 }
 
-<<<<<<< HEAD
-=======
 void OptACM::fillDevComputers()
 {
     FILE *lf = logFile();
@@ -361,7 +351,6 @@
 
 }
 
->>>>>>> 68d324a1
 void OptACM::initOpt(bool bRandom)
 {
     for(auto &optIndex : optIndex_)
@@ -407,11 +396,7 @@
     }
     if (optimize)
     {
-<<<<<<< HEAD
         configHandlerPtr()->setOutputFiles(xvgconv, paramClass, xvgepot);
-=======
-        configHandlerPtr()->setOutputFiles(xvgconv, paramClass, xvgepot, oenv);
->>>>>>> 68d324a1
         double chi2     = 0;
         bMinimum = Bayes::MCMC(logFile(), bEvaluate_testset, &chi2);
     }
@@ -510,27 +495,6 @@
     bool                bForceOutput        = false;
     bool                bEvaluate_testset   = false;
 
-<<<<<<< HEAD
-    t_pargs                     pa[]         = {
-        { "-random", FALSE, etBOOL, {&bRandom},
-          "Generate completely random starting parameters within the limits set by the options. This will be done at the very first step and before each subsequent run." },
-        { "-zero", FALSE, etBOOL, {&bZero},
-          "Use molecules with zero dipole in the fit as well" },
-        { "-compress", FALSE, etBOOL, {&bcompress},
-          "Compress output XML file" },
-        { "-efield",  FALSE, etREAL, {&efield},
-          "The magnitude of the external electric field to calculate polarizability tensor." },
-        { "-optimize",     FALSE, etBOOL, {&bOptimize},
-          "Do parameter optimization when true, or a single calculation otherwise." },
-        { "-sensitivity",  FALSE, etBOOL, {&bSensitivity},
-          "Do a sensitivity analysis." },
-        { "-force_output", FALSE, etBOOL, {&bForceOutput},
-          "Write output even if no new minimum is found" },
-        { "-evaluate_testset", FALSE, etBOOL, {&bEvaluate_testset},
-          "Evaluate the MCMC energy on the test set." }
-    };
-=======
->>>>>>> 68d324a1
 
     gmx_output_env_t           *oenv;
     MolSelect                   gms;
@@ -604,13 +568,7 @@
     // TODO: Check validity of arguments with check_pargs() in ConfigHandler(s)
     opt.configHandlerPtr()->check_pargs();
 
-<<<<<<< HEAD
-    opt.optionsFinished(opt2fn("-o", NFILE, fnm));
-=======
     opt.optionsFinished(opt2fn("-o", filenms.size(), filenms.data()));
-
-    opt.fillDevComputers();
->>>>>>> 68d324a1
 
     opt.fillDevComputers();
 
