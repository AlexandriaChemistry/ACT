/*
 * This source file is part of the Alexandria Chemistry Toolkit.
 *
 * Copyright (C) 2014-2021
 *
 * Developers:
 *             Mohammad Mehdi Ghahremanpour,
 *             Paul J. van Maaren,
 *             David van der Spoel (Project leader)
 *
 * This program is free software; you can redistribute it and/or
 * modify it under the terms of the GNU General Public License
 * as published by the Free Software Foundation; either version 2
 * of the License, or (at your option) any later version.
 *
 * This program is distributed in the hope that it will be useful,
 * but WITHOUT ANY WARRANTY; without even the implied warranty of
 * MERCHANTABILITY or FITNESS FOR A PARTICULAR PURPOSE.  See the
 * GNU General Public License for more details.
 *
 * You should have received a copy of the GNU General Public License
 * along with this program; if not, write to the Free Software
 * Foundation, Inc., 51 Franklin Street, Fifth Floor,
 * Boston, MA  02110-1301, USA.
 */

/*! \internal \brief
 * Implements part of the alexandria program.
 * \author Mohammad Mehdi Ghahremanpour <mohammad.ghahremanpour@icm.uu.se>
 * \author David van der Spoel <david.vanderspoel@icm.uu.se>
 * \author Julian Ramon Marrades Furquet <julianramon.marradesfurquet.8049@student.uu.se>
 */

#include "tune_eem.h"

#include "actpre.h"

#include "tune_eem.h"

#include <cctype>
#include <cmath>
#include <cstdio>
#include <cstdlib>

#include <random>

#include "gromacs/commandline/pargs.h"
#include "gromacs/commandline/viewit.h"
#include "gromacs/fileio/gmxfio.h"
#include "gromacs/fileio/pdbio.h"
#include "gromacs/fileio/xvgr.h"
#include "gromacs/listed-forces/bonded.h"
#include "gromacs/math/vecdump.h"
#include "gromacs/mdlib/force.h"
#include "gromacs/mdlib/mdatoms.h"
#include "gromacs/mdlib/shellfc.h"
#include "gromacs/mdtypes/commrec.h"
#include "gromacs/statistics/statistics.h"
#include "gromacs/topology/mtop_util.h"
#include "gromacs/utility/arraysize.h"
#include "gromacs/utility/cstringutil.h"
#include "gromacs/utility/fatalerror.h"
#include "gromacs/utility/futil.h"
#include "gromacs/utility/smalloc.h"
#include "gromacs/utility/unique_cptr.h"

#include "alex_modules.h"
#include "gentop_core.h"
#include "gmx_simple_comm.h"
#include "memory_check.h"
#include "molgen.h"
#include "molprop_util.h"
#include "mymol_low.h"
#include "bayes.h"
#include "poldata.h"
#include "poldata_tables.h"
#include "poldata_xml.h"
#include "tuning_utility.h"
#include "units.h"

namespace alexandria
{

/*! \defgroup tune_eem Schematic flowchart for tune_eem
 *
 * This diagram shows how the program is parallelized.
 * Boxes in cyan run on all nodes, pink on the master node
 * and yellow on the helper nodes.
 * \dot
digraph tune_eem {
    compound = true;
    splines=true;
    node [shape=box,style=filled,color=pink] rif rm;
    rif [label="Read initial force field\nand molecules for train and test set"];
    mcmc [ label="Monte Carlo\nWrite chi-square and parameters"];

    subgraph cluster_3 {
        label = "Helpers 0 ... N-1";
        rm  [label="Calc deviation 0"];
        node [shape=box,style=filled,color=yellow];
        rh1 -> rh2 -> rh3  [style=invisible,rankdir=TB,dir=none];
        rh1  [label="Calc deviation 1"];
        rh2  [label="Calc deviation 2"];
        rh3  [label="Calc deviation N-1"];
        rm -> rh2 [style=invisible,rankdir=LR,dir=none,rank=same];
    }

    node [shape=box] [label="Start",color=cyan]; start;
    node [shape=box] [label="Parse command-line options",color=cyan]; parse;
    node [shape=diamond] [label="Master node?",color=cyan]; is_master;
    start -> parse -> is_master;
    rif -> mcmc;
    mcmc -> rm [dir=both];
    rm  -> rh1 [dir=both] [label="communication"];
    rm  -> rh2 [dir=both] [label="communication"];
    rm  -> rh3 [dir=both] [label="communication"];
    node [shape=box] [ label="Write optimized force field\nand statistics",color=pink ]; ready;
    node [shape=box][ label="Finish", color=cyan]; finished;
    is_master -> rh1 [ label="no" ];
    is_master -> rh2 [ label="no" ];
    is_master -> rh3 [ label="no" ];
    is_master -> rif [ label="yes" ];
    mcmc -> ready [ label="done" ];
    ready -> finished;
    rh1 -> finished;
    rh2 -> finished;
    rh3 -> finished;
}
 * \enddot
 */

void my_fclose(FILE *fp)
{
    const int myerrno = gmx_ffclose(fp);
    if (myerrno != 0)
    {
        fprintf(stderr, "Error %d closing file\n", myerrno);
    }
}

void OptACM::add_pargs(std::vector<t_pargs> *pargs) {
    t_pargs pa[] =
            {
                    {"-fullQuadrupole", FALSE, etBOOL, {&bFullQuadrupole_},
                            "Consider both diagonal and off-diagonal elements of the Q_Calc matrix for optimization"},
                    {"-removemol",      FALSE, etBOOL, {&bRemoveMol_},
                            "Remove a molecule from training set if shell minimization does not converge."},
                    {"-v",              FALSE, etBOOL, {&verbose_},
                        "Flush output immediately rather than letting the OS buffer it. Don't use for production simulations."},
                    { "-randomInit", FALSE, etBOOL, {&randomInit_},
                            "Generate completely random starting parameters within the limits set by the options. This will be done at the very first step and before each subsequent run." }
            };
    for (int i = 0; i < asize(pa); i++) {
        pargs->push_back(pa[i]);
    }
    mg_.addOptions(pargs, eTune::EEM, sii_.fittingTargets(iMolSelect::Train));
    bch_.add_pargs(pargs);
}

void OptACM::check_pargs()
{
    bch_.check_pargs();
}

void OptACM::optionsFinished(const std::string &outputFile) {
    mg_.optionsFinished();
    outputFile_ = outputFile;
}

void OptACM::openLogFile(const char *logfileName) {
    fplog_.reset(gmx_ffopen(logfileName, "w"));
}

FILE *OptACM::logFile() {
    if (fplog_) {
        return fplog_.get();
    } else {
        return nullptr;
    }
}

void OptACM::initChargeGeneration(iMolSelect ims)
{
    std::string method, basis, conf, type, myref, mylot;
<<<<<<< HEAD
    splitLot(mg_.lot(), &method, &basis);
    tensor              polar      = {{0, 0, 0}, {0, 0, 0}, {0, 0, 0}};
=======
    splitLot(lot(), &method, &basis);
>>>>>>> 885a5f0c
    std::vector<double> vec;
    for (MyMol &mymol : mg_.mymols())
    {
        if (mymol.datasetType() != ims)
        {
            continue;
        }
        if (mg_.fit("alpha"))
        {
            // For fitting alpha we need a reference polarizability
            double T = 0;
            auto gp = mymol.findProperty(MolPropObservable::POLARIZABILITY, iqmType::QM, T,
                                         method, basis, "");
            if (gp)
            {
                mymol.SetElectronicPolarizability(gp->getValue());
            }
            else
            {
                if (logFile())
                {
                    fprintf(logFile(), "Removing %s due to lacking reference polarizability at the %s/%s LoT.\n",
                            mymol.getMolname().c_str(),
                            method.c_str(), basis.c_str());
                }
                mymol.eSupp_ = eSupport::No;
            }
        }
        if (mymol.eSupp_ != eSupport::No)
        {
            mymol.QgenAcm_ = new QgenAcm(sii_.poldata(), mymol.atoms(),
                                         mymol.totalCharge());
        }
    }
}

bool OptACM::runMaster(const gmx_output_env_t *oenv,
                       const char             *xvgconv,
                       const char             *xvgepot,
                       bool                    optimize,
                       bool                    sensitivity,
                       bool 		           bEvaluate_testset)
{
    bool bMinimum = false;
    GMX_RELEASE_ASSERT(MASTER(cr_), "WTF");

    print_memory_usage(debug);
    std::vector<std::string> paramClass;
    for(const auto &fm : mg_.typesToFit())
    {
        paramClass.push_back(fm.first);
    }
    if (optimize)
    {
        sii_.setOutputFiles(xvgconv, paramClass, xvgepot);
        sii_.assignParamClassIndex();
        sii_.computeWeightedTemperature(bch_.temperatureWeighting()); // FIXME: we could move this just after fillVectors()
        ind_->openChi2ConvFile(oenv, bEvaluate_testset);
        ind_->openParamConvFiles(oenv);
        bMinimum = mutator_->MCMC(ind_, bEvaluate_testset);
        ind_->closeConvFiles();
    }
    if (sensitivity)
    {
        // only on the training set
        mutator_->sensitivityAnalysis(ind_, iMolSelect::Train);
    }
    // Finalize the calculations on the helpers
    GMX_RELEASE_ASSERT(fitComp_->calcDeviation(ind_, false, CalcDev::Final, iMolSelect::Train) < 0,
                       "Result for final parallel calcDeviation should be less than zero");

    mutator_->printMonteCarloStatistics(ind_, logFile());
    if (bMinimum)
    {
        auto best = ind_->bestParam();
        if (best.empty())
        {
            GMX_THROW(gmx::InternalError("Minimum found but not best parameters"));
        }
        // Restore best parameter set
        ind_->setParam(best);
        // Copy it to Poldata
        std::vector<bool> changed;
        changed.resize(best.size(), true);
        ind_->toPoldata(changed);
        for (const auto &ims : iMolSelectNames())
        {
            double chi2 = fitComp_->calcDeviation(ind_, true, CalcDev::Master, ims.first);
            fprintf(logFile(), "Minimum chi2 for %s %g\n",
                    iMolSelectName(ims.first), chi2);
        }
    }
    else if (optimize)
    {
        fprintf(logFile(), "Did not find a better parameter set\n");
    }
    return bMinimum;
}

void OptACM::runHelper()
{
    // H E L P E R   N O D E S
    // The second and third variable are set by the master, but
    // we have to pass something.
    // If the result is less than zero (-1), we are done.
    while (fitComp_->calcDeviation(ind_, false, CalcDev::Parallel, iMolSelect::Train) >= 0)
    {
        ;
    }

}

int tune_eem(int argc, char *argv[])
{
    static const char          *desc[] = {
        "tune_eem read a series of molecules and corresponding experimental",
        "dipole moments from a file, and tunes parameters in an algorithm",
        "until the experimental dipole moments are reproduced by the",
        "charge generating algorithm AX as implemented in the gentop program.[PAR]",
        "Minima and maxima for the parameters can be set, these are however",
        "not strictly enforced, but rather they are penalized with a harmonic",
        "function, for which the force constant can be set explicitly.[PAR]",
        "At every reinit step parameters are changed by a random amount within",
        "the fraction set by step size, and within the boundaries given",
        "by the minima and maxima. If the [TT]-random[tt] flag is",
        "given a completely random set of parameters is generated at the start",
        "of each run. At reinit steps however, the parameters are only changed",
        "slightly, in order to speed-up local search but not global search.",
        "In other words, complete random starts are done only at the beginning of each",
        "run, and only when explicitly requested.[PAR]",
        "The absolut dipole moment of a molecule remains unchanged if all the",
        "atoms swap the sign of the charge. To prevent this kind of mirror",
        "effects a penalty is added to the square deviation ",
        "if hydrogen atoms have a negative charge. Similarly a penalty is",
        "added if atoms from row VI or VII in the periodic table have a positive",
        "charge. The penalty is equal to the force constant given on the command line",
        "time the square of the charge.[PAR]",
        "A selection of molecules into a training set and a test set (or ignore set)",
        "can be made using option [TT]-sel[tt]. The format of this file is:[BR]",
        "iupac|Train[BR]",
        "iupac|Test[BR]",
        "iupac|Ignore[BR]",
        "and you should ideally have a line for each molecule in the molecule database",
        "([TT]-f[tt] option). Missing molecules will be ignored."
    };

    real                efield              = 10;
    bool                bcompress           = false;
    bool                bZero               = true;
    bool                bOptimize           = true;
    bool                bSensitivity        = true;
    bool                bForceOutput        = false;
    bool                bEvaluate_testset   = false;


    gmx_output_env_t           *oenv;
    MolSelect                   gms;
    TuneForceFieldPrinter       printer;

    std::vector<t_pargs>        pargs;
    {
        t_pargs                     pa[]         = {
            { "-zero", FALSE, etBOOL, {&bZero},
              "Use molecules with zero dipole in the fit as well" },
            { "-compress", FALSE, etBOOL, {&bcompress},
              "Compress output XML file" },
            { "-efield",  FALSE, etREAL, {&efield},
              "The magnitude of the external electric field to calculate polarizability tensor." },
            { "-optimize",     FALSE, etBOOL, {&bOptimize},
              "Do parameter optimization when true, or a single calculation otherwise." },
            { "-sensitivity",  FALSE, etBOOL, {&bSensitivity},
              "Do a sensitivity analysis." },
            { "-force_output", FALSE, etBOOL, {&bForceOutput},
              "Write output even if no new minimum is found" },
            { "-evaluate_testset", FALSE, etBOOL, {&bEvaluate_testset},
              "Evaluate the MCMC energy on the test set." }
        };

        for (int i = 0; i < asize(pa); i++)
        {
            pargs.push_back(pa[i]);
        }
    }
    alexandria::OptACM opt;
    opt.add_pargs(&pargs);
    printer.addOptions(&pargs);

    std::vector<t_filenm>       filenms;
    {
        t_filenm                    fnm[] = {
        { efDAT, "-f",         "allmols",       ffREAD  },
        { efDAT, "-d",         "gentop",        ffOPTRD },
        { efDAT, "-o",         "tune_eem",      ffWRITE },
        { efDAT, "-sel",       "molselect",     ffREAD  },
        { efXVG, "-table",     "table",         ffOPTRD },
        { efLOG, "-g",         "tune_eem",      ffWRITE },
        { efXVG, "-conv",      "param-conv",    ffWRITE },
        { efXVG, "-epot",      "param-epot",    ffWRITE }
        };
        for(int i = 0; i < asize(fnm); i++)
        {
            filenms.push_back(fnm[i]);
        }
    }
    printer.addFileOptions(&filenms);

    if (!parse_common_args(&argc,
                           argv,
                           PCA_CAN_VIEW,
                           filenms.size(),
                           filenms.data(),
                           pargs.size(),
                           pargs.data(),
                           asize(desc),
                           desc,
                           0,
                           nullptr,
                           &oenv))
    {
        return 0;
    }

    // Check validity of arguments with check_pargs() in ConfigHandler(s)
    opt.check_pargs();

    // finishing MolGen stuff and setting output file for FF in OptACM
    opt.optionsFinished(opt2fn("-o", filenms.size(), filenms.data()));  // Calls optionsFinished() for MolGen instance

    // Propagate weights from training set to other sets
    opt.sii()->propagateWeightFittingTargets();

    if (MASTER(opt.commrec()))
    {
        opt.openLogFile(opt2fn("-g", filenms.size(), filenms.data()));
        print_memory_usage(debug);
        print_header(opt.logFile(), pargs);
        gms.read(opt2fn_null("-sel", filenms.size(), filenms.data()));
        fprintf(opt.logFile(), "Found %d Train and %d Test compounds in %s\n\n",
                gms.count(iMolSelect::Train), gms.count(iMolSelect::Test),
                opt2fn("-sel", filenms.size(), filenms.data()));
        print_memory_usage(debug);
    }

<<<<<<< HEAD
    // Figure out a logfile to pass down :)
    FILE *fp = opt.logFile() ? opt.logFile() : (debug ? debug : nullptr);

    // Read poldata in SharedIndividualInfo sii_
    opt.sii()->fillPoldata(fp,
                           opt2fn_null("-d", filenms.size(), filenms.data()));

    // TODO: MolGen read being called here!
    if (0 == opt.mg()->Read(fp,
                            opt2fn("-f", filenms.size(), filenms.data()),
                            opt.sii()->poldata(),
                            bZero,
                            gms,
                            false,
                            true,
                            opt2fn_null("-table", filenms.size(), filenms.data()),
                            opt.verbose()))
=======
    // MolGen read being called here!
    if (0 == opt.Read(opt.logFile() ? opt.logFile() : (debug ? debug : nullptr),
                      opt2fn("-f", filenms.size(), filenms.data()),
                      opt2fn_null("-d", filenms.size(), filenms.data()),
                      bZero,
                      gms,
                      opt2fn_null("-table", filenms.size(), filenms.data()),
                      opt.verbose()))
>>>>>>> 885a5f0c
    {
        if (opt.logFile())
        {
            fprintf(opt.logFile(), "Training set is empty, check your input. Rerun with -v option or -debug 1.\n");
        }
        return 0;
    }

    // SharedIndividualInfo things
    opt.sii()->generateOptimizationIndex(fp, opt.mg());
    opt.sii()->fillVectors(opt.mg()->mindata());

    // Start TODO: Substitute this by GA.
    // Create ACMFitnessComputer and fill the DevComputers
    opt.initFitComp();

    // Create the ACMInitializer
    opt.initInitializer();

    // Create and initialize the individual
    opt.initIndividual();
    // End TODO:

    // init charge generation for compounds in the
    // training set
    opt.initChargeGeneration(iMolSelect::Train);
    if (bEvaluate_testset)
    {
        // init charge generation for compounds in the
        // test set
        opt.initChargeGeneration(iMolSelect::Test);
        opt.initChargeGeneration(iMolSelect::Ignore);
    }

    if (MASTER(opt.commrec()))
    {
        // FIXME: Individual has been initialized above, should we check for
        // bOptimize or bSensitivity still?
        //
        // if (bOptimize || bSensitivity)
        // {
        //     opt.initOpt(bRandom);
        // }

        // TODO: Is in the GA class. Initialize the MCMCMutator
        opt.initMutator();

        bool bMinimum = opt.runMaster(oenv,
                                      opt2fn("-conv", filenms.size(), filenms.data()),
                                      opt2fn("-epot", filenms.size(), filenms.data()),
                                      bOptimize,
                                      bSensitivity,
                                      bEvaluate_testset);

        if (bMinimum || bForceOutput || !bOptimize)
        {
            if (bForceOutput)
            {
                // FIXME: this is not true! The best parameters are fed back to params_ (and to pd_) at the end
                // of runMaster if a better parameter set was found. So no, the final step will not be the output
                fprintf(opt.logFile(), "Output based on last step of MC simulation per your specification.\nUse the -noforce_output flag to prevent this.\nThe force field output file %s is based on the last MC step as well.\n", opt2fn("-o", filenms.size(), filenms.data()));
                opt.ind()->saveState();
            }
            MolGen *tmpMg = opt.mg();
            printer.print(opt.logFile(),
                          &(tmpMg->mymols()),
                          opt.ind()->poldata(),
                          tmpMg->mdlog(),
                          tmpMg->lot(),
                          tmpMg->qcycle(),
                          tmpMg->qtol(),
                          oenv,
                          opt.fullQuadrupole(),
                          opt.commrec(),
                          efield,
                          filenms);
            print_memory_usage(debug);
        }
        else if (!bMinimum)
        {
            printf("No improved parameters found. Please try again with more iterations.\n");
        }
    }
    else if (bOptimize || bSensitivity)
    {
        opt.runHelper();
    }
    return 0;
}

} // namespace alexandria
<|MERGE_RESOLUTION|>--- conflicted
+++ resolved
@@ -182,12 +182,7 @@
 void OptACM::initChargeGeneration(iMolSelect ims)
 {
     std::string method, basis, conf, type, myref, mylot;
-<<<<<<< HEAD
-    splitLot(mg_.lot(), &method, &basis);
-    tensor              polar      = {{0, 0, 0}, {0, 0, 0}, {0, 0, 0}};
-=======
     splitLot(lot(), &method, &basis);
->>>>>>> 885a5f0c
     std::vector<double> vec;
     for (MyMol &mymol : mg_.mymols())
     {
@@ -431,7 +426,6 @@
         print_memory_usage(debug);
     }
 
-<<<<<<< HEAD
     // Figure out a logfile to pass down :)
     FILE *fp = opt.logFile() ? opt.logFile() : (debug ? debug : nullptr);
 
@@ -439,26 +433,14 @@
     opt.sii()->fillPoldata(fp,
                            opt2fn_null("-d", filenms.size(), filenms.data()));
 
-    // TODO: MolGen read being called here!
+    // MolGen read being called here!
     if (0 == opt.mg()->Read(fp,
                             opt2fn("-f", filenms.size(), filenms.data()),
                             opt.sii()->poldata(),
                             bZero,
                             gms,
-                            false,
-                            true,
                             opt2fn_null("-table", filenms.size(), filenms.data()),
                             opt.verbose()))
-=======
-    // MolGen read being called here!
-    if (0 == opt.Read(opt.logFile() ? opt.logFile() : (debug ? debug : nullptr),
-                      opt2fn("-f", filenms.size(), filenms.data()),
-                      opt2fn_null("-d", filenms.size(), filenms.data()),
-                      bZero,
-                      gms,
-                      opt2fn_null("-table", filenms.size(), filenms.data()),
-                      opt.verbose()))
->>>>>>> 885a5f0c
     {
         if (opt.logFile())
         {
@@ -549,4 +531,4 @@
     return 0;
 }
 
-} // namespace alexandria
+} // namespace alexandria