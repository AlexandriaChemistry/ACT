--- conflicted
+++ resolved
@@ -212,228 +212,13 @@
         }
         if (mymol.support() != eSupport::No)
         {
-<<<<<<< HEAD
-            mymol.QgenAcm_ = new QgenAcm(sii_.poldata(), mymol.atoms(),
-                                         mymol.totalCharge());
+            mymol.setQgenAcm(new QgenAcm(sii_.poldata(), mymol.atoms(),
+                                         mymol.totalCharge()));
         }
     }
 }
 
 bool OptACM::runMaster(const char             *xvgconv,
-=======
-            mymol.setQgenAcm(new QgenAcm(poldata(), mymol.atoms(),
-                                         mymol.totalCharge()));
-        }
-    }
-}
-
-void OptACM::fillDevComputers()
-{
-    FILE *lf = logFile();
-    bool verb = verbose();
-
-    if (target(iMolSelect::Train, eRMS::BOUNDS)->weight() > 0)
-        bdc_ = new BoundsDevComputer(lf, verb, &optIndex_);
-
-    if (target(iMolSelect::Train, eRMS::CHARGE)->weight() > 0 ||
-        target(iMolSelect::Train, eRMS::CM5)->weight() > 0)
-        devComputers_.push_back(new ChargeCM5DevComputer(lf, verb));
-    if (target(iMolSelect::Train, eRMS::ESP)->weight() > 0)
-        devComputers_.push_back(new EspDevComputer(lf, verb, fit("zeta")));
-    if (target(iMolSelect::Train, eRMS::Polar)->weight() > 0)
-        devComputers_.push_back(new PolarDevComputer(lf, verb, bFullQuadrupole_));
-    if (target(iMolSelect::Train, eRMS::QUAD)->weight() > 0)
-        devComputers_.push_back(new QuadDevComputer(lf, verb, bFullQuadrupole_));
-    if (target(iMolSelect::Train, eRMS::MU)->weight() > 0)
-        devComputers_.push_back(new MuDevComputer(lf, verb, bQM()));
-    if (target(iMolSelect::Train, eRMS::EPOT)->weight() > 0)
-        devComputers_.push_back(new EnergyDevComputer(lf, verb));
-
-}
-
-double OptACM::calcDeviation(bool       verbose,
-                             CalcDev    calcDev,
-                             iMolSelect ims)
-{
-    t_commrec *cr = commrec();
-    if (MASTER(cr))
-    {
-        if (PAR(cr) && calcDev != CalcDev::Master)
-        {
-            for (int i = 1; i < cr->nnodes; i++)
-            {
-                gmx_send_int(cr, i, static_cast<int>(calcDev));
-                gmx_send_int(cr, i, static_cast<int>(ims));
-            }
-        }
-    }
-    else
-    {
-        calcDev = static_cast<CalcDev>(gmx_recv_int(cr, 0));
-        ims     = static_cast<iMolSelect>(gmx_recv_int(cr, 0));
-    }
-    if (calcDev == CalcDev::Final)
-    {
-        return -1;
-    }
-    resetChiSquared(ims);
-    std::map<eRMS, FittingTarget> *targets = fittingTargets(ims);
-    if (MASTER(cr))
-    {
-        if (bdc_ != nullptr)
-        {
-            bdc_->calcDeviation(nullptr, targets, poldata(), getParam(), cr);
-        }
-    }
-
-    if (PAR(cr))
-    {
-        if (calcDev == CalcDev::Parallel)
-        {
-            poldata()->broadcast_eemprop(cr);
-            poldata()->broadcast_particles(cr);
-        }
-    }
-    int nmolCalculated = 0;
-    for (MyMol &mymol : mymols())
-    {
-        if (ims != mymol.datasetType())
-        {
-            continue;
-        }
-        if ((mymol.support() == eSupport::Local) ||
-            (calcDev == CalcDev::Master && mymol.support() == eSupport::Remote))
-        {
-            nmolCalculated += 1;
-            // Update the polarizabilities only once before the loop
-            if (fit("alpha"))
-            {
-                mymol.UpdateIdef(poldata(), InteractionType::POLARIZATION);
-            }
-            // TODO do this systematically
-            if (fit("Dm"))
-            {
-                mymol.UpdateIdef(poldata(), InteractionType::BONDS);
-            }
-            // Update the electronegativity parameters
-            mymol.zetaToAtoms(poldata(), mymol.atoms());
-            // Run charge generation including shell minimization
-            immStatus imm = mymol.GenerateAcmCharges(poldata(), cr,
-                                                     qcycle(), qtol());
-
-            // Check whether we have to disable this compound
-            if (immStatus::OK != imm && removeMol())
-            {
-                mymol.setSupport(eSupport::No);
-                continue;
-            }
-
-            computeDiQuad(targets, &mymol);
-
-            for (DevComputer *mydev : devComputers_)
-                mydev->calcDeviation(&mymol, targets, poldata(), getParam(), cr);
-        }
-    }
-    if (debug)
-    {
-        printParameters(debug);
-    }
-    sumChiSquared(calcDev == CalcDev::Parallel, ims);
-    if (verbose && logFile())
-    {
-        printChiSquared(logFile(), ims);
-    }
-    numberCalcDevCalled_ += 1;
-    return (*targets).find(eRMS::TOT)->second.chiSquared();
-}
-
-void OptACM::computeDiQuad(std::map<eRMS, FittingTarget> *targets,
-                           MyMol                         *mymol)
-{
-
-    // These two things need to be present, if not the code will crash
-    // TODO: What happens with this little interlude when we bring in
-    // the for loop?
-    // QtypeProps *qelec = mymol->qTypeProps(qType::Elec);
-    QtypeProps *qcalc = mymol->qTypeProps(qType::Calc);
-    if ((*targets).find(eRMS::MU)->second.weight() > 0 ||
-        (*targets).find(eRMS::QUAD)->second.weight() > 0)
-    {
-        qcalc->setQ(mymol->atoms());
-        qcalc->setX(mymol->x());
-        qcalc->calcMoments();
-    }
-
-}
-
-void OptACM::initOpt(bool bRandom)
-{
-    for(auto &optIndex : optIndex_)
-    {
-        auto                iType = optIndex.iType();
-        ForceFieldParameter p;
-        if (iType == InteractionType::CHARGE)
-        {
-            if (poldata()->hasParticleType(optIndex.particleType()))
-            {
-                p = poldata()->findParticleType(optIndex.particleType())->parameterConst(optIndex.parameterType());
-            }
-        }
-        else if (poldata()->interactionPresent(iType))
-        {
-            p = poldata()->findForcesConst(iType).findParameterTypeConst(optIndex.id(), optIndex.parameterType());
-        }
-        if (p.ntrain() >= mindata())
-        {
-            Bayes::addParam(optIndex.name(),
-                            p.value(), p.mutability(),
-                            p.minimum(), p.maximum(),
-                            p.ntrain(), bRandom);
-        }
-    }
-}
-
-void OptACM::toPoldata(const std::vector<bool> &changed)
-{
-    size_t   n      = 0;
-    auto     param  = Bayes::getParam();
-    auto     psigma = Bayes::getPsigma();
-    if (psigma.empty())
-    {
-        psigma.resize(param.size(), 0);
-    }
-    Bayes::printParameters(debug);
-    for (const auto &optIndex : optIndex_)
-    {
-        if (changed[n])
-        {
-            auto                 iType = optIndex.iType();
-            ForceFieldParameter *p = nullptr;
-            if (iType != InteractionType::CHARGE)
-            {
-                p = poldata()->findForces(iType)->findParameterType(optIndex.id(), optIndex.parameterType());
-            }
-            else if (poldata()->hasParticleType(optIndex.particleType()))
-            {
-                p = poldata()->findParticleType(optIndex.particleType())->parameter(optIndex.parameterType());
-            }
-            GMX_RELEASE_ASSERT(p, gmx::formatString("Could not find parameter %s", optIndex.id().id().c_str()).c_str());
-            if (p)
-            {
-                p->setValue(param[n]);
-                p->setUncertainty(psigma[n]);
-            }
-        }
-        n++;
-    }
-    GMX_RELEASE_ASSERT(n == changed.size(),
-                       gmx::formatString("n = %zu changed.size() = %zu",
-                                         n, changed.size()).c_str());
-}
-
-bool OptACM::runMaster(const gmx_output_env_t *oenv,
-                       const char             *xvgconv,
->>>>>>> d8eac8ef
                        const char             *xvgepot,
                        bool                    optimize,
                        bool                    sensitivity)
@@ -746,7 +531,7 @@
     {
 
         opt.runHelper();
-        
+
     }
     return 0;
 }
