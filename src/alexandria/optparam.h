--- conflicted
+++ resolved
@@ -4,8 +4,8 @@
  * Copyright (C) 2014-2021
  *
  * Developers:
- *             Mohammad Mehdi Ghahremanpour, 
- *             Paul J. van Maaren, 
+ *             Mohammad Mehdi Ghahremanpour,
+ *             Paul J. van Maaren,
  *             David van der Spoel (Project leader)
  *
  * This program is free software; you can redistribute it and/or
@@ -20,10 +20,10 @@
  *
  * You should have received a copy of the GNU General Public License
  * along with this program; if not, write to the Free Software
- * Foundation, Inc., 51 Franklin Street, Fifth Floor, 
+ * Foundation, Inc., 51 Franklin Street, Fifth Floor,
  * Boston, MA  02110-1301, USA.
  */
- 
+
 /*! \internal \brief
  * Implements part of the alexandria program.
  * \author Mohammad Mehdi Ghahremanpour <mohammad.ghahremanpour@icm.uu.se>
@@ -52,7 +52,7 @@
 {
 
 //! How to perform the calculation of deviations (chi-squared)
-enum class CalcDev { 
+enum class CalcDev {
     //! Do it in parallel
     Parallel = 1,
     //! Do it on the master only
@@ -94,7 +94,7 @@
         //! File name for parameter energy (chi2)
         std::string              xvgepot_;
         //! Parameter classes for printing
-        std::vector<std::string> paramClass_;     
+        std::vector<std::string> paramClass_;
     public:
         /*! \brief Add command line arguments
          *
@@ -102,7 +102,7 @@
          */
         void add_pargs(std::vector<t_pargs> *pargs);
 
-        /*! \brief Set the output file names. 
+        /*! \brief Set the output file names.
          *
          * The parameter values are split over
          * a number of files in order to make it easier to visualize the
@@ -126,17 +126,17 @@
 
         //! \brief Return verbosity
         bool verbose() const { return verbose_; }
-        
+
         //! \brief Return temperature
         real temperature () const { return temperature_; }
-        
+
         /*! \brief Compute and return the Boltzmann factor
          *
          * \param[in] iter  The iteration number
          * \return The Boltzmann factor
          */
         double computeBeta(int iter);
-        
+
         /*! \brief Compute and return the Boltzmann factor
          * it applies periodic annealing
          *
@@ -146,18 +146,18 @@
          * \return The Boltzmann factor
          */
         double computeBeta(int maxiter, int iter, int ncycle);
-        
+
         //! \brief Return the step
         real step() const { return step_; }
-        
+
         //! \brief Return whether or not temperature weighting should be considered
         bool temperatureWeighting() const { return tempWeight_; }
-        
+
         /*! \brief Return whether or not to do simulated annealing
          * \param iter The iteration number
          */
         bool anneal (int iter) const;
-        
+
         //! \brief Return xvg file for convergence information
         const std::string &xvgConv() const { return xvgconv_; }
 
@@ -166,7 +166,7 @@
 
         //! \brief Return output environment
         const gmx_output_env_t *oenv() const { return oenv_; }
-        
+
         /*! \brief Save the current state
          * Must be overridden by child class.
          */
@@ -185,8 +185,8 @@
 public:
     //! \brief Constructor
     Sensitivity() {}
-    
-    /*! \brief 
+
+    /*! \brief
      * Add a point
      * \param[in] p    The parameter value
      * \param[in] chi2 The chi-squared value
@@ -201,12 +201,12 @@
      * \param[in] fp File pointer for debugging output
      */
     void computeForceConstants(FILE *fp);
-    
+
     //! Return the constants after computation
     double a() const { return a_; }
     double b() const { return b_; }
     double c() const { return c_; }
-    
+
     /*! \brief Print output
      * \param[in] fp    File pointer for output
      * \param[in] label Label for identifying the parameter
@@ -310,7 +310,7 @@
          * Returns the current vector of parameters.
          */
         const parm_t &getInitialParam() const { return initial_param_; }
-        
+
         /*! \brief
          * Returns the current vector of parameters.
          */
@@ -349,7 +349,7 @@
         const parm_t &getPsigma() const { return psigma_; };
 
         /*! \brief
-         * Return the vector of parameter names. 
+         * Return the vector of parameter names.
          */
         const param_name_t &getParamNames() const { return paramNames_; };
 
@@ -362,7 +362,7 @@
          * Return the vector of number of attempted moves for each parameter
          */
         const mc_t &getAttemptedMoves() const {return attemptedMoves_;};
-        
+
         /*! \brief
          * Return the vector of number of accepted moves for each parameter
          */
@@ -370,9 +370,9 @@
 
         /*! \brief
          * Run the Markov chain Monte carlo (MCMC) simulation
-         * \param[in]  fplog            File pointer for logging info. 
+         * \param[in]  fplog            File pointer for logging info.
          *                              May be nullptr.
-         * \param[in]  evaluate_testset If true, evaluate the energy on 
+         * \param[in]  evaluate_testset If true, evaluate the energy on
          *                              the test set.
          * \param[out] chi2             pointer to chi2 in runMaster, at the end it will be the minimum
          * \return True if the energy decreased during the MCMC
@@ -502,12 +502,8 @@
         void computeMeanSigma(const int     nParam,
                               const parm_t& sum,
                               const int     nsum,
-<<<<<<< HEAD
-                              const parm_t& sum_of_sq);
-=======
                                     parm_t& sum_of_sq);
->>>>>>> f07aa12a
-        
+
         /*! \brief
          * Perform a sensitivity analysis by systematically changing
          * all parameters and re-evaluating the chi2.
@@ -541,7 +537,7 @@
                                      CalcDev    calcDev,
                                      iMolSelect ims) = 0;
 
-        /*! Return number of planned function calls 
+        /*! Return number of planned function calls
          * Return the number of calls to the objective function
          * that will be made by the Bayes::MCMC
          */
