--- conflicted
+++ resolved
@@ -188,7 +188,7 @@
 }
 
 FILE *OptACM::logFile() {
-    if (fplog_) 
+    if (fplog_)
     {
         return fplog_.get();
     }
@@ -260,12 +260,12 @@
             break;
         }
     }
-    
+
     // Fitness computer
     // FIXME: do we want to give the pointer to the logfile instead of nullptr?
     // FIXME: what about the flags? Here it is a bit more clear that they should be all false?
     fitComp_ = new ACMFitnessComputer(nullptr, sii_, &mg_, false, false, false);
-    
+
     // Adjust the seed that gets passed around
     int seed = bch_.seed();
     // Create random number generator and feed it the global seed
@@ -298,30 +298,26 @@
         // }
         mutator = mut;
     }
-    
+
     // Selector
     auto *selector = new ga::RouletteSelector(seed);
-    
+
     // Crossover
     GMX_RELEASE_ASSERT(gach_.nCrossovers() < static_cast<int>(sii_->nParam()),
                        gmx::formatString("The order of the crossover operator should be smaller than the amount of parameters. You chose -nCrossovers %i, but there are %lu parameters. Please adjust -nCrossovers.", gach_.nCrossovers(), sii_->nParam()).c_str() );
-    
+
     auto *crossover = new alexandria::NPointCrossover(sii_->nParam(),
                                                       gach_.nCrossovers(),
                                                       seed);
-    
+
     // Terminator
     auto *terminator = new ga::GenerationTerminator(gach_.maxGenerations());
-    
+
     if (gach_.optimizer() == OptimizerAlg::MCMC)
     {
         // auto initializer = new ACMInitializer(sii_, gach_.randomInit(), bch_.seed());
-    
-<<<<<<< HEAD
-        ga_ = new ga::MCMC(logFile(), initializer, mutator, sii_, &gach_, bch_.evaluateTestset());
-=======
-        ga_ = new ga::MCMC(logFile(), sii_, &gach_);
->>>>>>> 8e3c8b17
+
+        ga_ = new ga::MCMC(logFile(), initializer, mutator, sii_, &gach_);
     }
     else
     {
@@ -537,7 +533,7 @@
         auto fns = opt2fns("-d", filenms.size(), filenms.data());
         GMX_RELEASE_ASSERT(fns.size() == 1 || fns.size() == opt.gach()->popSize(),
                            gmx::formatString("Please pass exactly one or %d (popSize) force field file names", opt.gach()->popSize()).c_str());
-        
+
         int fnIndex = 0;
         if (opt.commRec()->isMiddleMan() && fns.size() > 1)
         {
@@ -577,7 +573,7 @@
         {
             paramClass.push_back(fm.first);
         }
-        opt.sii()->setOutputFiles(opt2fn("-conv", filenms.size(), filenms.data()), 
+        opt.sii()->setOutputFiles(opt2fn("-conv", filenms.size(), filenms.data()),
                                   paramClass,
                                   opt2fn("-epot", filenms.size(), filenms.data()));
         opt.sii()->assignParamClassIndex();  // paramClass needs to be defined when we call this!
@@ -603,7 +599,7 @@
 
         // Master only
         bool bMinimum = opt.runMaster(bOptimize, bSensitivity);
-        
+
         if (bMinimum || bForceOutput || !bOptimize)
         {
             // if (bForceOutput)
