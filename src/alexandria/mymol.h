--- conflicted
+++ resolved
@@ -265,37 +265,19 @@
          * Constructor
          */
         MyMol();
-<<<<<<< HEAD
-
-	iMolSelect                       dataset_type_     = iMolSelect::Unknown;
-
-	iMolSelect get_datasetType() { return dataset_type_;}
-
-	void set_datasetType(iMolSelect dataset_type) 
-	{
-	   dataset_type_ = dataset_type;
-	}
-
-        /*! \brief
-         * Return QM dipole corresponding to charge type qt
-         */
-        const rvec &muQM(qType qt) const { return mu_qm_.find(qt)->second; }
-
-        rvec &muQM(qType qt) { return mu_qm_[qt]; }
-
-        /*! \brief
-         * Return QM quadrupole corresponding to charge type qt.
-         */
-        const tensor &QQM(qType qt) const { return Q_qm_.find(qt)->second; }
-
-        /*! \brief
-         * Return Charge vector corresponding to charge type qt.
-=======
-        
+
+        iMolSelect                     dataset_type_   = iMolSelect::Ignore;
+
+        iMolSelect datasetType() const { return dataset_type_; }
+
+        void set_datasetType(iMolSelect dataset_type) 
+        {
+            dataset_type_ = dataset_type;
+        }
+
         /*! \brief Return QtypeProps for a charge type
          * \param[in] qt The charge type, e.g. qType::CM5
          * \return the corresponding structure or nullptr 
->>>>>>> f0296932
          */
         QtypeProps *qTypeProps(qType qt);
         
@@ -616,21 +598,6 @@
          * \param[out] forcefield_     Force field
          */
         std::string getForceField() { return forcefield_; }
-
-        /*! \brief
-         * Calculate quadrupole tensor
-         */
-        void CalcQuadrupole();
-
-        /*! \brief Calculates dipole components, and quadrupoles.
-         *
-         * Compute moments using user defined charges but ignoring
-         * shell particle. Hence, it loops over eptAtoms, only.
-         * \param[in]  q  Array of charges
-         * \param[out] mu Dipole vector
-         * \param[out] Q  Quadrupole tensor
-         */
-        void computeMoments(real q[], rvec mu, tensor Q);
 
         /*! \brief
          * Generate Charge Groups
@@ -721,6 +688,24 @@
                           real               watoms,
                           int                maxESP);
 
+        /*! \brief
+         * Sends this object over an MPI connection
+         *
+         * \param[in] commrec   GROMACS data structure for MPI communication
+         * \param[in] dest      Destination processor
+         * \return the CommunicationStatus of the operation
+         */
+        CommunicationStatus Send(t_commrec *cr, int dest) const;
+
+        /*! \brief
+         * Receives this object over an MPI connection
+         *
+         * \param[in] commrec   GROMACS data structure for MPI communication
+         * \param[in] src       Source processor
+         * \return the CommunicationStatus of the operation
+         */
+        CommunicationStatus Receive(t_commrec *cr, int src);
+
     };
 
 }
