#ifndef ALEXANDRIA_TUNE_EEM_H
#define ALEXANDRIA_TUNE_EEM_H

#include <cstdio>

#include <vector>

#include "gromacs/commandline/pargs.h"
#include "gromacs/mdlib/force.h"
#include "gromacs/mdtypes/commrec.h"
#include "gromacs/topology/mtop_util.h"
#include "gromacs/utility/arraysize.h"
#include "gromacs/utility/cstringutil.h"
#include "gromacs/utility/unique_cptr.h"

#include "molgen.h"
#include "bayes.h"
#include "devcomputer.h"


namespace alexandria
{

/*! \brief Wrapper for closing a file
 * Will print a warning if something is wrong when closing.
 * \param[in] fp The file pointer
 */
void my_fclose(FILE *fp);

/*! \brief The class that does all the optimization work.
 * This class inherits the MolGen class that holds molecule data and
 * properties, and the Bayes class, that does the Monte Carlo steps.
 *
 * The class can run as a Master process or as a Helper process.
 */
class OptACM : public MolGen, public Bayes
{
    //! Abbreviation to make clear this is not a random vector
    using param_type = std::vector<double>;

private:
    //! Whether or not to use off-diagonal elements of the quadrupole for fitting
    bool bFullQuadrupole_ = false;
    //! Whether or not to remove molecules that fail to converge in the shell minimization
    bool bRemoveMol_ = true;
    //! How many times has calcDeviation been called
    int numberCalcDevCalled_ = 0;
    //! Pointer to log file
    gmx::unique_cptr<FILE, my_fclose> fplog_ = nullptr;
    //! File name for the output force field file
    std::string outputFile_;
    //! BoundsDevComputer, if required by the user
    BoundsDevComputer *bdc_ = nullptr;
    //! Vector of non-bound DevComputers for the different components of chi-squared
    std::vector<DevComputer*> devComputers_;

public:
    //! Constructor
    OptACM() {}

    //! \return whether or not we use the full quadrupol
    bool fullQuadrupole() const { return bFullQuadrupole_; }

    //! \return whether or not we remove problematic compounds
    bool removeMol() const { return bRemoveMol_; }

    //! \return whether or not we are in verbose mode
    bool verbose() { return configHandlerPtr()->verbose(); }

    /*! \brief Add our command line parameters to the array.
     * This also calls the addOptions routine of the child class Bayes.
     * \param[inout] pargs The vector of parameters
     */
    void add_pargs(std::vector<t_pargs> *pargs);

    /*! \brief Routine to be called after processing options
     * \param[in] outputFile The force field target file
     */
    void optionsFinished(const std::string &outputFile);

    /*! \brief Routine that opens a log file
     * \param[in] logfileName The log file name to open
     */
    void openLogFile(const char *logfileName);

    //! \return a file pointer to the open logfile
    FILE *logFile();

    /*! \brief Initialize charge generation
     * \param[in] ims The data set to do the work for
     */
    void initChargeGeneration(iMolSelect ims);

    /*! \brief
     *
     * Fill parameter vector based on Poldata.
     * \param[in] bRandom Generate random initial values for parameters if true
     */
    void initOpt(bool bRandom);

<<<<<<< HEAD
    /*! \brief
     * Copy the optimization parameters to the poldata structure
     * \param[in] changed List over the parameters that have changed.
     */
    virtual void toPoldata(const std::vector<bool> &changed);
=======
    //! \brief Fill the devComputers vector according to the needs of the user
    void fillDevComputers();

    /*! \brief
     * Computes deviation from target
     * \param[in] verbose Whether or not to print a lot
     * \param[in] calcDev The type of calculation to do
     * \param[in] ims     The data set to do computations on
     * \return the square deviation
     */
    virtual double calcDeviation(bool verbose,
                                 CalcDev calcDev,
                                 iMolSelect ims);
>>>>>>> 430f6d9f

    /*! \brief
     * Do the actual optimization.
     * \param[in] oenv        Output environment for managing xvg files etc.
     * \param[in] xvgconv     Output file monitoring parameters
     * \param[in] xvgepot     Output file monitoring penalty function
     * \param[in] optimize    If true an optimization will be done
     * \param[in] sensitivity If true, a sensitivity analysis will be done
     * \param[in] bEvaluate_testset Whether or not to evaluate the test set
     * \return true if better parameters were found.
     */
    bool runMaster(const gmx_output_env_t *oenv,
                   const char *xvgconv,
                   const char *xvgepot,
                   bool optimize,
                   bool sensitivity,
                   bool bEvaluate_testset);

    /*! \brief
     * For the helper nodes.
     */
    void runHelper();
};

}


#endif //ALEXANDRIA_TUNE_EEM_H<|MERGE_RESOLUTION|>--- conflicted
+++ resolved
@@ -98,28 +98,6 @@
      */
     void initOpt(bool bRandom);
 
-<<<<<<< HEAD
-    /*! \brief
-     * Copy the optimization parameters to the poldata structure
-     * \param[in] changed List over the parameters that have changed.
-     */
-    virtual void toPoldata(const std::vector<bool> &changed);
-=======
-    //! \brief Fill the devComputers vector according to the needs of the user
-    void fillDevComputers();
-
-    /*! \brief
-     * Computes deviation from target
-     * \param[in] verbose Whether or not to print a lot
-     * \param[in] calcDev The type of calculation to do
-     * \param[in] ims     The data set to do computations on
-     * \return the square deviation
-     */
-    virtual double calcDeviation(bool verbose,
-                                 CalcDev calcDev,
-                                 iMolSelect ims);
->>>>>>> 430f6d9f
-
     /*! \brief
      * Do the actual optimization.
      * \param[in] oenv        Output environment for managing xvg files etc.
