--- conflicted
+++ resolved
@@ -524,7 +524,6 @@
         }
         if (nullptr != fpe)
         {
-<<<<<<< HEAD
 	    if (bEvaluate_testset)
 	    {
 		fprintf(fpe, "%8f  %10g  %10g\n", xiter, prevEval, prevEval_testset);
@@ -534,13 +533,6 @@
                 fprintf(fpe, "%8f  %10g\n", xiter, prevEval);
 	    }
             fflush(fpe);
-=======
-            fprintf(fpe, "%8f  %10g\n", xiter, prevEval);
-            if (verbose())
-            {
-                fflush(fpe);
-            }
->>>>>>> dcb95403
         }
         if (iter >= maxIter()/2)
         {
