/*
 * This source file is part of the Alexandria Chemistry Toolkit.
 *
 * Copyright (C) 2014-2021
 *
 * Developers:
 *             Mohammad Mehdi Ghahremanpour,
 *             Paul J. van Maaren,
 *             David van der Spoel (Project leader)
 *
 * This program is free software; you can redistribute it and/or
 * modify it under the terms of the GNU General Public License
 * as published by the Free Software Foundation; either version 2
 * of the License, or (at your option) any later version.
 *
 * This program is distributed in the hope that it will be useful,
 * but WITHOUT ANY WARRANTY; without even the implied warranty of
 * MERCHANTABILITY or FITNESS FOR A PARTICULAR PURPOSE.  See the
 * GNU General Public License for more details.
 *
 * You should have received a copy of the GNU General Public License
 * along with this program; if not, write to the Free Software
 * Foundation, Inc., 51 Franklin Street, Fifth Floor,
 * Boston, MA  02110-1301, USA.
 */

/*! \internal \brief
 * Implements part of the alexandria program.
 * \author Mohammad Mehdi Ghahremanpour <mohammad.ghahremanpour@icm.uu.se>
 * \author David van der Spoel <david.vanderspoel@icm.uu.se>
 */

#include "optparam.h"

#include <assert.h>
#include <stdio.h>
#include <stdlib.h>
#include <string.h>

#include <functional>
#include <string>
#include <vector>

#include "gromacs/random.h"
#include "gromacs/commandline/pargs.h"
#include "gromacs/fileio/confio.h"
#include "gromacs/fileio/xvgr.h"
#include "gromacs/math/units.h"
#include "gromacs/math/vec.h"
#include "gromacs/utility/arraysize.h"
#include "gromacs/utility/fatalerror.h"
#include "gromacs/utility/smalloc.h"

#include "memory_check.h"
#include "regression.h"


namespace alexandria
{

void OptParam::add_pargs(std::vector<t_pargs> *pargs)
{
    t_pargs pa[] = {
        { "-maxiter", FALSE, etINT, {&maxiter_},
          "Max number of iterations for optimization" },
        { "-temp",    FALSE, etREAL, {&temperature_},
          "'Temperature' for the Monte Carlo simulation" },
        { "-tweight", FALSE, etBOOL, {&tempWeight_},
          "Weight the temperature in the MC/MC algorithm according to the square root of the number of data points. This is in order to get a lower probability ofaccepting a step in the wrong direction for parameters of which there are few copies." },
        { "-anneal", FALSE, etREAL, {&anneal_},
          "Use annealing in Monte Carlo simulation, starting from this fraction of the simulation. Value should be between 0 and 1." },
        { "-seed",   FALSE, etINT,  {&seed_},
          "Random number seed. If zero, a seed will be generated." },
        { "-step",  FALSE, etREAL, {&step_},
          "Step size for the parameter optimization. Is used as fraction of the available range per parameter which depends on the parameter type." },
        { "-v",     FALSE, etBOOL, {&verbose_},
          "Flush output immediately rather than letting the OS buffer it. Don't use for production simulations." }
    };
    for (int i = 0; i < asize(pa); i++)
    {
        pargs->push_back(pa[i]);
    }
}

void OptParam::setOutputFiles(const char                     *xvgconv,
                              const std::vector<std::string> &paramClass,
                              const char                     *xvgepot,
                              const gmx_output_env_t         *oenv)
{
    xvgconv_.assign(xvgconv);
    paramClass_ = paramClass;
    xvgepot_.assign(xvgepot);
    oenv_       = oenv;
}

double OptParam::computeBeta(int iter)
{
    double temp = temperature_;
    if (iter >= maxiter_)
    {
        temp = 1e-6;
    }
    else
    {
        temp = temperature_*(1.0 - iter/(maxiter_ + 1.0));
    }
    return 1/(BOLTZ*temp);
}

double OptParam::computeBeta(int maxiter, int iter, int ncycle)
{
    double temp = temperature_;
    if (iter >= maxiter_)
    {
        temp = 1e-6;
    }
    else
    {
        temp = (0.5*temperature_)*((exp(-iter/(0.2*(maxiter+1)))) * (1.1 + cos((ncycle*M_PI*iter)/(maxiter+1))));
    }
    return 1/(BOLTZ*temp);
}

void Sensitivity::computeForceConstants(FILE *fp)
{
    if (p_.size() >= 3)
    {
        MatrixWrapper M(3, p_.size());
        std::vector<double> solution;
        solution.resize(3, 0.0);
        for (size_t i = 0; i < p_.size(); ++i)
        {
            M.set(0, i, p_[i]*p_[i]);
            M.set(1, i, p_[i]);
            M.set(2, i, 1.0);
        }
        auto result = M.solve(chi2_, &solution);
        if (result == 0)
        {
            a_ = solution[0];
            b_ = solution[1];
            c_ = solution[2];
        }
    }
    else if (fp)
    {
        fprintf(fp, "Not enough parameters %d to do sensitivty analysis\n",
                static_cast<int>(p_.size()));
    }
}

void Sensitivity::print(FILE *fp, const std::string &label)
{
    if (fp)
    {
        fprintf(fp, "Sensitivity %s Fit to parabola: a %10g b %10g c %10g\n",
                label.c_str(), a_, b_, c_);
        for(int i = 0; i < static_cast<int>(p_.size()); ++i)
        {
            fprintf(fp, "    p[%d] %g chi2[%d] %g\n", i, p_[i], i, chi2_[i]);
        }
        if (a_ != 0.0)
        {
            double p_min = -b_/(2.0*a_);
            double chi2_min = a_*p_min*p_min + b_*p_min + c_;
            fprintf(fp, "    pmin %g chi2min %g (estimate based on parabola)\n",
                    p_min, chi2_min);
        }
    }
}

void Bayes::printParameters(FILE *fp) const
{
    if (nullptr == fp)
    {
        return;
    }
    for(size_t i = 0; i < param_.size(); i++)
    {
        fprintf(fp, "  %s  %e,", paramNames_[i].c_str(), param_[i]);
    }
    fprintf(fp, "\n");
}

void Bayes::addParam(const std::string &name,
                     real               val,
                     Mutability         mut,
                     real               lower,
                     real               upper,
                     int                ntrain,
                     bool               bRandom)
{
    if (bRandom)
    {
        std::random_device               rd;
        std::mt19937                     gen(rd());
        std::uniform_real_distribution<> uniform(lower, upper);
        val                              = uniform(gen);
    }

    initial_param_.push_back(val);
    param_.push_back(val);
    mutability_.push_back(mut);
    ntrain_.push_back(ntrain);
    //    prevParam_.push_back(val);
    lowerBound_.push_back(lower);
    upperBound_.push_back(upper);
    paramNames_.push_back(name);
}

void Bayes::changeParam(size_t j, real rand)
{
    GMX_RELEASE_ASSERT(j < param_.size(), "Parameter out of range");
    real delta = (2*rand-1)*step()*(upperBound_[j]-lowerBound_[j]);
    param_[j] += delta;
    if (mutability_[j] == Mutability::Bounded)
    {
        if (param_[j] < lowerBound_[j])
        {
            param_[j] = lowerBound_[j];
        }
        else if (param_[j] > upperBound_[j])
        {
            param_[j] = upperBound_[j];
        }
    }
}

bool OptParam::anneal(int iter) const
{
    if (anneal_ >= 1)
    {
        return false;
    }
    else if (anneal_ <= 0)
    {
        return true;
    }
    else
    {
        return iter >= anneal_ * maxiter_;
    }
}

void Bayes::SensitivityAnalysis(FILE *fplog, iMolSelect ims)
{
    if (param_.size() == 0)
    {
        return;
    }
    std::vector<bool> changed;
    changed.resize(param_.size(), true);
    toPoldata(changed);
    std::fill(changed.begin(), changed.end(), false);
    double chi2_0 = calcDeviation(false, CalcDev::Parallel, ims);
    if (fplog)
    {
        fprintf(fplog, "\nStarting sensitivity analysis. chi2_0 = %g nParam = %d\n",
                chi2_0, static_cast<int>(param_.size()));
        fflush(fplog);
    }
    for (size_t i = 0; i < param_.size(); ++i)
    {
        Sensitivity s;
        double pstore = param_[i];
        double deltap = (upperBound_[i]-lowerBound_[i])/200;
        double pmin   = std::max(param_[i]-deltap, lowerBound_[i]);
        double pmax   = std::min(param_[i]+deltap, upperBound_[i]);
        double p_0    = 0.5*(pmin+pmax);
        changed[i]    = true;
        param_[i]     = pmin;
        toPoldata(changed);
        s.add(param_[i], calcDeviation(false, CalcDev::Parallel, ims));
        param_[i]     = p_0;
        toPoldata(changed);
        s.add(param_[i], calcDeviation(false, CalcDev::Parallel, ims));
        param_[i]     = pmax;
        toPoldata(changed);
        s.add(param_[i],  calcDeviation(false, CalcDev::Parallel, ims));
        param_[i]     = pstore;
        toPoldata(changed);
        changed[i]    = false;
        s.computeForceConstants(fplog);
        s.print(fplog, paramNames_[i]);
    }
    if (fplog)
    {
        fprintf(fplog, "Sensitivity analysis done.\n");
    }
}

bool Bayes::MCMC(FILE *fplog, bool bEvaluate_testset, double *chi2)
{
    int                              nsum             = 0;
    int                              nParam           = 0;
    double                           minEval          = 0;
    double                           prevEval         = 0;
    double                           prevEval_testset = 0;
    parm_t                           sum, sum_of_sq;
    //! Pointers to parameter convergence surveillance files
    std::vector<FILE *>              fpc;
    std::vector<int>                 paramClassIndex;
    //! Pointer to chi2 surveillance file
    FILE                            *fpe             = nullptr;

    if (xvgConv().empty() || xvgEpot().empty()) {
        gmx_fatal(FARGS, "You forgot to call setOutputFiles. Back to the drawing board.");
    }
    if (param_.empty()) {
        fprintf(stderr, "No parameters to optimize.\n");
        return 0;
    }

    // Allocate memory for parameter class index.
    // Set to -1 to indicate not set, and to crash the program
    // in case of bugs.
    paramClassIndex.resize(paramNames_.size(), -1);
    std::vector<std::string> pClass = paramClass();
    assignParamClasses(paramClassIndex, pClass);

    openParamSurveillanceFiles(pClass, fpc, paramClassIndex);

    // Compute temperature weights if relevant, otherwise the numbers are all 1.0
    weightedTemperature_.resize(paramNames_.size(), 1.0);
    if (temperatureWeighting()) computeWeightedTemperature();

    fpe = openChi2SurveillanceFile(bEvaluate_testset);

    // Initialize data structures
    nParam = param_.size();
    sum.resize(nParam, 0);
    sum_of_sq.resize(nParam, 0);
    pmean_.resize(nParam, 0);
    psigma_.resize(nParam, 0);
    attemptedMoves_.resize(nParam, 0);
    acceptedMoves_.resize(nParam, 0);
    std::vector<bool> changed;
    changed.resize(nParam, false);
    toPoldata(changed);

    // training set
    prevEval = calcDeviation(true, CalcDev::Parallel, iMolSelect::Train);
    minEval  = prevEval;
    (*chi2)  = prevEval;

    if (bEvaluate_testset) {
        // test set
        prevEval_testset = calcDeviation(true, CalcDev::Parallel, iMolSelect::Test);
    }

    // Random number
    std::random_device               rd;
    std::mt19937                     gen(rd());
    std::uniform_int_distribution<>  int_uniform(0, nParam-1);
    std::uniform_real_distribution<> real_uniform(0, 1);

    print_memory_usage(debug);

    double beta0 = 1/(BOLTZ*temperature());

    // Optimization loop
    for (int iter = 0; iter < maxIter(); iter++)
    {
        for (int pp = 0; pp < nParam; pp++)
        {
            // Pick a random parameter to change
            const int paramIndex = int_uniform(gen);

            // Do the step!
            stepMCMC(paramIndex, gen, real_uniform, changed, &prevEval, &prevEval_testset,
                     bEvaluate_testset, pp, iter, &beta0, nParam, &minEval, fplog, fpc, fpe,
                     paramClassIndex);

            // For the second half of the optimization, collect data to find the mean and standard deviation of each
            // parameter
            if (iter >= maxIter()/2)
            {
                for (auto k = 0; k < nParam; k++)
                {
                    sum[k]       += param_[k];
                    sum_of_sq[k] += gmx::square(param_[k]);
                }
                nsum++;
            }
        }
    }

    // OPTIMIZATION IS COMPLETE!

    computeMeanSigma(nParam, sum, nsum, sum_of_sq);

    closeConvergenceFiles(fpc, fpe);

    bool bMinimum = false;  // Assume no better minimum was found
    if (minEval < (*chi2))  // If better minimum was found, update the value in <*chi2> and return true
    {
        (*chi2) = minEval;
        bMinimum = true;
    }
    return bMinimum;
}

void Bayes::computeWeightedTemperature()
{
    for(size_t j = 0; j < paramNames_.size(); j++) {
        GMX_RELEASE_ASSERT(ntrain_[j] > 0, "ntrain should be > 0 for all parameters");
        // TODO: Maybe a fast inverse square root here?
        weightedTemperature_[j] = std::sqrt(1.0/ntrain_[j]);
    }
}

void Bayes::stepMCMC(const int                                  paramIndex,
                           std::mt19937&                        gen,
                           std::uniform_real_distribution<>&    real_uniform,
                           std::vector<bool>&                   changed,
                           double*                              prevEval,
                           double*                              prevEval_testset,
                     const bool                                 bEvaluate_testset,
                     const int                                  pp,
                     const int                                  iter,
                           double*                              beta0,
                     const int                                  nParam,
                           double*                              minEval,
                           FILE*                                fplog,
                           std::vector<FILE*>&                  fpc,
                           FILE*                                fpe,
                           std::vector<int>&                    paramClassIndex)
{

    // Store the original value of the parameter
    const double storeParam = param_[paramIndex];

    // Change the parameter
    double rndNumber = real_uniform(gen);
    while (rndNumber == 0.5) rndNumber = real_uniform(gen);
    changeParam(paramIndex, rndNumber);

    attemptedMoves_[paramIndex] += 1;
    changed[paramIndex]          = true;

    // Update FF parameter data structure with
    // the new value of parameter j
    toPoldata(changed);

    // Evaluate the energy on training set
    const double currEval = calcDeviation(false, CalcDev::Parallel, iMolSelect::Train);
    const double deltaEval = currEval - (*prevEval);

    // Evaluate the energy on the test set only on whole steps!
    double currEval_testset = (*prevEval_testset);
    if (bEvaluate_testset && pp == 0) {
        currEval_testset = calcDeviation(false, CalcDev::Parallel, iMolSelect::Test);
    }

    // Accept any downhill move
    bool accept = (deltaEval < 0);

    // For an uphill move apply the Metropolis Criteria
    // to decide whether to accept or reject the new parameter
    if (!accept) {
        // Only anneal if the simulation reached a certain number of steps
        if (anneal(iter)) (*beta0) = computeBeta(iter);
        const double randProbability = real_uniform(gen);
        const double mcProbability   = exp(-((*beta0)/weightedTemperature_[paramIndex])*deltaEval);
        accept = (mcProbability > randProbability);
    }

    // Fractional iteration taking into account the inner loop with <pp> over <nParam>
    const double xiter = iter + (1.0*pp)/nParam;
    if (accept) {  // If the parameter change is accepted
        if (currEval < (*minEval)) {
            // If pointer to log file exists, write information about new minimum
            if (fplog) fprintNewMinimum(fplog, bEvaluate_testset, xiter, currEval, currEval_testset);
            bestParam_ = param_;
            (*minEval) = currEval;
            saveState();
        }
        (*prevEval) = currEval;
        if (bEvaluate_testset) (*prevEval_testset) = currEval_testset;
        acceptedMoves_[paramIndex] += 1;
    } else {  // If the parameter change is not accepted
        param_[paramIndex] = storeParam;  // Set the old value of the parameter back
        // poldata needs to change back as well!
        toPoldata(changed);
    }
    changed[paramIndex] = false;  // Set changed[j] back to false for upcoming iterations

    fprintParameterStep(fpc, paramClassIndex, xiter);
    // If the chi2 surveillance file exists, write progress
    if (fpe != nullptr) fprintChi2Step(bEvaluate_testset, fpe, xiter, *prevEval, *prevEval_testset);

}

void Bayes::assignParamClasses(std::vector<int>&         paramClassIndex,
                               std::vector<std::string>& pClass)
{

    for(size_t i = 0; i < pClass.size(); i++)
    {
        for (size_t j = 0; j < paramNames_.size(); j++)
        {
            if (paramNames_[j].find(pClass[i]) != std::string::npos)
            {
                paramClassIndex[j] = i;
            }
        }
    }

    // Now check for params which were not assigned a class and give them class "Other"
    bool restClass = false;
    for(size_t i = 0; i < paramClassIndex.size(); i++)
    {
        if (paramClassIndex[i] == -1)
        {
            if (!restClass)  // If <i> is the first parameter without a class
            {
                // Append "Other" to the list of classes
                pClass.push_back("Other");
                restClass = true;
            }
            // Give class "Other" to parameter <i>
            paramClassIndex[i] = pClass.size()-1;
        }
    }

}

void Bayes::openParamSurveillanceFiles(const std::vector<std::string>&  pClass,
                                             std::vector<FILE*>&        fpc,
                                             std::vector<int>&          paramClassIndex)
{
    for(size_t i = 0; i < pClass.size(); i++)
    {
        std::string fileName = pClass[i] + "-" + xvgConv();
        fpc.push_back(xvgropen(fileName.c_str(),
                               "Parameter convergence",
                               "iteration",
                               "",
                               oenv()));
        std::vector<const char*> paramNames;
        for (size_t j = 0; j < paramNames_.size(); j++)
        {
            if (paramClassIndex[j] == static_cast<int>(i))
            {
                paramNames.push_back(paramNames_[j].c_str());
            }
        }
        xvgr_legend(fpc[i], paramNames.size(), paramNames.data(), oenv());
    }
}

FILE* Bayes::openChi2SurveillanceFile(const bool bEvaluate_testset)
{
    FILE* fpe = xvgropen(xvgEpot().c_str(),
                         "Chi squared",
                         "Iteration",
                         "Unknown units",
                         oenv());
    if (bEvaluate_testset)
    {
        std::vector<std::string> legend;
        legend.push_back(iMolSelectName(iMolSelect::Train));
        legend.push_back(iMolSelectName(iMolSelect::Test));
        xvgrLegend(fpe, legend, oenv());
    }
    return fpe;
}

void Bayes::computeMeanSigma(const int     nParam,
                             const parm_t& sum,
                             const int     nsum,
                                   parm_t& sum_of_sq)
{

    if (nsum > 0)  // Compute mean and standard deviation
    {
        double ps2 = 0.0;
        for (auto k = 0; k < nParam; k++)
        {
            pmean_[k]     = (sum[k]/nsum);
            sum_of_sq[k] /= nsum;
            ps2           = std::max(0.0, sum_of_sq[k]-gmx::square(pmean_[k]));
            psigma_[k]    = sqrt(ps2);
        }
    }

}

void Bayes::closeConvergenceFiles(std::vector<FILE*>& fpc,
                                  FILE*               fpe)
{
    for(auto fp: fpc)  // Close all parameter convergence surveillance files
    {
        xvgrclose(fp);
    }
    if (nullptr != fpe)  // Close chi2 surveillance file
    {
        xvgrclose(fpe);
    }
}

void Bayes::fprintNewMinimum(      FILE*   fplog,
                             const bool    bEvaluate_testset,
                             const double  xiter,
                             const double  currEval,
                             const double  currEval_testset)
{

    if (bEvaluate_testset)
    {
        fprintf(fplog, "iter %10g. Found new minimum at %10g. Corresponding energy on the test set: %g\n",
                xiter, currEval, currEval_testset);
    }
    else
    {
        fprintf(fplog, "iter %10g. Found new minimum at %10g\n",
                xiter, currEval);
    }
    if (debug)
    {
        printParameters(debug);
    }

}

void Bayes::fprintParameterStep(      std::vector<FILE*>&   fpc,
                                const std::vector<int>&     paramClassIndex,
                                const double                xiter)
{

    for(auto fp: fpc)  // Write iteration number to each parameter convergence surveillance file
    {
        fprintf(fp, "%8f", xiter);
    }
    for (size_t k = 0; k < param_.size(); k++)  // Write value of each parameter to its respective surveillance file
    {
        fprintf(fpc[paramClassIndex[k]], "  %10g", param_[k]);
    }
    for(auto fp: fpc)  // If verbose = True, flush the file to be able to add new data to surveillance plots
    {
        fprintf(fp, "\n");
        if (verbose())
        {
            fflush(fp);
        }
    }

}

void Bayes::fprintChi2Step(const bool   bEvaluate_testset,
                                 FILE*  fpe,
                           const double xiter,
                           const double prevEval,
<<<<<<< HEAD
                           const double prevEval_testset) {
=======
                           const double prevEval_testset)
{
>>>>>>> 8e23563d

    if (bEvaluate_testset)
    {
        fprintf(fpe, "%8f  %10g  %10g\n", xiter, prevEval, prevEval_testset);
    }
    else
    {
        fprintf(fpe, "%8f  %10g\n", xiter, prevEval);
    }
    if (verbose())
    {
        fflush(fpe);
    }

}

void Bayes::printMonteCarloStatistics(FILE *fp)
{
    if (!fp)
    {
        return;
    }
    fprintf(fp, "\nMonte Carlo statistics of parameters after optimization\n");
    fprintf(fp, "#best %zu #mean %zu #sigma %zu #param %zu\n",
            bestParam_.size(), pmean_.size(), psigma_.size(), paramNames_.size());
    if (bestParam_.size() == nParam())
    {
        fprintf(fp, "Parameter                     Ncopies Initial   Best    Mean    Sigma Attempt  Acceptance  T-Weight\n");
        for (size_t k = 0; k < Bayes::nParam(); k++)
        {
            double acceptance_ratio = 0;
            if (attemptedMoves_[k] > 0)
            {
                acceptance_ratio = 100*(double(acceptedMoves_[k])/attemptedMoves_[k]);
            }
            fprintf(fp, "%-30s  %5d  %6.3f  %6.3f  %6.3f  %6.3f    %4d %5.1f%%  %10.5f\n",
                    paramNames_[k].c_str(), ntrain_[k],
                    initial_param_[k], bestParam_[k], pmean_[k], psigma_[k],
                    attemptedMoves_[k], acceptance_ratio, weightedTemperature_[k]);
        }
    }
}


}<|MERGE_RESOLUTION|>--- conflicted
+++ resolved
@@ -651,12 +651,8 @@
                                  FILE*  fpe,
                            const double xiter,
                            const double prevEval,
-<<<<<<< HEAD
-                           const double prevEval_testset) {
-=======
                            const double prevEval_testset)
 {
->>>>>>> 8e23563d
 
     if (bEvaluate_testset)
     {
