--- conflicted
+++ resolved
@@ -163,7 +163,7 @@
         {
             double p_min = -b_/(2.0*a_);
             double chi2_min = a_*p_min*p_min + b_*p_min + c_;
-            fprintf(fp, "    pmin %g chi2min %g (estimate based on parabola)\n", 
+            fprintf(fp, "    pmin %g chi2min %g (estimate based on parabola)\n",
                     p_min, chi2_min);
         }
     }
@@ -193,11 +193,11 @@
     if (bRandom)
     {
         std::random_device               rd;
-        std::mt19937                     gen(rd());  
+        std::mt19937                     gen(rd());
         std::uniform_real_distribution<> uniform(lower, upper);
-        val                              = uniform(gen);        
-    }
-    
+        val                              = uniform(gen);
+    }
+
     initial_param_.push_back(val);
     param_.push_back(val);
     mutability_.push_back(mut);
@@ -239,7 +239,7 @@
     else
     {
         return iter >= anneal_ * maxiter_;
-    }   
+    }
 }
 
 void Bayes::SensitivityAnalysis(FILE *fplog, iMolSelect ims)
@@ -302,7 +302,7 @@
     std::vector<int>                 paramClassIndex;
     //! Pointer to chi2 surveillance file
     FILE                            *fpe             = nullptr;
-    
+
     if (xvgConv().empty() || xvgEpot().empty()) {
         gmx_fatal(FARGS, "You forgot to call setOutputFiles. Back to the drawing board.");
     }
@@ -323,7 +323,7 @@
     // Compute temperature weights if relevant, otherwise the numbers are all 1.0
     weightedTemperature_.resize(paramNames_.size(), 1.0);
     if (temperatureWeighting()) computeWeightedTemperature();
-    
+
     fpe = openChi2SurveillanceFile(bEvaluate_testset);
 
     // Initialize data structures
@@ -348,21 +348,21 @@
         prevEval_testset = calcDeviation(true, CalcDev::Parallel, iMolSelect::Test);
     }
 
-    // Random number 
+    // Random number
     std::random_device               rd;
     std::mt19937                     gen(rd());
     std::uniform_int_distribution<>  int_uniform(0, nParam-1);
     std::uniform_real_distribution<> real_uniform(0, 1);
-    
+
     print_memory_usage(debug);
 
     double beta0 = 1/(BOLTZ*temperature());
 
     // Optimization loop
     for (int iter = 0; iter < maxIter(); iter++)
-    { 
+    {
         for (int pp = 0; pp < nParam; pp++)
-        {      
+        {
             // Pick a random parameter to change
             const int paramIndex = int_uniform(gen);
 
@@ -433,13 +433,8 @@
     while (rndNumber == 0.5) rndNumber = real_uniform(gen);
     changeParam(paramIndex, rndNumber);
 
-<<<<<<< HEAD
-    attemptedMoves_[j] += 1;
-    changed[j]          = true;
-=======
     attemptedMoves_[paramIndex] += 1;
     changed[paramIndex]          = true;
->>>>>>> f07aa12a
 
     // Update FF parameter data structure with
     // the new value of parameter j
@@ -464,11 +459,7 @@
         // Only anneal if the simulation reached a certain number of steps
         if (anneal(iter)) (*beta0) = computeBeta(iter);
         const double randProbability = real_uniform(gen);
-<<<<<<< HEAD
-        const double mcProbability   = exp(-((*beta0)/weightedTemperature_[j])*deltaEval);
-=======
         const double mcProbability   = exp(-((*beta0)/weightedTemperature_[paramIndex])*deltaEval);
->>>>>>> f07aa12a
         accept = (mcProbability > randProbability);
     }
 
@@ -484,15 +475,6 @@
         }
         (*prevEval) = currEval;
         if (bEvaluate_testset) (*prevEval_testset) = currEval_testset;
-<<<<<<< HEAD
-        acceptedMoves_[j] += 1;
-    } else {  // If the parameter change is not accepted
-        param_[j] = storeParam;  // Set the old value of the parameter back
-        // poldata needs to change back as well!
-        toPoldata(changed);
-    }
-    changed[j] = false;  // Set changed[j] back to false for upcoming iterations
-=======
         acceptedMoves_[paramIndex] += 1;
     } else {  // If the parameter change is not accepted
         param_[paramIndex] = storeParam;  // Set the old value of the parameter back
@@ -500,7 +482,6 @@
         toPoldata(changed);
     }
     changed[paramIndex] = false;  // Set changed[j] back to false for upcoming iterations
->>>>>>> f07aa12a
 
     fprintParameterStep(fpc, paramClassIndex, xiter);
     // If the chi2 surveillance file exists, write progress
@@ -583,11 +564,7 @@
 void Bayes::computeMeanSigma(const int     nParam,
                              const parm_t& sum,
                              const int     nsum,
-<<<<<<< HEAD
-                             const parm_t& sum_of_sq) {
-=======
                                    parm_t& sum_of_sq) {
->>>>>>> f07aa12a
 
     if (nsum > 0)  // Compute mean and standard deviation
     {
@@ -666,7 +643,7 @@
                            const double xiter,
                            const double prevEval,
                            const double prevEval_testset) {
-    
+
     if (bEvaluate_testset)
     {
         fprintf(fpe, "%8f  %10g  %10g\n", xiter, prevEval, prevEval_testset);
