--- conflicted
+++ resolved
@@ -82,7 +82,7 @@
                                          const std::vector<double>               &param,
                                                t_commrec                         *commrec)
 {
-    
+
     double qtot = 0;
     int i = 0;
     const t_atoms myatoms = mymol->atomsConst();
@@ -209,57 +209,53 @@
 * * * * * * * * * * * * * * * * * * * * * */
 
 
-<<<<<<< HEAD
-    /* * * * * * * * * * * * * * * * * * * * * *
-    * BEGIN: PolarDevComputer                  *
-    * * * * * * * * * * * * * * * * * * * * * */
-
-    void PolarDevComputer::calcDeviation(      MyMol                             *mymol,
-                                               std::map<eRMS, FittingTarget>     *targets,
-                                               Poldata                           *poldata,
-                                         const std::vector<double>               &param,
-                                               t_commrec                         *commrec)
-    {
-        double diff2 = 0;
-        mymol->CalcPolarizability(10, commrec, nullptr);
-        if (bFullQuadrupole_)
-        {
-            // It is already squared
-            diff2 = mymol->PolarizabilityTensorDeviation();
-        }
-        else
-        {
-            diff2 = gmx::square(mymol->PolarizabilityDeviation());
-        }
-        if (false && logfile_)
-        {
-            fprintf(logfile_, "DIFF %s %g\n", mymol->getMolname().c_str(), diff2);
-        }
-        (*targets).find(eRMS::Polar)->second.increase(1, diff2);
-    }
-
-    /* * * * * * * * * * * * * * * * * * * * * *
-    * END: PolarDevComputer                    *
-    * * * * * * * * * * * * * * * * * * * * * */
-
-    /* * * * * * * * * * * * * * * * * * * * * *
-    * BEGIN: QuadDevComputer                   *
-    * * * * * * * * * * * * * * * * * * * * * */
-
-    /* * * * * * * * * * * * * * * * * * * * * *
-    * END: QuadDevComputer                     *
-    * * * * * * * * * * * * * * * * * * * * * */
-
-    /* * * * * * * * * * * * * * * * * * * * * *
-    * BEGIN: MuDevComputer                     *
-    * * * * * * * * * * * * * * * * * * * * * */
-
-    /* * * * * * * * * * * * * * * * * * * * * *
-    * END: MuDevComputer                       *
-    * * * * * * * * * * * * * * * * * * * * * */
-
-
-}
-=======
-} // namespace alexandria
->>>>>>> 20d3fc14
+/* * * * * * * * * * * * * * * * * * * * * *
+* BEGIN: PolarDevComputer                  *
+* * * * * * * * * * * * * * * * * * * * * */
+
+void PolarDevComputer::calcDeviation(      MyMol                             *mymol,
+                                           std::map<eRMS, FittingTarget>     *targets,
+                                           Poldata                           *poldata,
+                                     const std::vector<double>               &param,
+                                           t_commrec                         *commrec)
+{
+    double diff2 = 0;
+    mymol->CalcPolarizability(10, commrec, nullptr);
+    if (bFullQuadrupole_)
+    {
+        // It is already squared
+        diff2 = mymol->PolarizabilityTensorDeviation();
+    }
+    else
+    {
+        diff2 = gmx::square(mymol->PolarizabilityDeviation());
+    }
+    if (false && logfile_)
+    {
+        fprintf(logfile_, "DIFF %s %g\n", mymol->getMolname().c_str(), diff2);
+    }
+    (*targets).find(eRMS::Polar)->second.increase(1, diff2);
+}
+
+/* * * * * * * * * * * * * * * * * * * * * *
+* END: PolarDevComputer                    *
+* * * * * * * * * * * * * * * * * * * * * */
+
+/* * * * * * * * * * * * * * * * * * * * * *
+* BEGIN: QuadDevComputer                   *
+* * * * * * * * * * * * * * * * * * * * * */
+
+/* * * * * * * * * * * * * * * * * * * * * *
+* END: QuadDevComputer                     *
+* * * * * * * * * * * * * * * * * * * * * */
+
+/* * * * * * * * * * * * * * * * * * * * * *
+* BEGIN: MuDevComputer                     *
+* * * * * * * * * * * * * * * * * * * * * */
+
+/* * * * * * * * * * * * * * * * * * * * * *
+* END: MuDevComputer                       *
+* * * * * * * * * * * * * * * * * * * * * */
+
+
+} // namespace alexandria