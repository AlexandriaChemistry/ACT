--- conflicted
+++ resolved
@@ -53,10 +53,10 @@
     : GeneticAlgorithm(nullptr, nullptr, probComputer, selector, crossover,
                        nullptr, terminator, gach->popSize()),
       sii_(sii), gach_(gach), logFile_(logFile), seed_(seed) {}
- 
+
     //! \copydocs ga::GeneticAlgorithm::evolve
     virtual bool evolve(ga::Genome *bestGenome);
-    
+
 };
 
 class MCMC : public GeneticAlgorithm
@@ -76,23 +76,14 @@
          Initializer                         *initializer,
          Mutator                             *mutator,
          alexandria::StaticIndividualInfo    *sii,
-<<<<<<< HEAD
-         alexandria::GAConfigHandler         *gach,
-         bool                                 evaluateTestSet)
+         alexandria::GAConfigHandler         *gach)
     : GeneticAlgorithm(initializer, nullptr, nullptr, nullptr, nullptr,
                        mutator, nullptr, gach->popSize()),
-      sii_(sii), gach_(gach), logFile_(logFile),
-      evaluateTestSet_(evaluateTestSet) {}
-=======
-         alexandria::GAConfigHandler         *gach)
-    : GeneticAlgorithm(nullptr, nullptr, nullptr, nullptr, nullptr,
-                       nullptr, gach->popSize()),
       sii_(sii), gach_(gach), logFile_(logFile) {}
->>>>>>> 8e3c8b17
-    
+
     //! \copydocs ga::GeneticAlgorithm::evolve
     virtual bool evolve(ga::Genome *bestGenome);
-    
+
 };
 
 } // namespace ga
