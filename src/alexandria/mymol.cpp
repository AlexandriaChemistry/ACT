/*
 * This source file is part of the Alexandria Chemistry Toolkit.
 *
 * Copyright (C) 2014-2022
 *
 * Developers:
 *             Mohammad Mehdi Ghahremanpour,
 *             Paul J. van Maaren,
 *             David van der Spoel (Project leader)
 *
 * This program is free software; you can redistribute it and/or
 * modify it under the terms of the GNU General Public License
 * as published by the Free Software Foundation; either version 2
 * of the License, or (at your option) any later version.
 *
 * This program is distributed in the hope that it will be useful,
 * but WITHOUT ANY WARRANTY; without even the implied warranty of
 * MERCHANTABILITY or FITNESS FOR A PARTICULAR PURPOSE.  See the
 * GNU General Public License for more details.
 *
 * You should have received a copy of the GNU General Public License
 * along with this program; if not, write to the Free Software
 * Foundation, Inc., 51 Franklin Street, Fifth Floor,
 * Boston, MA  02110-1301, USA.
 */

/*! \internal \brief
 * Implements part of the alexandria program.
 * \author Mohammad Mehdi Ghahremanpour <mohammad.ghahremanpour@icm.uu.se>
 * \author David van der Spoel <david.vanderspoel@icm.uu.se>
 */

#include "mymol.h"

#include <cstdio>

#include <map>
#include <random>
#include <string>


#include "act/molprop/molprop_util.h"
#include "act/molprop/multipole_names.h"
#include "act/poldata/forcefieldparameter.h"
#include "act/utility/regression.h"
#include "act/utility/units.h"
#include "gromacs/commandline/filenm.h"
#include "gromacs/fileio/confio.h"
#include "gromacs/gmxlib/network.h"
#include "gromacs/gmxlib/nonbonded/nonbonded.h"
#include "gromacs/listed-forces/bonded.h"
#include "gromacs/listed-forces/manage-threading.h"
#include "gromacs/math/do_fit.h"
#include "gromacs/math/invertmatrix.h"
#include "gromacs/math/paddedvector.h"
#include "gromacs/math/vec.h"
#include "gromacs/math/vecdump.h"
#include "gromacs/math/vectypes.h"
#include "gromacs/mdlib/force.h"
#include "gromacs/mdlib/forcerec.h"
#include "gromacs/mdlib/gmx_omp_nthreads.h"
#include "gromacs/mdlib/shellfc.h"
#include "gromacs/mdlib/vsite.h"
#include "gromacs/mdtypes/enerdata.h"
#include "gromacs/mdtypes/forceoutput.h"
#include "gromacs/mdtypes/forcerec.h"
#include "gromacs/mdtypes/group.h"
#include "gromacs/mdtypes/iforceprovider.h"
#include "gromacs/mdtypes/inputrec.h"
#include "gromacs/mdtypes/state.h"
#include "gromacs/pbcutil/pbc.h"
#include "gromacs/topology/atoms.h"
#include "gromacs/topology/idef.h"
#include "gromacs/topology/mtop_util.h"
#include "gromacs/topology/symtab.h"
#include "gromacs/topology/topology.h"
#include "gromacs/utility/fatalerror.h"
#include "gromacs/utility/futil.h"
#include "gromacs/utility/smalloc.h"
#include "gromacs/utility/strconvert.h"
#include "gromacs/utility/stringcompare.h"
#include "gromacs_top.h"
#include "mymol_low.h"
#include "symmetrize_charges.h"

namespace alexandria
{

static void vsiteType_to_atomType(const std::string &vsiteType, std::string *atomType)
{
    std::size_t pos = vsiteType.find("L");
    *atomType       = vsiteType.substr (0, pos);
}

class MyForceProvider : public gmx::IForceProvider
{
    private:
        std::vector<double> efield_;

    public:

        MyForceProvider()
        {
            efield_.resize(DIM, 0);
        }

        // From IForceProvider
        //! \copydoc IForceProvider::calculateForces()
        void calculateForces(const gmx::ForceProviderInput &forceProviderInput,
                             gmx::ForceProviderOutput      *forceProviderOutput) override;

        /*! \brief Set the electric field
         * \param[in] efield Vector of field values
         */
        void setField(const std::vector<double> &efield);
};

void MyForceProvider::setField(const std::vector<double> &efield)
{
    efield_ = efield;
}

void MyForceProvider::calculateForces(const gmx::ForceProviderInput &forceProviderInput,
                                      gmx::ForceProviderOutput      *forceProviderOutput)
{
    const t_commrec cr      = forceProviderInput.cr_;
    const t_mdatoms mdatoms = forceProviderInput.mdatoms_;
    double          t       = forceProviderInput.t_;

    rvec           *f = as_rvec_array(forceProviderOutput->forceWithVirial_.force_.data());

    for (int dim = 0; dim < DIM; dim++)
    {
        double efield = FIELDFAC*efield_[dim];
        if (efield != 0)
        {
            for (int i = 0; i < mdatoms.nr; ++i)
            {
                f[i][dim] += mdatoms.chargeA[i]*efield;
            }
        }
    }
    if (MASTER(&cr) && nullptr != debug)
    {
        fprintf(debug, "Electric Field. t: %4g  Ex: %4g  Ey: %4g  Ez: %4g\n",
                t, efield_[XX], efield_[YY], efield_[ZZ]);
    }
}


MyMol::MyMol() //: gvt_(VsiteType::ALL)

{
    myforce_           = new MyForceProvider;
    snew(symtab_, 1);
    open_symtab(symtab_);
    gromppAtomtype_    = init_atomtype();
    state_         = new t_state;
    state_->flags |= (1<<estX);
    state_->flags |= (1<<estV);
    state_->flags |= (1<<estCGP);
    snew(enerd_, 1);
    snew(fcd_, 1);
    clear_mat(state_->box);
    for (int m = 0; m < DIM; m++)
    {
        state_->box[m][m] = 10.0;
    }
    init_enerdata(1, 0, enerd_);
    init_nrnb(&nrnb_);
}

t_atoms *MyMol::atoms()
{
    if (!mtop_ || mtop_->moltype.size() != 1) 
    {
        GMX_THROW(gmx::InternalError("mtop_ structure not yet initialized"));
    }
    return &mtop_->moltype[0].atoms; 
}
        
const t_atoms &MyMol::atomsConst() const
{
    if (!mtop_ || mtop_->moltype.size() != 1) 
    {
        GMX_THROW(gmx::InternalError("mtop_ structure not yet initialized"));
    }
    return mtop_->moltype[0].atoms; 
}        

bool MyMol::IsSymmetric(real toler)
{
    int       i, j, m;
    real      mm, tm;
    rvec      com, test;
    gmx_bool *bSymm, bSymmAll;

    clear_rvec(com);
    tm = 0;
    for (i = 0; i < atomsConst().nr; i++)
    {
        mm  = atomsConst().atom[i].m;
        tm += mm;
        for (m = 0; (m < DIM); m++)
        {
            com[m] += mm*state_->x[i][m];
        }
    }
    if (tm > 0)
    {
        for (m = 0; m < DIM; m++)
        {
            com[m] /= tm;
        }
    }
    for (i = 0; i < atomsConst().nr; i++)
    {
        rvec_dec(state_->x[i], com);
    }

    snew(bSymm, atomsConst().nr);
    for (i = 0; i < atomsConst().nr; i++)
    {
        bSymm[i] = (norm(state_->x[i]) < toler);
        for (j = i+1; (j < atomsConst().nr) && !bSymm[i]; j++)
        {
            rvec_add(state_->x[i], state_->x[j], test);
            if (norm(test) < toler)
            {
                bSymm[i] = true;
                bSymm[j] = true;
            }
        }
    }
    bSymmAll = true;
    for (i = 0; i < atomsConst().nr; i++)
    {
        bSymmAll = bSymmAll && bSymm[i];
    }
    sfree(bSymm);
    for (i = 0; i < atomsConst().nr; i++)
    {
        rvec_inc(state_->x[i], com);
    }

    return bSymmAll;
}

void MyMol::findInPlaneAtoms(int ca, std::vector<int> &atoms)
{
    int bca = 0;
    /*First try to find the atom bound to the central atom (ca).*/
    for (auto &bi : bondsConst())
    {
        if (ca == bi.aJ() ||
            ca == bi.aI())
        {
            if (ca == bi.aI())
            {
                bca = bi.aJ();
                atoms.push_back(bca);
            }
            else
            {
                bca = bi.aI();
                atoms.push_back(bca);
            }
        }
    }
    /*Now try to find atoms bound to bca, except ca.*/
    for (auto bi : bondsConst())
    {
        if ((ca != bi.aJ()   &&
             ca != bi.aI())  &&
            (bca == bi.aJ()  ||
             bca == bi.aI()))
        {
            if (bca == bi.aI())
            {
                atoms.push_back(bi.aJ());
            }
            else
            {
                atoms.push_back(bi.aI());
            }
        }
    }
}

void MyMol::findOutPlaneAtoms(int ca, std::vector<int> &atoms)
{
    for (auto &bi : bondsConst())
    {
        if (bi.bondOrder() == 1  &&
            (ca == bi.aJ() ||
             ca == bi.aI()))
        {
            if (ca == bi.aI())
            {
                atoms.push_back(bi.aJ());
            }
            else
            {
                atoms.push_back(bi.aI());
            }
        }
    }
}

bool MyMol::IsVsiteNeeded(std::string    atype,
                          const Poldata *pd)
{
    auto vsite = pd->findVsite(atype);
    if (vsite != pd->getVsiteEnd())
    {
        return true;
    }
    else
    {
        return false;
    }
}

immStatus MyMol::GenerateAtoms(const Poldata     *pd,
                               t_atoms           *atoms,
                               const std::string &method,
                               const std::string &basis,
                               bool               strict=true)
{
    double                    xx, yy, zz;
    int                       natom = 0;
    immStatus                 imm   = immStatus::OK;
    std::vector<std::string>  confs = { "minimum", "excited" };
    const Experiment         *ci    = nullptr;
    
    for(size_t iconf = 0; iconf < confs.size(); iconf++)
    { 
        ci = findExperimentConst(method, basis, confs[iconf]);
        if (ci && ci->NAtom() > 0)
        {
            break;
        }
    }
    if (!ci && !strict)
    {
        if (debug)
        {
            fprintf(debug, "Trying to find calculation without known method/basisset for %s\n", getMolname().c_str());
        }
        ci = findExperimentConst("", "", "");
    }
    if (ci)
    {
        if (ci->NAtom() == 0)
        {
            return immStatus::NoAtoms;
        }
        t_param nb;
        memset(&nb, 0, sizeof(nb));
        natom = 0;
        init_t_atoms(atoms, ci->NAtom(), false);
        snew(atoms->atomtype, ci->NAtom());
        snew(atoms->atomtypeB, ci->NAtom());
        int res0 = -1;
        atoms->nres = 0;
        for (auto &cai : ci->calcAtomConst())
        {
            auto myunit = cai.coordUnit();
            cai.coords(&xx, &yy, &zz);
            int resnr = cai.ResidueNumber();
            if (resnr != res0)
            {
                res0  = resnr;
                atoms->nres += 1;
            }
            state_->x[natom][XX] = convertToGromacs(xx, myunit);
            state_->x[natom][YY] = convertToGromacs(yy, myunit);
            state_->x[natom][ZZ] = convertToGromacs(zz, myunit);

            atoms->atom[natom].q      =
                atoms->atom[natom].qB = 0;
            atoms->atom[natom].resind = resnr;
            t_atoms_set_resinfo(atoms, natom, symtab_, cai.ResidueName().c_str(),
                                atoms->atom[natom].resind, ' ', 
                                cai.chainId(), cai.chain());
            atoms->atomname[natom]    = put_symtab(symtab_, cai.getName().c_str());

            // First set the atomtype
            atoms->atomtype[natom]      =
                atoms->atomtypeB[natom] = put_symtab(symtab_, cai.getObtype().c_str());
            if (pd->hasParticleType(cai.getObtype()))
            {
                auto atype = pd->findParticleType(cai.getObtype());
                atoms->atom[natom].m      =
                    atoms->atom[natom].mB = atype->mass();
                atoms->atom[natom].atomnumber = atype->atomnumber();
                strncpy(atoms->atom[natom].elem, atype->element().c_str(), sizeof(atoms->atom[natom].elem)-1);
                
                natom++;
            }
            else
            {
                error_messages_.push_back(gmx::formatString("Cannot find atomtype %s (atom %d) in poldata, there are %d atomtypes.\n", 
                                                            cai.getObtype().c_str(), natom, pd->nParticleTypes()));

                return immStatus::AtomTypes;
            }
        }
        for (auto i = 0; i < natom; i++)
        {
            atoms->atom[i].type      =
                atoms->atom[i].typeB = add_atomtype(gromppAtomtype_, symtab_,
                                                    &(atoms->atom[i]),
                                                    *atoms->atomtype[i],
                                                    &nb, 0,
                                                    atoms->atom[i].atomnumber);
        }
        GMX_RELEASE_ASSERT(atoms->nr == natom, "Inconsitency numbering atoms");
    }
    else
    {
        imm = immStatus::LOT;
    }
    if (nullptr != debug)
    {
        fprintf(debug, "Tried to convert %s to gromacs. LOT is %s/%s. Natoms is %d\n",
                getMolname().c_str(),
                method.c_str(), basis.c_str(), natom);
    }

    return imm;
}

immStatus MyMol::checkAtoms(const Poldata *pd,
                            const t_atoms *atoms)
{
    int nmissing        = 0;
    int atomnumberTotal = 0;
    for (auto i = 0; i < atoms->nr; i++)
    {
        const auto atype(*atoms->atomtype[i]);
        if (!pd->hasParticleType(atype))
        {
            printf("Could not find a force field entry for atomtype %s atom %d in compound '%s'\n",
                   *atoms->atomtype[i], i+1,
                   getMolname().c_str());
            nmissing++;
        }
        else
        {
            atomnumberTotal += pd->findParticleType(atype)->atomnumber();
        }
    }
    if (nmissing > 0)
    {
        return immStatus::AtomTypes;
    }
    // Check multiplicity
    int multOk = atomnumberTotal + getMultiplicity() + totalCharge();
    if (multOk % 2 == 0)
    {
        return immStatus::Multiplicity;
    }
    return immStatus::OK;
}

immStatus MyMol::zetaToAtoms(const Poldata *pd,
                             t_atoms       *atoms)
{
    /* The first time around we add zeta for the core and addShells will
     * take care of the zeta for the shells.
     * For later calls during optimization of zeta also the
     * zeta on the shells will be set. 
     */
    auto qt        = pd->findForcesConst(InteractionType::CHARGEDISTRIBUTION);
    const char *ct = "chargetype";
    if (!qt.optionExists(ct))
    {
        GMX_THROW(gmx::InvalidInputError(gmx::formatString("No option %s in in the force field file", ct).c_str()));
    }
    auto eqtModel = name2ChargeType(qt.optionValue(ct));
    if (eqtModel == ChargeType::Point)
    {
        return immStatus::OK;
    }
    
    auto iType = InteractionType::CHARGEDISTRIBUTION;
    for (auto i = 0; i < atoms->nr; i++)
    {
        auto atype = pd->findParticleType(*atoms->atomtype[i]);
        auto ztype = atype->interactionTypeToIdentifier(iType);
        GMX_RELEASE_ASSERT(qt.parameterExists(ztype), gmx::formatString("No such parameter '%s' for atom type %s in %s",
                                                                        ztype.id().c_str(),
                                                                        atype->id().id().c_str(),
                                                                        interactionTypeToString(iType).c_str()).c_str());

        auto eep   = qt.findParametersConst(ztype);
        const char *zzz =  "zeta";
        if (eep.find(zzz) ==  eep.end())
        {
            GMX_THROW(gmx::InvalidInputError(gmx::formatString("Cannot find parameter type %s for atomtype %s",
                                                               zzz, atype->id().id().c_str()).c_str()));
        }
        auto zeta  = eep["zeta"].value();
        
        if (zeta == 0 && eqtModel != ChargeType::Point)
        {
            return immStatus::ZeroZeta;
        }
        
        atoms->atom[i].zetaA     =
            atoms->atom[i].zetaB = zeta;
        atoms->atom[i].row       = eep["row"].value();
    }
    return immStatus::OK;
}

double MyMol::force2() const
{
    auto   myatoms = atomsConst();
    double f2      = 0;
    for (auto &ei : experimentConst())
    {
        const std::vector<gmx::RVec> &fff = ei.getForces();
        if (fff.empty())
        {
            continue;
        }
        size_t ifff = 0;
        for (int i = 0; i < myatoms.nr; i++)
        {
            if (myatoms.atom[i].ptype == eptAtom)
            {
                rvec df;
                if (ifff >= fff.size())
                {
                    GMX_THROW(gmx::InternalError(gmx::formatString("Inconsistency: there are %d atoms and shells, but only %zu forces", myatoms.nr, fff.size())));
                }
                rvec_sub(f_[i], fff[ifff], df);
                f2 += iprod(df, df);
                ifff += 1;
            }
        }
        // Once we found a force array, we quit.
        if (f2 > 0)
        {
            break;
        }
    }
    return f2;
}

double MyMol::rmsForce() const
{
    const auto myatoms = atomsConst();
    int natoms = 0;
    for (int i = 0; i < myatoms.nr; i++)
    {
        if (myatoms.atom[i].ptype == eptAtom)
        {
            natoms++;
        }
    }
    return std::sqrt(force2()/natoms);
}

static void fill_atom(t_atom *atom,
                      real m, real q, real mB, real qB, int atomnumber,
                      int atomtype, int ept,
                      real zetaA, real zetaB, int row, int resind)
{
    atom->m             = m;
    atom->mB            = mB;
    atom->q             = q;
    atom->qB            = qB;
    atom->atomnumber    = atomnumber;
    atom->type          = atomtype;
    atom->typeB         = atomtype;
    atom->ptype         = ept;
    atom->zetaA         = zetaA;
    atom->zetaB         = zetaB;
    atom->row           = row;
    atom->resind        = resind;
}

static void setTopologyIdentifiers(Topology      *top,
                                   const Poldata *pd,
                                   const t_atoms *myatoms)
{
    auto entries = top->entries(); 
    for(auto &entry : *entries)
    {
        auto fs = pd->findForcesConst(entry.first);
        for(auto &topentry : entry.second)
        {
            std::vector<std::string> btype;
            for(auto &jj : topentry->atomIndices())
            {
                auto atype = pd->findParticleType(*myatoms->atomtype[jj]);
                switch (entry.first)
                {
                case InteractionType::VSITE2:
                {
                    btype.push_back(*myatoms->atomtype[jj]);
                    break;
                }
                case InteractionType::POLARIZATION:
                {
                    btype.push_back(atype->interactionTypeToIdentifier(entry.first).id());
                    break;
                }
                default:
                {
                    btype.push_back(atype->interactionTypeToIdentifier(InteractionType::BONDS).id());
                    break;
                }
                }
            }
            topentry->setId(Identifier(btype, topentry->bondOrders(), fs.canSwap()));   
        }
    }
}

static void UpdateIdefEntry(const ForceFieldParameterList &fs,
                            const Identifier              &bondId,
                            int                            gromacsType,
                            gmx_mtop_t                    *mtop,
                            gmx_localtop_t                *ltop)
{
    double myval = 0;
    switch (fs.fType())
    {
    case F_MORSE:
        {
            auto fp = fs.findParameterTypeConst(bondId, "bondlength");
            myval = convertToGromacs(fp.value(), fp.unit());
            mtop->ffparams.iparams[gromacsType].morse.b0A         =
                mtop->ffparams.iparams[gromacsType].morse.b0B     = myval;
            if (ltop)
            { 
                ltop->idef.iparams[gromacsType].morse.b0A     =
                ltop->idef.iparams[gromacsType].morse.b0B = myval;
            }
                    
            fp = fs.findParameterTypeConst(bondId, "Dm");
            myval = convertToGromacs(fp.value(), fp.unit());
            mtop->ffparams.iparams[gromacsType].morse.cbA         =
                mtop->ffparams.iparams[gromacsType].morse.cbB     = myval;
            if (ltop)
            {
                ltop->idef.iparams[gromacsType].morse.cbA     =
                ltop->idef.iparams[gromacsType].morse.cbB = myval;
            }   
                        
            fp = fs.findParameterTypeConst(bondId, "beta");
            myval = convertToGromacs(fp.value(), fp.unit());
            mtop->ffparams.iparams[gromacsType].morse.betaA         =
                mtop->ffparams.iparams[gromacsType].morse.betaB     = myval;
            if (ltop)
            {
                ltop->idef.iparams[gromacsType].morse.betaA     =
                ltop->idef.iparams[gromacsType].morse.betaB = myval;
            }
        }
        break;
    case F_ANGLES:
        {
            auto fp = fs.findParameterTypeConst(bondId, "angle");
            // GROMACS uses degrees internally, therefore no conversion
            // myval = convertToGromacs(fp.value(), fp.unit());
            myval = fp.value();
            mtop->ffparams.iparams[gromacsType].harmonic.rA         =
                mtop->ffparams.iparams[gromacsType].harmonic.rB     = myval;
            if (ltop)
            {
                ltop->idef.iparams[gromacsType].harmonic.rA     =
                ltop->idef.iparams[gromacsType].harmonic.rB = myval;
            }
                        
            fp = fs.findParameterTypeConst(bondId, "kt");
            myval = convertToGromacs(fp.value(), fp.unit());
            mtop->ffparams.iparams[gromacsType].harmonic.krA         =
                mtop->ffparams.iparams[gromacsType].harmonic.krB     = myval;
            if (ltop)
            {
                ltop->idef.iparams[gromacsType].harmonic.krA     =
                ltop->idef.iparams[gromacsType].harmonic.krB = myval;
            }
        }
        break;
    case F_POLARIZATION:
        {
            auto fp = fs.findParameterTypeConst(bondId, "alpha");
            myval = convertToGromacs(fp.value(), fp.unit());
            mtop->ffparams.iparams[gromacsType].polarize.alpha = myval;
            if (ltop)
            {
                ltop->idef.iparams[gromacsType].polarize.alpha = myval;
            }
        }
        break;
    case F_UREY_BRADLEY:
        {
            auto fp = fs.findParameterTypeConst(bondId, "angle");
            // GROMACS uses degrees internally, therefore no conversion
            // double angle = convertToGromacs(fp.value(), fp.unit());
            double angle = fp.value();
            mtop->ffparams.iparams[gromacsType].u_b.thetaA         =
                mtop->ffparams.iparams[gromacsType].u_b.thetaB     = angle;
            if (ltop)
            {
                ltop->idef.iparams[gromacsType].u_b.thetaA     =
                ltop->idef.iparams[gromacsType].u_b.thetaB = angle;
            }

            fp = fs.findParameterTypeConst(bondId, "kt");
            myval = convertToGromacs(fp.value(), fp.unit());
            mtop->ffparams.iparams[gromacsType].u_b.kthetaA         =
                mtop->ffparams.iparams[gromacsType].u_b.kthetaB     = myval;
            if (ltop)
            {
                ltop->idef.iparams[gromacsType].u_b.kthetaA     =
                ltop->idef.iparams[gromacsType].u_b.kthetaB = myval;
            }

            fp = fs.findParameterTypeConst(bondId, "r13");
            myval = convertToGromacs(fp.value(), fp.unit());
            mtop->ffparams.iparams[gromacsType].u_b.r13A         =
                mtop->ffparams.iparams[gromacsType].u_b.r13B     = myval;
            if (ltop)
            {
                ltop->idef.iparams[gromacsType].u_b.r13A     =
                ltop->idef.iparams[gromacsType].u_b.r13B = myval;
            }                     
                         
            fp = fs.findParameterTypeConst(bondId, "kub");
            myval = convertToGromacs(fp.value(), fp.unit());
            mtop->ffparams.iparams[gromacsType].u_b.kUBA         =
                mtop->ffparams.iparams[gromacsType].u_b.kUBB     = myval;
            if (ltop)
            {
                ltop->idef.iparams[gromacsType].u_b.kUBA     =
                ltop->idef.iparams[gromacsType].u_b.kUBB = myval;
            }
        }
        break;
    case F_LINEAR_ANGLES:
        {
            auto fp = fs.findParameterTypeConst(bondId, "a");
            myval = convertToGromacs(fp.value(), fp.unit());
            mtop->ffparams.iparams[gromacsType].linangle.aA         =
                mtop->ffparams.iparams[gromacsType].linangle.aB     = myval;
            if (ltop)
            {
                ltop->idef.iparams[gromacsType].linangle.aA     =
                ltop->idef.iparams[gromacsType].linangle.aB = myval;
            }
            
            fp = fs.findParameterTypeConst(bondId, "klin");
            myval = convertToGromacs(fp.value(), fp.unit());
            mtop->ffparams.iparams[gromacsType].linangle.klinA         =
                mtop->ffparams.iparams[gromacsType].linangle.klinB     = myval;
            if (ltop)
            {
                ltop->idef.iparams[gromacsType].linangle.klinA     =
                ltop->idef.iparams[gromacsType].linangle.klinB = myval;
            }

            fp = fs.findParameterTypeConst(bondId, "r13lin");
            myval = convertToGromacs(fp.value(), fp.unit());
            mtop->ffparams.iparams[gromacsType].linangle.r13A         =
                mtop->ffparams.iparams[gromacsType].linangle.r13B     = myval;
            if (ltop)
            {
                ltop->idef.iparams[gromacsType].linangle.r13A     =
                ltop->idef.iparams[gromacsType].linangle.r13B = myval;
            }
                        
            fp = fs.findParameterTypeConst(bondId, "kublin");
            myval = convertToGromacs(fp.value(), fp.unit());
            mtop->ffparams.iparams[gromacsType].linangle.kUBA         =
                mtop->ffparams.iparams[gromacsType].linangle.kUBB     = myval;
            if (ltop)
            {
                ltop->idef.iparams[gromacsType].linangle.kUBA     =
                ltop->idef.iparams[gromacsType].linangle.kUBB = myval;
            }
        }
        break;
    case F_FOURDIHS:
        {
            auto newparam = &mtop->ffparams.iparams[gromacsType];
            std::vector<double> parameters = {
                fs.findParameterTypeConst(bondId, "c0").value(),
                fs.findParameterTypeConst(bondId, "c1").value(),
                fs.findParameterTypeConst(bondId, "c2").value(),
                fs.findParameterTypeConst(bondId, "c3").value()
            };
            newparam->rbdihs.rbcA[0] = parameters[1]+0.5*(parameters[0]+parameters[2]);
            newparam->rbdihs.rbcA[1] = 0.5*(3.0*parameters[2]-parameters[0]);
            newparam->rbdihs.rbcA[2] = 4.0*parameters[3]-parameters[1];
            newparam->rbdihs.rbcA[3] = -2.0*parameters[2];
            newparam->rbdihs.rbcA[4] = -4.0*parameters[3];
            newparam->rbdihs.rbcA[5] = 0.0;
            for (int k = 0; k < NR_RBDIHS; k++)
            {
                if (ltop)
                {
                    ltop->idef.iparams[gromacsType].rbdihs.rbcA[k]     =
                    ltop->idef.iparams[gromacsType].rbdihs.rbcB[k] = newparam->rbdihs.rbcA[k];
                }
                newparam->rbdihs.rbcB[k] = newparam->rbdihs.rbcA[k];
                    
            }
            break;
        }
    case F_PDIHS:
        {
            auto fp = fs.findParameterTypeConst(bondId, "phi");
            myval = convertToGromacs(fp.value(), fp.unit());
            mtop->ffparams.iparams[gromacsType].pdihs.phiA         =
                mtop->ffparams.iparams[gromacsType].pdihs.phiB     = myval;
            if (ltop)
            {
                ltop->idef.iparams[gromacsType].pdihs.phiA     =
                ltop->idef.iparams[gromacsType].pdihs.phiB = myval;
            }
                        
            fp = fs.findParameterTypeConst(bondId, "cp");
            myval = convertToGromacs(fp.value(), fp.unit());
            mtop->ffparams.iparams[gromacsType].pdihs.cpA         =
                mtop->ffparams.iparams[gromacsType].pdihs.cpB     = myval;
            if (ltop)
            {
                ltop->idef.iparams[gromacsType].pdihs.cpA     =
                ltop->idef.iparams[gromacsType].pdihs.cpB = myval;
            }
                    
            int mult = fs.findParameterTypeConst(bondId, "mult").value();
            mtop->ffparams.iparams[gromacsType].pdihs.mult = mult;
            if (ltop)
            {
                ltop->idef.iparams[gromacsType].pdihs.mult = mult;
            }
        }
        break;
    case F_IDIHS:
        {
            auto fp = fs.findParameterTypeConst(bondId, "phi");
            myval = convertToGromacs(fp.value(), fp.unit());
            mtop->ffparams.iparams[gromacsType].harmonic.rA         =
                mtop->ffparams.iparams[gromacsType].harmonic.rB     = myval;
            if (ltop)
            {
                ltop->idef.iparams[gromacsType].harmonic.rA     =
                ltop->idef.iparams[gromacsType].harmonic.rB = myval;
            }
                        
            fp = fs.findParameterTypeConst(bondId, "kimp");
            myval = convertToGromacs(fp.value(), fp.unit());
            mtop->ffparams.iparams[gromacsType].harmonic.krA         =
                mtop->ffparams.iparams[gromacsType].harmonic.krB     = myval;
            if (ltop)
            {
                ltop->idef.iparams[gromacsType].harmonic.krA     =
                ltop->idef.iparams[gromacsType].harmonic.krB = myval;
            }
        }
        break;
    case F_VSITE2:
        {
            auto fp = fs.findParameterTypeConst(bondId, "v2_a");
            myval = convertToGromacs(fp.value(), fp.unit());
            mtop->ffparams.iparams[gromacsType].vsite.a         = myval;
            if (ltop)
            {
                ltop->idef.iparams[gromacsType].vsite.a = myval;
            }
        }
        break;
    default:
        GMX_THROW(gmx::InternalError(gmx::formatString("Do not know what to do for %s",
                                                        interaction_function[fs.fType()].longname).c_str()));
        break;
    }
}

static void TopologyToMtop(Topology       *top,
                           const Poldata  *pd,
                           gmx_mtop_t     *mtop)
{
    int ffparamsSize = mtop->ffparams.numTypes();
    auto entries = top->entries();
    for(auto &entry : *entries)
    {
        std::map<Identifier, int> idToGromacsType;
        auto fs = pd->findForcesConst(entry.first);
        for(auto &topentry: entry.second)
        {
            int gromacsType = -1;
            // First check whether we have this gromacsType already
            auto &bondId = topentry->id();
            GMX_RELEASE_ASSERT(!bondId.id().empty(), "Empty bondId");
            if (idToGromacsType.end() != idToGromacsType.find(bondId))
            {
                gromacsType = idToGromacsType.find(bondId)->second;
            }
            else
            {
                mtop->ffparams.functype.push_back(fs.fType());
                t_iparams ip = { { 0 } };
                mtop->ffparams.iparams.push_back(ip);
                gromacsType = mtop->ffparams.numTypes()-1;
                UpdateIdefEntry(fs, topentry->id(), gromacsType, mtop, nullptr);
                
            }
            if (gromacsType >= ffparamsSize)
            {
                topentry->setGromacsType(gromacsType);
                idToGromacsType.insert(std::pair<Identifier, int>(bondId, gromacsType));
            }
            else
            {
                GMX_THROW(gmx::InternalError("Could not add a force field parameter to the gromacs structure"));
            }
            // One more consistency check
            if (interaction_function[fs.fType()].nratoms !=
                static_cast<int>(topentry->atomIndices().size()))
            {
                GMX_THROW(gmx::InternalError(
                           gmx::formatString("Inconsistency in number of atoms. Expected %d, got %d for %s",
                           interaction_function[fs.fType()].nratoms, static_cast<int>(topentry->atomIndices().size()),
                           interaction_function[fs.fType()].name).c_str()));
            }
            // Now fill the gromacs structure
            mtop->moltype[0].ilist[fs.fType()].iatoms.push_back(gromacsType);
            for (auto &i : topentry->atomIndices())
            {
                mtop->moltype[0].ilist[fs.fType()].iatoms.push_back(i);
            }
        }
    }
}
                 
immStatus MyMol::GenerateTopology(FILE              *fp,
                                  const Poldata     *pd,
                                  const std::string &method,
                                  const std::string &basis,
                                  missingParameters  missing,
                                  bool               strict)
{
    immStatus   imm = immStatus::OK;
    std::string btype1, btype2;

    if (nullptr != debug)
    {
        fprintf(debug, "Generating topology for %s\n", getMolname().c_str());
    }
    generateComposition();
    if (NAtom() <= 0)
    {
        imm = immStatus::AtomTypes;
    }
    t_atoms *atoms = nullptr;
    if (immStatus::OK == imm)
    {
        snew(atoms, 1);
        state_change_natoms(state_, NAtom());
        imm = GenerateAtoms(pd, atoms, method, basis, strict);
    }
    if (immStatus::OK == imm)
    {
        imm = checkAtoms(pd, atoms);
    }
    if (immStatus::OK == imm)
    {
        imm = zetaToAtoms(pd, atoms);
    }
    /* Store bonds in harmonic potential list first, update type later */
    if (immStatus::OK == imm)
    {
        topology_ = new Topology(bondsConst());
    }
    
    if (immStatus::OK == imm)
    {
        topology_->makeAngles(state_->x, 175.0);
        topology_->makeImpropers(state_->x, 5.0);
        // Check whether we have dihedrals in the force field.
        if (pd->interactionPresent(InteractionType::PROPER_DIHEDRALS) &&
            !pd->findForcesConst(InteractionType::PROPER_DIHEDRALS).empty())
        {
            topology_->makePropers();
        }
        // Check whether we have virtual sites in the force field.
        if (pd->interactionPresent(InteractionType::VSITE2) &&
            !pd->findForcesConst(InteractionType::VSITE2).empty())
        {
            topology_->makeVsite2s(pd->findForcesConst(InteractionType::VSITE2));
        }
    }
    if (immStatus::OK == imm)
    {
        qProps_.insert(std::pair<qType, QtypeProps>(qType::Calc, QtypeProps(qType::Calc)));
        qProps_.insert(std::pair<qType, QtypeProps>(qType::Elec, QtypeProps(qType::Elec)));
    }
    if (immStatus::OK == imm)
    {
        /* Center of charge */
        auto atntot = 0;
        rvec coc    = { 0 };
        for (auto i = 0; i < atoms->nr; i++)
        {
            auto atn = atoms->atom[i].atomnumber;
            atntot  += atn;
            for (auto m = 0; m < DIM; m++)
            {
                coc[m] += state_->x[i][m]*atn;
            }
        }
        /* Center of charge */
        svmul((1.0/atntot), coc, CenterOfCharge_);
        for (auto &qp : qProps_)
        {
            qp.second.setCenterOfCharge(CenterOfCharge_);
        }
        addBondVsites(fp, pd, atoms);
        if (pd->polarizable())
        {
            addShells(debug, pd, atoms);
        }
        else
        {
            snew(excls_, atoms->nr);
            excls_->nr = 0;
        }
        char **molnameptr = put_symtab(symtab_, getMolname().c_str());
        // Generate mtop
        mtop_ = do_init_mtop(pd, molnameptr, atoms,
                             inputrec_, symtab_, nullptr);
        // First create the identifiers for topology entries
        setTopologyIdentifiers(topology_, pd, atoms);
        // Now generate the mtop fields
        if (missing != missingParameters::Generate)
        {
            TopologyToMtop(topology_, pd, mtop_);
        }
        if (excls_)
        {
            excls_to_blocka(atoms->nr, excls_, &(mtop_->moltype[0].excls));
        }
        computeAtomizationEnergy(pd);
        
        if (pd->polarizable())
        {
            // Update mtop internals to account for shell type
            srenew(mtop_->atomtypes.atomnumber,
                   get_atomtype_ntypes(gromppAtomtype_));
            for (auto i = 0; i < get_atomtype_ntypes(gromppAtomtype_); i++)
            {
                mtop_->atomtypes.atomnumber[i] = get_atomtype_atomnumber(i, gromppAtomtype_);
            }
            mtop_->ffparams.atnr = get_atomtype_ntypes(gromppAtomtype_);
        }
        if (nullptr == ltop_)
        {
            // Generate ltop from mtop
            ltop_ = gmx_mtop_generate_local_top(mtop_, false);
        }
    }
    if (immStatus::OK == imm && missing != missingParameters::Generate)
    {
        for(auto &entry : *(topology_->entries()))
        {
            UpdateIdef(pd, entry.first);
        }
    }
    if (immStatus::OK == imm && pd->polarizable())
    {
        // Generate shell data structure
        shellfc_ = init_shell_flexcon(debug, mtop_, 0, 1, false);
    }
    if (immStatus::OK == imm)
    {
        imm = checkAtoms(pd, atoms);
    }
    if (immStatus::OK != imm && debug)
    {
        for(const auto &emsg : error_messages_)
        {
            fprintf(debug, "%s\n", emsg.c_str());
        }
    }
    return imm;
}

void MyMol::addBondVsites(FILE          *fp,
                          const Poldata *pd,
                          t_atoms       *atoms)
{
    int     atomNrOld = atoms->nr;
    // First add virtual sites for bond shells if needed.
    auto    vs2       = pd->findForcesConst(InteractionType::VSITE2);
    auto    qt        = pd->findForcesConst(InteractionType::CHARGEDISTRIBUTION);
    // TODO: add a flag to turn that on or off?
    t_atom  vsite_atom = { 0 };
    t_param nb         = { { 0 } };
    auto bonds = topology_->entry(InteractionType::BONDS);
    std::vector<TopologyEntry *> vsites;
    for (auto &b: bonds)
    {
        int ai = b->atomIndex(0);
        int aj = b->atomIndex(1);
        std::string aTypei(*atoms->atomtype[ai]);
        std::string aTypej(*atoms->atomtype[aj]);
        Identifier  bsId({ aTypei, aTypej }, b->bondOrders(), CanSwap::No);
        // Check whether a vsite is defined for this bond
        std::string v2("v2");
        if (vs2.parameterExists(bsId) && pd->hasParticleType(v2))
        {
            // Yes! We need to add a virtual site
            auto vsite = new TopologyEntry();
            vsite->addAtom(atoms->nr);
            vsite->addAtom(ai);
            vsite->addAtom(aj);
            vsite->addBondOrder(0.0);
            vsite->addBondOrder(0.0);
            vsites.push_back(vsite);
             // Now add the particle
            add_t_atoms(atoms, 1, 0);
            // Add exclusion for the vsite and its constituting atoms
            srenew(excls_, atoms->nr);
            excls_[atoms->nr-1].nr = 2;
            snew(excls_[atoms->nr-1].e, 2);
            excls_[atoms->nr-1].e[0] = ai;
            excls_[atoms->nr-1].e[1] = aj;
        
            auto ptype     = pd->findParticleType(v2);
            auto m         = ptype->paramValue("mass");
            auto q         = ptype->paramValue("charge");
            auto vsid      = ptype->interactionTypeToIdentifier(InteractionType::POLARIZATION);
            auto vstype    = pd->findParticleType(vsid.id());
            auto vszetaid  = vstype->interactionTypeToIdentifier(InteractionType::CHARGEDISTRIBUTION);
            auto vseep     = qt.findParametersConst(vszetaid);
            // Now fill the newatom
            auto zeta      = vseep["zeta"].value();
            auto vsgpp     = add_atomtype(gromppAtomtype_, symtab_, &vsite_atom,
                                          ptype->id().id().c_str(), &nb, 0, 0);
            fill_atom(&atoms->atom[atoms->nr-1],
                      m, q, m, q,
                      ptype->atomnumber(),
                      vsgpp, eptVSite,
                      zeta, zeta, ptype->row(), 
                      atoms->atom[ai].resind);
            atoms->atomname[atoms->nr-1]  = put_symtab(symtab_, v2.c_str());
            atoms->atomtype[atoms->nr-1]  = put_symtab(symtab_, v2.c_str());
            atoms->atomtypeB[atoms->nr-1] = put_symtab(symtab_, v2.c_str());
        }
    }
    topology_->addEntry(InteractionType::VSITE2, vsites);
    if (atoms->nr > atomNrOld && fp)
    {
        fprintf(fp, "Added %d bond vsite(s) for %s\n",
                atoms->nr - atomNrOld, getMolname().c_str());
    }
}

void MyMol::addShells(FILE          *fp,
                      const Poldata *pd,
                      t_atoms       *atoms)
{
    int                    shell  = 0;
    int                    nshell = 0;
    std::map<int, int>     inv_renum;
    std::vector<std::string> newname;
    t_atoms               *newatoms;
    t_excls               *newexcls;
    std::vector<gmx::RVec> newx;
    t_param                p = { { 0 } };
    std::vector<int>       shellRenumber;
    std::vector<TopologyEntry *> pols;
    
    /* Calculate the total number of Atom and Vsite particles and
     * generate the renumbering array.
     */
    shellRenumber.resize(atoms->nr, 0);
    for (int i = 0; i < atoms->nr; i++)
    {
        auto atype                  = pd->findParticleType(*atoms->atomtype[i]);
        shellRenumber[i]            = i + nshell;
        originalAtomIndex_.insert(std::pair<int, int>(shellRenumber[i], i));
        if (atype->hasInteractionType(InteractionType::POLARIZATION))
        {
            // TODO: Update if particles can have more than one shell
            nshell++;
        }
    }
    if (fp)
    {
        fprintf(fp, "Found %d shells to be added\n", nshell);
    }
    int nParticles = atoms->nr+nshell;
    state_change_natoms(state_, nParticles);
    
    /* Add Polarization to the plist. */
    auto qt  = pd->findForcesConst(InteractionType::CHARGEDISTRIBUTION);
    auto fs  = pd->findForcesConst(InteractionType::POLARIZATION);
    
    
    // Atoms first
    for (int i = 0; i < atoms->nr; i++)
    {
        std::string atomtype(*atoms->atomtype[i]);
        if (atoms->atom[i].ptype == eptAtom ||
            atoms->atom[i].ptype == eptVSite)
        {
            if (pd->hasParticleType(atomtype))
            {
                // TODO: Allow adding multiple shells
                auto fa = pd->findParticleType(atomtype);
                if (fa->hasInteractionType(InteractionType::POLARIZATION))
                {
                    auto ptype = fa->interactionTypeToIdentifier(InteractionType::POLARIZATION);
                    auto param = fs.findParameterTypeConst(ptype, "alpha");
                    auto pol   = convertToGromacs(param.value(), param.unit());
                    if (pol <= 0)
                    {
                        GMX_THROW(gmx::InvalidInputError(gmx::formatString("Polarizability should be positive for %s", fa->id().id().c_str()).c_str()));
                    }
                    // TODO Multiple shell support
                    if (bHaveVSites_)
                    {
                        auto vsite = pd->findVsite(atomtype);
                        if (vsite != pd->getVsiteEnd())
                        {
                            pol /= vsite->nvsite();
                        }
                    }
                    auto pp = new TopologyEntry();
                    pp->addAtom(shellRenumber[i]);
                    pp->addAtom(shellRenumber[i]+1);
                    pp->addBondOrder(1.0);
                    pols.push_back(pp);
                }
            }
            else
            {
                error_messages_.push_back(gmx::formatString("Cannot find atomtype %s in poldata\n", 
                                                            atomtype.c_str()));
            }
        }
    }

    /* Make new atoms and x arrays. */
    snew(newatoms, 1);
    init_t_atoms(newatoms, nParticles, true);
    snew(newatoms->atomtype, nParticles);
    snew(newatoms->atomtypeB, nParticles);
    snew(newatoms->atomname, nParticles);
    newatoms->nres = atoms->nres;
    newx.resize(newatoms->nr);
    newname.resize(newatoms->nr);

    /* Make a new exclusion array and put the shells in it. */
    snew(newexcls, newatoms->nr);
    /* Add exclusion for F_POLARIZATION. */

    /* Copy the old atoms to the new structures. */
    for (int i = 0; i < atoms->nr; i++)
    {
        newatoms->atom[shellRenumber[i]]      = atoms->atom[i];
        newatoms->atomname[shellRenumber[i]]  = put_symtab(symtab_, *atoms->atomname[i]);
        newatoms->atomtype[shellRenumber[i]]  = put_symtab(symtab_, *atoms->atomtype[i]);
        newatoms->atomtypeB[shellRenumber[i]] = put_symtab(symtab_, *atoms->atomtypeB[i]);
        copy_rvec(state_->x[i], newx[shellRenumber[i]]);
        newname[shellRenumber[i]].assign(*atoms->atomtype[i]);
        int resind = atoms->atom[i].resind;
        t_atoms_set_resinfo(newatoms, shellRenumber[i], symtab_,
                            *atoms->resinfo[resind].name,
                            atoms->resinfo[resind].nr,
                            atoms->resinfo[resind].ic, 
                            atoms->resinfo[resind].chainnum, 
                            atoms->resinfo[resind].chainid);
    }
    t_atom shell_atom = { 0 };
    for (int i = 0; i < atoms->nr; i++)
    {
        if (atoms->atom[i].ptype == eptAtom ||
            atoms->atom[i].ptype == eptVSite)
        {
            std::string atomtype;
            // Shell sits next to the Atom or Vsite
            // TODO make this more precise.
            auto j            = 1+shellRenumber[i];
            // Add an exclusion for the shell
            snew(newexcls[shellRenumber[i]].e, 1);
            newexcls[shellRenumber[i]].e[0] = j;
            newexcls[shellRenumber[i]].nr = 1;
            auto atomtypeName = get_atomtype_name(atoms->atom[i].type, gromppAtomtype_);
            auto fa           = pd->findParticleType(atomtypeName);
            auto shellid      = fa->interactionTypeToIdentifier(InteractionType::POLARIZATION);
            if (shellid.id().empty())
            {
                // This particle has no shell.
                continue;
            }
            auto shelltype    = pd->findParticleType(shellid.id());
            auto shellzetaid  = shelltype->interactionTypeToIdentifier(InteractionType::CHARGEDISTRIBUTION);
            auto shelleep     = qt.findParametersConst(shellzetaid);
            // Now fill the newatom
            newatoms->atom[j]               = atoms->atom[i];
            newatoms->atom[j].m             =
                newatoms->atom[j].mB            = shelltype->mass();
            // Shell has no core
            newatoms->atom[j].atomnumber    = 0;
            shell                           = add_atomtype(gromppAtomtype_, symtab_, &shell_atom, shellid.id().c_str(), &p, 0, 1);
            newatoms->atom[j].type          = shell;
            newatoms->atom[j].typeB         = shell;
            newatoms->atomtype[j]           = put_symtab(symtab_, shellid.id().c_str());
            newatoms->atomtypeB[j]          = put_symtab(symtab_, shellid.id().c_str());
            newatoms->atomname[j]           = put_symtab(symtab_, atomtypeName);
            newatoms->atom[j].ptype         = eptShell;
            newatoms->atom[j].zetaA         = shelleep["zeta"].value();
            newatoms->atom[j].zetaB         = newatoms->atom[j].zetaA;
            newatoms->atom[j].row           = shelltype->row();
            newatoms->atom[j].resind        = atoms->atom[i].resind;
            copy_rvec(state_->x[i], newx[j]);

            newatoms->atom[j].q      =
                newatoms->atom[j].qB = shelltype->charge();
            if (bHaveVSites_)
            {
                if (atoms->atom[i].ptype == eptVSite)
                {
                    vsiteType_to_atomType(atomtypeName, &atomtype);
                }
                auto vsite = pd->findVsite(atomtype);
                if (vsite != pd->getVsiteEnd())
                {
                    newatoms->atom[j].q /= vsite->nvsite();
                    newatoms->atom[j].qB = newatoms->atom[j].q;
                }
            }
        }
    }
    /* Copy newatoms to atoms */
    copy_atoms(newatoms, atoms);

    for (int i = 0; i < newatoms->nr; i++)
    {
        copy_rvec(newx[i], state_->x[i]);
        atoms->atomtype[i] = 
            atoms->atomtypeB[i] = put_symtab(symtab_, *newatoms->atomtype[i]);
    }

    /* Copy exclusions, empty the original first */
    sfree(excls_);
    excls_ = newexcls;
    topology_->renumberAtoms(shellRenumber);
    topology_->addEntry(InteractionType::POLARIZATION, pols);
    bHaveShells_ = true;
}

double MyMol::bondOrder(int ai, int aj) const
{
    return topology_->findBond(ai, aj)->bondOrder();
}

immStatus MyMol::GenerateGromacs(const gmx::MDLogger       &mdlog,
                                 const CommunicationRecord *cr,
                                 const char                *tabfn,
                                 ChargeType                 ieqt)
{
    if (gromacsGenerated_)
    {
        return immStatus::OK;
    }
    GMX_RELEASE_ASSERT(nullptr != mtop_, "mtop_ == nullptr. You forgot to call GenerateTopology");

    if (!fr_)
    {
        fr_ = mk_forcerec();
    }
    if (tabfn)
    {
        inputrec_->coulombtype = eelUSER;
    }
    mdModules_ = new std::unique_ptr<gmx::MDModules>(new gmx::MDModules());
    mdModules_->get()->assignOptionsToModules(*(inputrec_->params), nullptr);
    fr_->forceProviders = mdModules_->get()->initForceProviders();
    fr_->forceProviders->addForceProvider(myforce_);
    // Tell gromacs to use the generic kernel only.
    gmx_nonbonded_setup(fr_, true);

    gmx::ArrayRef<const std::string>  tabbfnm;
    init_forcerec(nullptr, mdlog, fr_, nullptr, inputrec_, mtop_, cr->commrec(),
                  state_->box, tabfn, tabfn, tabbfnm, false, true, -1);
    gmx_omp_nthreads_set(emntBonded, 1);
    init_bonded_threading(nullptr, 1, &fr_->bondedThreading);
    setup_bonded_threading(fr_->bondedThreading, atomsConst().nr, false, ltop_->idef);
    wcycle_    = wallcycle_init(debug, 0, cr->commrec());

    MDatoms_  = new std::unique_ptr<gmx::MDAtoms>(new gmx::MDAtoms());
    *MDatoms_ = gmx::makeMDAtoms(nullptr, *mtop_, *inputrec_);
    atoms2md(mtop_, inputrec_, -1, nullptr, atomsConst().nr, MDatoms_->get());
    auto mdatoms = MDatoms_->get()->mdatoms();
    f_.resizeWithPadding(state_->natoms);

    if (nullptr != shellfc_)
    {
        make_local_shells(mdatoms, shellfc_);
    }
    if (ChargeType::Slater != ieqt)
    {
        for (auto i = 0; i < mtop_->natoms; i++)
        {
            mdatoms->row[i] = 0;
        }
    }
    gromacsGenerated_ = true;
    return immStatus::OK;
}

real MyMol::potentialEnergy() const 
{
    return enerd_->term[F_EPOT];
}

void MyMol::computeAtomizationEnergy(const Poldata *pd)
{
    atomizationEnergy_ = 0;
    auto myatoms = atoms();
    for (auto i = 0; i < myatoms->nr; i++)
    {
        if (myatoms->atom[i].ptype == eptAtom ||
            myatoms->atom[i].ptype == eptNucleus)
        {
            auto atype = pd->findParticleType(*myatoms->atomtype[i]);
            atomizationEnergy_ += atype->refEnthalpy();
        }
    }
}

void MyMol::updateMDAtoms()
{
    auto mdatoms = MDatoms_->get()->mdatoms();
    auto atoms   = atomsConst();
    for (auto i = 0; i < mtop_->natoms; i++)
    {
        mdatoms->chargeA[i] = atoms.atom[i].q;
        mdatoms->typeA[i]   = atoms.atom[i].type;
        mdatoms->zetaA[i]   = atoms.atom[i].zetaA;
        if (mdatoms->zetaB)
        {
            mdatoms->zetaB[i]   = atoms.atom[i].zetaB;
        }
        if (nullptr != debug)
        {
            fprintf(debug, "QQQ Setting q[%d] to %g\n", i, mdatoms->chargeA[i]);
        }
    }
}

static void reset_f_e(int natoms, 
                      PaddedVector<gmx::RVec> f_,
                      gmx_enerdata_t *enerd_)
{
    for (int i = 0; i < natoms; i++)
    {
        clear_rvec(f_[i]);
    }
    for (int i = 0; i < F_NRE; i++)
    {
        enerd_->term[i] = 0;
    }
    for (int i = 0; i < enerd_->grpp.nener; i++)
    {
        for (int j = 0; j < egNR; j++)
        {
            enerd_->grpp.ener[j][i] = 0;
        }
    }
}

immStatus MyMol::calculateEnergy(const t_commrec *crtmp,
                                 real            *shellForceRMS)
{
    auto          imm         = immStatus::OK;
    unsigned long force_flags = ~0;
    double        t           = 0;
    rvec          mu_tot      = { 0, 0, 0 };
    tensor        force_vir   = { { 0 } };
    auto          mdatoms     = MDatoms_->get()->mdatoms();
    
    // Recreate v-sites
    constructVsitesGlobal(*mtop_, state_->x);
    
    // Set force and energy to zero
    reset_f_e(mtop_->natoms, f_, enerd_);
    
    if (nullptr != shellfc_)
    {
        if (debug)
        {
            fprintf(debug, "mol %s alpha %g\n",
                    getMolname().c_str(),
                    mtop_->ffparams.iparams[mtop_->moltype[0].ilist[F_POLARIZATION].iatoms[0]].polarize.alpha);
        }
        try
        {
            *shellForceRMS = relax_shell_flexcon(nullptr, crtmp, nullptr, false,
                                                 0, inputrec_,
                                                 true, force_flags, ltop_,
                                                 enerd_, fcd_, state_,
                                                 f_.arrayRefWithPadding(), force_vir, mdatoms,
                                                 &nrnb_, wcycle_, nullptr,
                                                 &(mtop_->groups), shellfc_,
                                                 fr_, t, mu_tot, vsite_->get());
        }
        catch (gmx::SimulationInstabilityError &ex)
        {
            fprintf(stderr, "Something wrong minimizing shells for %s. Error code %d\n",
                    getMolname().c_str(), ex.errorCode());
            imm = immStatus::ShellMinimization;
        }
        if (*shellForceRMS > inputrec_->em_tol && debug)
        {
            for (int i = 0;  i<F_NRE; i++)
            {
                auto ei = enerd_->term[i];
                if (ei != 0)
                {
                    fprintf(debug, "E[%s] = %g\n", interaction_function[i].name,
                                ei);
                }
            }
            fprintf(debug, "Shell minimization did not converge in %d steps for %s. RMS Force = %g.\n",
                    inputrec_->niter, getMolname().c_str(),
                    *shellForceRMS);
            pr_rvecs(debug, 0, "f", f_.rvec_array(), mtop_->natoms);
            imm = immStatus::ShellMinimization;
        }
    }
    else
    {
        do_force(debug, crtmp, nullptr, inputrec_, 0,
                 &nrnb_, wcycle_, ltop_,
                 &(mtop_->groups),
                 state_->box, state_->x.arrayRefWithPadding(), nullptr,
                 f_.arrayRefWithPadding(), force_vir, mdatoms,
                 enerd_, fcd_,
                 state_->lambda, nullptr,
                 fr_, vsite_->get(), mu_tot, t,
                 force_flags);
        *shellForceRMS = 0;
    }
    enerd_->term[F_ATOMIZATION] = atomizationEnergy();
    enerd_->term[F_EPOT]       += atomizationEnergy();
    enerd_->term[F_ETOT]       += atomizationEnergy();

    return imm;
}

immStatus MyMol::computeForces(double *rmsf)
{
    updateMDAtoms();
    t_commrec *crtmp = init_commrec();
    crtmp->nnodes = 1;
    crtmp->nodeid = 0;
    if (!vsite_)
    {
        vsite_  = new std::unique_ptr<gmx_vsite_t>(new gmx_vsite_t());
        *vsite_ = initVsite(*mtop_, crtmp);
    }
    // TODO check if this is really necessary
    restoreCoordinates();
    immStatus imm = calculateEnergy(crtmp, rmsf);
    done_commrec(crtmp);
    return imm;
}

<<<<<<< HEAD
double MyMol::computeHessian(const t_commrec        *crtmp,
                             const std::vector<int> &atomIndex,
                             MatrixWrapper          *hessian,
                             std::vector<double>    *forceZero)
{
    std::vector<double> fneg;
    fneg.resize(DIM*atomIndex.size(), 0.0);
    
    double shellForceRMS = 0;
    (void) calculateEnergy(crtmp, &shellForceRMS);
    double epot0  = enerd_->term[F_EPOT];

    // Store central force vector
    forceZero->clear();
    for(auto &atom : atomIndex)
    {
        for(int m = 0; m < DIM; m++)
        {
            forceZero->push_back(f_[atom][m]);
        }
    }
    double    stepSize     = 1e-6; // 1 pm
    for(size_t ai = 0; ai < atomIndex.size(); ai++)
    {
        auto atomI = atomIndex[ai];
        for(int atomXYZ = 0; atomXYZ < DIM; atomXYZ++)
        {
            double xyzRef = state_->x[atomI][atomXYZ];
            for(int delta  = 0; delta <= 1; delta++)
            {
                state_->x[atomI][atomXYZ] = xyzRef + (2*delta-1)*stepSize;
                (void) calculateEnergy(crtmp, &shellForceRMS);
                if (delta == 0)
                {
                    for(size_t aj = 0; aj < atomIndex.size(); aj++)
                    {
                        int atomJ = atomIndex[aj];
                        for (int d = 0; d < DIM; d++)
                        {
                            fneg[aj*DIM+d] = f_[atomJ][d];
                        }
                    }
                }
            }
            state_->x[atomI][atomXYZ] = xyzRef;
            {
                int col = ai*DIM+atomXYZ;
                for(size_t aj = 0; aj < atomIndex.size(); aj++)
                {
                    int    atomJ = atomIndex[aj];
                    for(int d = 0; d < DIM; d++)
                    {
                        int    row   = aj*DIM+d;
                        double value = -(f_[atomJ][d]-fneg[row])/(2*stepSize);
                        if (false && debug)
                        {
                            fprintf(debug, "Setting H[%2d][%2d] = %10g\n", row, col, value); 
                        }
                        hessian->set(row, col, value);
                    }
                }
            }
        }
    }
    return epot0;
}

immStatus MyMol::minimizeCoordinates(double *rmsd)
{
    updateMDAtoms();
    // We need to use a single core system for minimizing shells
    t_commrec *crtmp = init_commrec();
    crtmp->nnodes = 1;
    crtmp->nodeid = 0;

    // TODO check if this is really necessary
    restoreCoordinates();
    immStatus imm          = immStatus::OK;
    auto      mdatoms      = MDatoms_->get()->mdatoms();
    // Below is a Newton-Rhapson algorithm
    bool      converged    = false;
    double    myForceToler = inputrec_->em_tol; // kJ/mol nm
    int       myIter       = 0;
    int       maxIter      = 100;
    // List of atoms (not shells) and weighting factors
    std::vector<int> theAtoms;
    std::vector<real> w_rls;
    for(int atom = 0; atom < mdatoms->nr; atom++)
    {
        if (mdatoms->ptype[atom] == eptAtom)
        {
            theAtoms.push_back(atom);
            w_rls.push_back(1);
        }
        else
        {
            w_rls.push_back(0);
        }
    }
    MatrixWrapper       Hessian(DIM*theAtoms.size(), DIM*theAtoms.size());
    std::vector<double> f0, f00;
    double              epot0     = 0;
    bool                firstStep = true;
    // Now start the minimization loop.
    do
    {
        double newEpot = computeHessian(crtmp, theAtoms, &Hessian, &f0);
        if (firstStep)
        {
            epot0     = newEpot;
            f00       = f0;
            firstStep = false;
        }
        std::vector<double> deltaX;
        deltaX.resize(DIM*theAtoms.size(), 0.0);
        // Solve H delta X = -grad (E) = force(E)
        int result = Hessian.solve(f0, &deltaX);
        if (0 == result)
        {
            // Set a maximum displacement to prevent exploding molecules
            double deltaXTolerance = 0.01; // nm
            double normDeltaX = 0;
            for(auto &dx : deltaX)
            {
                normDeltaX += dx*dx;
            }
            double rmsDeltaX = std::sqrt(normDeltaX/deltaX.size());
            double scaleDeltaX = 1;
            if (rmsDeltaX > deltaXTolerance)
            {
                scaleDeltaX = deltaXTolerance/rmsDeltaX;
            }
            int  i    = 0;
            for (auto &atomI : theAtoms)
            {
                for (int m = 0; m < DIM; m++)
                {
                    state_->x[atomI][m] += scaleDeltaX*deltaX[i++];
                }
            }
        }
        else
        {
            break;
        }
                
        // One more energy and force calculation with the new coordinates
        double shellForceRMS = 0;
        imm = calculateEnergy(crtmp, &shellForceRMS);
        
        double msAtomForce  = 0;
        for(size_t kk = 0; kk < theAtoms.size(); kk++)
        {
            int atomI = theAtoms[kk];
            msAtomForce  += iprod(f_[atomI], f_[atomI]);
        }
        msAtomForce /= theAtoms.size();
        converged = msAtomForce <= myForceToler;
        
        if (debug)
        {
            fprintf(debug, "%s rmsForce %10g Epot before %10g now %10g\n", getMolname().c_str(),
                    std::sqrt(msAtomForce), epot0, enerd_->term[F_EPOT]);
        }
        myIter += 1;
    }
    while (!converged && myIter < maxIter);
    std::vector<gmx::RVec> xmin;
    xmin.resize(mtop_->natoms);
    for (auto &kk : theAtoms)
    {
        copy_rvec(state_->x[kk], xmin[kk]);
        if (debug)
        {
            fprintf(debug, "force[%2d] = %10g %10g %10g\n", kk, f_[kk][XX], f_[kk][YY],f_[kk][ZZ]);
        }
    }
    // Fetch back the input structure.
    restoreCoordinates();
    // Re-compute the energy
    double shellForceRMS = 0;
    imm = calculateEnergy(crtmp, &shellForceRMS);
    printf("shellForceRMS %g\n", shellForceRMS);
    // Compute the RMSD of the coordinates
    std::vector<gmx::RVec> xp;
    xp.resize(mtop_->natoms);
    for (auto &kk : theAtoms)
    {
        copy_rvec(state_->x[kk], xp[kk]);
    }
    // Compute RMSD
    do_fit(w_rls.size(), w_rls.data(),
           as_rvec_array(xp.data()), as_rvec_array(xmin.data()));
    double msd  = 0;
    for (auto &kk : theAtoms)
    {
        rvec dx;
        rvec_sub(xmin[kk], state_->x[kk], dx);
        msd += iprod(dx, dx);
    }
    *rmsd = std::sqrt(msd/theAtoms.size());
    done_commrec(crtmp);
    return imm;
}

=======
>>>>>>> 388c82b8
void MyMol::symmetrizeCharges(const Poldata  *pd,
                              bool            bSymmetricCharges,
                              const char     *symm_string)
{
    if (bSymmetricCharges)
    {
        symmetric_charges_.clear();
        symmetrize_charges(bSymmetricCharges, atoms(), topology_->entry(InteractionType::BONDS),
                           pd, symm_string, &symmetric_charges_);
    }
    else
    {
        for (auto i = 0; i < mtop_->natoms; i++)
        {
            symmetric_charges_.push_back(i);
        }
    }
}

immStatus MyMol::GenerateAcmCharges(const Poldata *pd)
{
    if (QgenAcm_ == nullptr)
    {
        QgenAcm_ = new QgenAcm(pd, atoms(), totalCharge());
    }
    std::vector<double> qq;
    for (auto i = 0; i < mtop_->natoms; i++)
    {
        qq.push_back(QgenAcm_->getQ(i));
    }
    immStatus imm       = immStatus::OK;
    int       iter      = 0;
    bool      converged = false;
    double    EemRms    = 0;
    do
    {
        if (eQgen::OK == QgenAcm_->generateCharges(debug,
                                                   getMolname().c_str(),
                                                   pd,
                                                   atoms(),
                                                   state_->x,
                                                   bondsConst()))
        {
            double rmsf;
            auto imm = computeForces(&rmsf);
            if (imm != immStatus::OK)
            {
                return imm;
            }
            EemRms = 0;
            for (int i = 0; i < mtop_->natoms; i++)
            {
                auto q_i = QgenAcm_->getQ(i);
                EemRms  += gmx::square(qq[i] - q_i);
                qq[i]    = q_i;
            }
            EemRms   /= mtop_->natoms;
            converged = (EemRms < qTolerance_) || !haveShells();
            iter++;
        }
        else
        {
            imm = immStatus::ChargeGeneration;
        }
    }
    while (imm == immStatus::OK && (!converged) && (iter < maxQiter_));
    if (!converged)
    {
        printf("Alexandria Charge Model did not converge to %g. rms: %g\n",
               qTolerance_, sqrt(EemRms));
    }
    auto qcalc = qTypeProps(qType::Calc);
    qcalc->setQ(atoms());
    qcalc->setX(state_->x);
    return imm;
}

immStatus MyMol::GenerateCharges(const Poldata             *pd,
                                 const gmx::MDLogger       &mdlog,
                                 const CommunicationRecord *cr,
                                 ChargeGenerationAlgorithm  algorithm,
                                 const std::vector<double> &qcustom,
                                 const std::string         &lot)
{
    immStatus imm         = immStatus::OK;
    bool      converged   = false;
    auto      qt          = pd->findForcesConst(InteractionType::CHARGEDISTRIBUTION);
    auto      iChargeType = name2ChargeType(qt.optionValue("chargetype"));

    GenerateGromacs(mdlog, cr, nullptr, iChargeType);
    if (backupCoordinates_.size() == 0)
    {
        backupCoordinates();
    }
    if (algorithm == ChargeGenerationAlgorithm::Custom)
    {
        GMX_RELEASE_ASSERT(0 == atoms()->nr - qcustom.size(),
                           gmx::formatString("Number of custom charges %d does not match the number of atoms %d", static_cast<int>(qcustom.size()), atoms()->nr).c_str());
    }
    else if (algorithm == ChargeGenerationAlgorithm::NONE)
    {
        algorithm = pd->chargeGenerationAlgorithm();
        // Check whether there are free charges
        bool allFixed = true;
        auto myatoms = atoms();
        for (auto i = 0; i < myatoms->nr; i++)
        {
            auto atype = *myatoms->atomtype[i];
            auto ptype = pd->findParticleType(atype);
            auto qff = ptype->parameterConst("charge");
            if (qff.mutability() == Mutability::ACM)
            {
                allFixed = false;
            }
        }    
        if (allFixed)
        {
            algorithm = ChargeGenerationAlgorithm::NONE;
        }
    }
    switch (algorithm)
    {
    case ChargeGenerationAlgorithm::NONE:
        {
            if (debug)
            {
                fprintf(debug, "WARNING! Using fixed charges for %s!\n",
                        getMolname().c_str());
            }
            auto myatoms = atoms();
            for (auto i = 0; i < myatoms->nr; i++)
            {
                auto atype = *myatoms->atomtype[i];
                auto ptype = pd->findParticleType(atype);
                auto qval  = ptype->parameterConst("charge").value();
                myatoms->atom[i].q  = myatoms->atom[i].qB = qval;
            }
            // If we have shells, we still have to minimize them,
            // but we may want to know the energies anyway.
            double rmsf;
            auto imm = computeForces(&rmsf);
            if (imm != immStatus::OK)
            {
                return imm;
            }
            if (nullptr != shellfc_)
            {
                auto qcalc = qTypeProps(qType::Calc);
                qcalc->setQ(myatoms);
                qcalc->setX(state_->x);
            }
            
            return immStatus::OK;
        }
    case ChargeGenerationAlgorithm::CM5:
    case ChargeGenerationAlgorithm::Hirshfeld:
    case ChargeGenerationAlgorithm::Mulliken:
        {
            std::map<ChargeGenerationAlgorithm, qType> qtmap = {
                { ChargeGenerationAlgorithm::CM5, qType::CM5 },
                { ChargeGenerationAlgorithm::Hirshfeld, qType::Hirshfeld },
                { ChargeGenerationAlgorithm::Mulliken, qType::Mulliken }
            };
            auto myatoms = atoms();
            for (auto exper : experimentConst())
            {
                std::string mylot(exper.getMethod());
                mylot += "/" + exper.getBasisset();
                if (lot == mylot)
                {
                    int i = 0;
                    for (auto &ca : exper.calcAtomConst())
                    {
                        if (ca.hasCharge(qtmap[algorithm]))
                        {
                            myatoms->atom[i].q  = myatoms->atom[i].qB = ca.charge(qtmap[algorithm]);
                            i++;
                        }
                        else
                        {
                            gmx_fatal(FARGS, "No charge type %s for %s",
                                      qTypeName(qtmap[algorithm]).c_str(), getMolname().c_str());
                        }
                    }
                }
            }
            return immStatus::OK;
        }
    case ChargeGenerationAlgorithm::Custom:
        {
            auto myatoms = atoms();
            for (auto i = 0; i < mtop_->natoms; i++)
            {
                myatoms->atom[i].q  = myatoms->atom[i].qB = qcustom[i];
            }
            return immStatus::OK;
        }
    case ChargeGenerationAlgorithm::ESP:
        {
            double chi2[2] = {1e8, 1e8};
            int    cur     = 0;
            int    maxiter = 5;
            int    iter    = 0;
            
            // Init Qgresp should be called before this!
            auto qcalc   = qTypeProps(qType::Calc);
            GMX_RELEASE_ASSERT(qcalc != nullptr, "qType::Calc is not initialized");
            qcalc->qgenResp()->optimizeCharges(pd->getEpsilonR());
            qcalc->qgenResp()->calcPot(pd->getEpsilonR());
            qcalc->copyRespQ();
            
            if (debug)
            {
                fprintf(debug, "RESP: RMS %g\n", chi2[cur]);
            }
            auto myatoms = atoms();
            do
            {
                auto qq = qcalc->charge();
                GMX_RELEASE_ASSERT(myatoms->nr-qq.size() == 0,
                                   gmx::formatString("Number of particles (%d) differs from number of charges (%d)", 
                                                     myatoms->nr, static_cast<int>(qq.size())).c_str());
                for (auto i = 0; i < myatoms->nr; i++)
                {
                    myatoms->atom[i].q = myatoms->atom[i].qB = qq[i];
                }
                double rmsf;
                auto imm = computeForces(&rmsf);
                if (imm != immStatus::OK)
                {
                    return imm;
                }
                if (nullptr != shellfc_)
                {
                    qcalc->setX(state_->x);
                }
                qcalc->qgenResp()->optimizeCharges(pd->getEpsilonR());
                qcalc->qgenResp()->calcPot(pd->getEpsilonR());
                qcalc->copyRespQ();
                if (debug)
                {
                    fprintf(debug, "RESP: RMS %g\n", chi2[cur]);
                }
                converged = (fabs(chi2[cur] - chi2[1-cur]) < qTolerance_) || (nullptr == shellfc_);
                cur       = 1-cur;
                iter++;
            }
            while ((!converged) && (iter < maxiter));
            auto qq = qcalc->charge();
            for (auto i = 0; i < myatoms->nr; i++)
            {
                myatoms->atom[i].q      =
                    myatoms->atom[i].qB = qq[i];
            }
        }
        break;
    case ChargeGenerationAlgorithm::EEM:
    case ChargeGenerationAlgorithm::SQE:
        {
            return GenerateAcmCharges(pd);
        }
        break;
    }
    return imm;
}

bool MyMol::getOptimizedGeometry(rvec *x)
{
    bool    bopt = false;

    for (auto &ei : experimentConst())
    {
        if (JobType::OPT == ei.getJobtype())
        {
            const std::vector<gmx::RVec> &xxx = ei.getCoordinates();
            for (size_t i = 0; i < xxx.size(); i++)
            {
                copy_rvec(xxx[i], x[i]);
            }
            bopt = true;
            break;
        }
    }
    return bopt;
}

static double calcRefEnthalpy(const Poldata *pd,
                              const t_atoms &myatoms)
{
    double ereftot;

    ereftot = 0;
    for (int i = 0; i < myatoms.nr; i++)
    {
        auto atype = pd->findParticleType(*myatoms.atomtype[i]);
        ereftot += atype->refEnthalpy();
    }
    return ereftot;
}

void MyMol::backupCoordinates()
{
    backupCoordinates_.resize(mtop_->natoms);
    for(int i = 0; i < mtop_->natoms; i++)
    {
        for(int m = 0; m < DIM; m++)
        {
            backupCoordinates_[i][m] = state_->x[i][m];
        }
    }
}

void MyMol::restoreCoordinates()
{
    if (static_cast<int>(backupCoordinates_.size()) == mtop_->natoms)
    {
        for(int i = 0; i < mtop_->natoms; i++)
        {
            for(int m = 0; m < DIM; m++)
            {
                state_->x[i][m] = backupCoordinates_[i][m];
            }
        }
    }
}

immStatus MyMol::CalcPolarizability(double efield)
{
    std::vector<double> field;
    immStatus           imm = immStatus::OK;
    double              rmsf;
    QtypeProps          qtp(qType::Calc);

    backupCoordinates();
    field.resize(DIM, 0);
    myforce_->setField(field);
    imm = computeForces(&rmsf);
    if (immStatus::OK == imm)
    {
        qtp.setQ(atoms());
        qtp.setX(state_->x);
        qtp.calcMoments();
        auto mpo = MolPropObservable::DIPOLE;
        if (!qtp.hasMultipole(mpo))
        {
            GMX_THROW(gmx::InternalError("No dipole to compute."));
        }
        auto mu_ref = qtp.getMultipole(mpo);
        // Convert from e nm2/V to cubic nm
        double enm2_V = E_CHARGE*1e6*1e-18/(4*M_PI*EPSILON0_SI)*1e21;
        tensor alpha;
        for (auto m = 0; imm == immStatus::OK && m < DIM; m++)
        {
            field[m] = efield;
            myforce_->setField(field);
            imm = computeForces(&rmsf);
            qtp.setX(state_->x);
            field[m] = 0;
            myforce_->setField(field);
            if (imm == immStatus::OK)
            {
                qtp.calcMoments();
                auto qmu = qtp.getMultipole(mpo);
                for (auto n = 0; n < DIM; n++)
                {
                    alpha[n][m] = enm2_V*((qmu[n]-mu_ref[n])/efield);
                }
            }
        }
        if (immStatus::OK == imm)
        {
            auto qcalc = qTypeProps(qType::Calc);
            qcalc->setPolarizabilityTensor(alpha);
        }
    }
    restoreCoordinates();
    return imm;
}

void MyMol::PrintConformation(const char *fn)
{
    char title[STRLEN];

    put_in_box(mtop_->natoms, state_->box,
               as_rvec_array(state_->x.data()), 0.3);
    sprintf(title, "%s processed by alexandria", getMolname().c_str());
    write_sto_conf(fn, title, atoms(), as_rvec_array(state_->x.data()), nullptr, epbcNONE, state_->box);
}

void MyMol::PrintTopology(const char                *fn,
                          bool                       bVerbose,
                          const Poldata             *pd,
                          const CommunicationRecord *cr,
                          const std::string         &method,
                          const std::string         &basis)
{
    FILE  *fp   = gmx_ffopen(fn, "w");
    bool   bITP = (fn2ftp(fn) == efITP);

    PrintTopology(fp, bVerbose, pd, bITP, cr, method, basis);

    fclose(fp);
}

static void add_tensor(std::vector<std::string> *commercials,
                       const char               *title,
                       const char               *unit,
                       const std::vector<double> &Q)
{
    double fac = convertFromGromacs(1.0, unit);
    char buf[256];
    snprintf(buf, sizeof(buf), "%s:\n"
             "; ( %6.2f %6.2f %6.2f )\n"
             "; (       %6.2f %6.2f )\n"
             "; (             %6.2f )\n",
             title,
             fac*Q[0], fac*Q[1], fac*Q[2],
             fac*Q[3], fac*Q[4], fac*Q[5]);
    commercials->push_back(buf);
}

void MyMol::PrintTopology(FILE                      *fp,
                          bool                       bVerbose,
                          const Poldata             *pd,
                          bool                       bITP,
                          const CommunicationRecord *cr,
                          const std::string         &method,
                          const std::string         &basis)
{
    char                     buf[256];
    t_mols                   printmol;
    std::vector<std::string> commercials;
    std::vector<double>      vec;
    double                   T = -1;
    std::string              myref;
    auto qt          = pd->findForcesConst(InteractionType::CHARGEDISTRIBUTION);
    auto iChargeType = name2ChargeType(qt.optionValue("chargetype"));
    std::string              mylot       = makeLot(method, basis);

    if (fp == nullptr)
    {
        return;
    }

    auto ref_enthalpy = calcRefEnthalpy(pd, atomsConst());
    if (getMolname().size() > 0)
    {
        printmol.name = strdup(getMolname().c_str());
    }
    else if (formula().size() > 0)
    {
        printmol.name = strdup(formula().c_str());
    }
    else
    {
        printmol.name = strdup("Unknown");
    }

    printmol.nr = 1;

    snprintf(buf, sizeof(buf), "Total Mass = %.3f (Da)", getMass());
    commercials.push_back(buf);
    snprintf(buf, sizeof(buf), "Reference_Enthalpy = %.3f (kJ/mol)", ref_enthalpy);
    commercials.push_back(buf);
    snprintf(buf, sizeof(buf), "Total Charge = %d (e)", totalCharge());
    commercials.push_back(buf);
    snprintf(buf, sizeof(buf), "Charge Type  = %s\n",
             chargeTypeName(iChargeType).c_str());
    commercials.push_back(buf);
    
    auto qcalc = qTypeProps(qType::Calc);
    auto qelec = qTypeProps(qType::Elec);
    qcalc->setQ(atoms());
    qcalc->setX(state_->x);
    qcalc->calcMoments();
    
    T = -1;
    const char *qm_conf = "minimum";
    for(auto &mpo : mpoMultiPoles)
    {
        auto gp = findProperty(mpo, iqmType::QM, T, method, basis, qm_conf);
        if (gp)
        {
            auto vec = gp->getVector();
            qelec->setMultipole(mpo, vec);
            auto mymu = qelec->getMultipole(mpo);
            commercials.push_back(gmx::formatString("%s %s (%s)\n",
                                                    mylot.c_str(), mpo_name(mpo), gp->getUnit()));
            for(auto &fmp : formatMultipole(mpo, mymu))
            {
                commercials.push_back(fmp);
            }
            if (qcalc->hasMultipole(mpo))
            {
                auto mymu = qcalc->getMultipole(mpo);
                commercials.push_back(gmx::formatString("Alexandria %s (%s)\n", mpo_name(mpo), gp->getUnit()));
                for(auto &fmp : formatMultipole(mpo, mymu))
                {
                    commercials.push_back(fmp);
                }
            }
        }
    }

    double efield = 0.1;
    if (nullptr != cr)
    {
        auto imm = CalcPolarizability(efield);
        if (imm == immStatus::OK)
        {
            auto qcalc = qTypeProps(qType::Calc);
            auto acalc = qcalc->polarizabilityTensor();
            std::vector<double> ac = { acalc[XX][XX], acalc[XX][YY], acalc[XX][ZZ],
                acalc[YY][YY], acalc[YY][ZZ], acalc[ZZ][ZZ] };
            auto unit = mpo_unit2(MolPropObservable::POLARIZABILITY);
            add_tensor(&commercials, "Alexandria Polarizability components (A^3)", unit, ac);
            
            snprintf(buf, sizeof(buf), "Alexandria Isotropic Polarizability: %.2f (A^3)\n",
                     qcalc->isotropicPolarizability());
            commercials.push_back(buf);
            
            snprintf(buf, sizeof(buf), "Alexandria Anisotropic Polarizability: %.2f (A^3)\n",
                     qcalc->anisotropicPolarizability());
            commercials.push_back(buf);

            T = -1;
            auto gp = findProperty(MolPropObservable::POLARIZABILITY, iqmType::QM, T, method, basis, "");
            if (gp)
            {
                auto qelec = qTypeProps(qType::Elec);
                auto aelec = qelec->polarizabilityTensor();
                std::vector<double> ae = { aelec[XX][XX], aelec[XX][YY], aelec[XX][ZZ],
                    aelec[YY][YY], aelec[YY][ZZ], aelec[ZZ][ZZ] };
                snprintf(buf, sizeof(buf), "%s + Polarizability components (A^3)", mylot.c_str());
                add_tensor(&commercials, buf, unit, ae);
                snprintf(buf, sizeof(buf), "%s Isotropic Polarizability: %.2f (A^3)\n",
                         mylot.c_str(), qelec->isotropicPolarizability());
                commercials.push_back(buf);
                snprintf(buf, sizeof(buf), "%s Anisotropic Polarizability: %.2f (A^3)\n",
                         mylot.c_str(), qelec->anisotropicPolarizability());
                commercials.push_back(buf);
            }
        }
        else
        {
            commercials.push_back("Could not minimize shells. Cannot compute interactive polarizability.");
        }
    }

    // TODO write a replacement for this function
    print_top_header(fp, pd, bHaveShells_, commercials, bITP);
    write_top(fp, printmol.name, atoms(), false,
              topology_, excls_, gromppAtomtype_, pd);
    if (!bITP)
    {
        print_top_mols(fp, printmol.name, getForceField().c_str(), nullptr, 0, nullptr, 1, &printmol);
    }
    if (bVerbose)
    {
        for (auto &entry : *(topology_->entries()))
        {
            int ftype = pd->findForcesConst(entry.first).fType();
            if (entry.second.size() > 0)
            {
                printf("There are %4d %s interactions\n", static_cast<int>(entry.second.size()),
                       interaction_function[ftype].name);
            }
        }
        for (auto i = commercials.begin(); (i < commercials.end()); ++i)
        {
            printf("%s\n", i->c_str());
        }
    }

    sfree(printmol.name);
}

void MyMol::GenerateCube(const Poldata          *pd,
                         real                    spacing,
                         real                    border,
                         const char             *reffn,
                         const char             *pcfn,
                         const char             *pdbdifffn,
                         const char             *potfn,
                         const char             *rhofn,
                         const char             *hisfn,
                         const char             *difffn,
                         const char             *diffhistfn,
                         const gmx_output_env_t *oenv)
{
    auto qt          = pd->findForcesConst(InteractionType::CHARGEDISTRIBUTION);
    auto iChargeType = name2ChargeType(qt.optionValue("chargetype"));

    if (potfn || hisfn || rhofn || difffn || pdbdifffn)
    {
        char     *gentop_version = (char *)"gentop v0.99b";
        auto qc = qProps_.find(qType::Calc);
        GMX_RELEASE_ASSERT(qc != qProps_.end(), "Cannot find alexandria charge information");
        qc->second.setQ(atoms());
        qc->second.setX(state_->x);
        qc->second.qgenResp()->calcPot(pd->getEpsilonR());
        qc->second.qgenResp()->potcomp(pcfn, atoms(),
                                       as_rvec_array(state_->x.data()),
                                       pdbdifffn, oenv);

        /* This has to be done before the grid is f*cked up by
           writing a cube file */
        QgenResp qCalc(*qc->second.qgenResp());
        QgenResp grref(*qc->second.qgenResp());

        if (reffn)
        {
            grref.setAtomInfo(atoms(), pd, state_->x, totalCharge());
            grref.setAtomSymmetry(symmetric_charges_);
            grref.readCube(reffn, FALSE);
        }
        else
        {
            qCalc.makeGrid(spacing, border, state_->x);
        }
        if (rhofn)
        {
            std::string buf = gmx::formatString("Electron density generated by %s based on %s charges",
                                                gentop_version,
                                                chargeTypeName(iChargeType).c_str());
            qCalc.calcRho();
            qCalc.writeRho(rhofn, buf, oenv);
        }
        if (potfn)
        {
            std::string buf = gmx::formatString("Potential generated by %s based on %s charges",
                                                gentop_version,
                                                chargeTypeName(iChargeType).c_str());
            qCalc.calcPot(pd->getEpsilonR());
            qCalc.writeCube(potfn, buf, oenv);
        }
        if (hisfn)
        {
            std::string buf = gmx::formatString("Potential generated by %s based on %s charges",
                                                gentop_version,
                                                chargeTypeName(iChargeType).c_str());
            qCalc.writeHisto(hisfn, buf, oenv);
        }
        if (difffn || diffhistfn)
        {
            std::string buf = gmx::formatString("Potential difference generated by %s based on %s charges",
                                                gentop_version,
                                                chargeTypeName(iChargeType).c_str());

            qCalc.writeDiffCube(&grref, difffn, diffhistfn, buf, oenv, 0);
        }
    }
}

void MyMol::calcEspRms(const Poldata *pd)
{
    int natoms = 0;
    for (int i = 0; i < atoms()->nr; i++)
    {
        if (atoms()->atom[i].ptype == eptAtom)
        {
            natoms++;
        }
    }
    t_atoms myatoms;
    gmx::HostVector<gmx::RVec> myx(natoms);
    init_t_atoms(&myatoms, natoms, FALSE);
    snew(myatoms.atomtype, natoms);
    natoms = 0;
    for (int i = 0; i < atoms()->nr; i++)
    {
        if (atoms()->atom[i].ptype == eptAtom)
        {
            myatoms.atom[natoms]     = atoms()->atom[i];
            myatoms.atomtype[natoms] = atoms()->atomtype[i];
            copy_rvec(x()[i], myx[natoms]);
            natoms++;
        }
    }
    
    auto qcalc   = qTypeProps(qType::Calc);
    auto qgrcalc = qcalc->qgenResp();
    for(auto &i : qProps_)
    {
        auto qi = i.first;
        if (qType::Calc == qi)
        {
            qgrcalc->setAtomInfo(atoms(), pd, x(), totalCharge());
            qgrcalc->updateAtomCharges(atoms());
            qgrcalc->calcPot(pd->getEpsilonR());
        }
        else if (qType::Elec != qi)
        {
            QgenResp *qgr = i.second.qgenResp();
            qgr->setChargeType(ChargeType::Point);
            qgr->setAtomInfo(&myatoms, pd, myx, totalCharge());
            qgr->updateAtomCharges(i.second.charge());
            for (const auto &ep : qgrcalc->espPoint())
            {
                auto r = ep.esp();
                qgr->addEspPoint(r[XX], r[YY], r[ZZ], ep.v());
            }
            qgr->calcPot(pd->getEpsilonR());
        }
    }
    done_atom(&myatoms);
}

const real *MyMol::energyTerms() const
{
    return enerd_->term;
}
        
immStatus MyMol::getExpProps(const std::map<MolPropObservable, iqmType> &iqm,
                             const std::string                          &method,
                             const std::string                          &basis,
                             const Poldata                              *pd,
                             double                                      T)
{
    int                 natom = 0;
    std::vector<double> vec;
    std::string         myref;
    std::string         mylot;
    immStatus           imm        = immStatus::OK;
    
    auto myatoms = atomsConst();
    GMX_RELEASE_ASSERT(myatoms.nr > 0, "No atoms!");
    
    // Make a copy of the coordinates without shells
    gmx::HostVector<gmx::RVec> xatom(myatoms.nr);
    for (auto i = 0; i < myatoms.nr; i++)
    {
        if (myatoms.atom[i].ptype == eptAtom ||
            myatoms.atom[i].ptype == eptNucleus)
        {
            copy_rvec(state_->x[i], xatom[natom]);
            natom++;
        }
    }
    xatom.resizeWithPadding(natom);
    
    for (const auto &miq : iqm)
    {
        auto mpo = miq.first;
        switch (mpo)
        {
        case MolPropObservable::CHARGE:
            {
                std::string conf;
                auto ei = findExperimentConst(method, basis, conf);
                if (ei)
                {
                    for(auto &i : qTypes())
                    {
                        qType               qi = i.first;
                        std::string         reference;
                        std::string         lot;
                        std::vector<double> q;
                        if (ei->getCharges(&q, qi, &reference, &lot))
                        {
                            auto qp = qProps_.find(qi);
                            if (qp == qProps_.end())
                            {
                                qProps_.insert(std::pair<qType, QtypeProps>(qi, QtypeProps(qi)));
                                qp = qProps_.find(qi);
                                GMX_RELEASE_ASSERT(qp != qProps_.end(), "Could not insert a new QtypeProps in qProps_");
                            }
                            qp->second.setQ(q);
                            qp->second.setX(xatom);
                            qp->second.calcMoments();
                        }
                    }
                }
                else
                {
                    imm = immStatus::NoData;
                }
            }
            break;
        case MolPropObservable::DELTAE0:
        case MolPropObservable::DHFORM:
        case MolPropObservable::DGFORM:
        case MolPropObservable::ZPE:
            {
                auto gp = static_cast<const MolecularEnergy *>(findProperty(mpo, miq.second, T, method, basis, ""));
                if (gp)
                {
                    energy_.insert(std::pair<MolPropObservable, double>(mpo, gp->getValue()));
                }
                else
                {
                    imm = immStatus::NoData;
                }
            }
            break;
        case MolPropObservable::DIPOLE:
        case MolPropObservable::QUADRUPOLE:
        case MolPropObservable::OCTUPOLE:
        case MolPropObservable::HEXADECAPOLE:
            {
                auto gp = static_cast<const MolecularMultipole *>(findProperty(mpo, miq.second, T, method, basis, ""));
                if (gp)
                {
                    qProps_.find(qType::Elec)->second.setMultipole(mpo, gp->getVector());
                }
                else
                {
                    imm = immStatus::NoData;
                }
            }
            break;
        case MolPropObservable::POLARIZABILITY:
            {
                auto gp = static_cast<const MolecularPolarizability *>(findProperty(mpo, miq.second, T, method, basis, ""));
                if (gp)
                {
                    auto qelec = qTypeProps(qType::Elec);
                    qelec->setPolarizabilityTensor(gp->getTensor());
                }
                else
                {
                    imm = immStatus::NoData;
                }
            }
            break;
        default:
            break;
        }
    }

    return imm;
}

void MyMol::UpdateIdef(const Poldata   *pd,
                       InteractionType  iType)
{
    if (debug)
    {
        fprintf(debug, "UpdateIdef for %s\n", interactionTypeToString(iType).c_str());
    }

    if (iType == InteractionType::VDW)
    {
        nonbondedFromPdToMtop(mtop_, pd, fr_);
        if (debug)
        {
            pr_ffparams(debug, 0, "UpdateIdef Before", &mtop_->ffparams, false);
        }
    }
    else
    {
        // Update other iTypes
        if (topology_->hasEntry(iType))
        {
            auto fs    = pd->findForcesConst(iType);
            auto entry = topology_->entry(iType);
            for (size_t i = 0; i < entry.size(); i++)
            {
                auto &bondId = entry[i]->id();
                auto  gromacsType     = entry[i]->gromacsType();
                if (gromacsType < 0 || gromacsType >= mtop_->ffparams.numTypes())
                {
                    GMX_THROW(gmx::InternalError(gmx::formatString("gromacsType = %d should be >= 0 and < %d for %s %s", gromacsType, mtop_->ffparams.numTypes(), interactionTypeToString(iType).c_str(), bondId.id().c_str()).c_str()));
                }
                UpdateIdefEntry(fs, bondId, gromacsType, mtop_, ltop_);
            }
        }            
    }
}

void MyMol::initQgenResp(const Poldata     *pd,
                         const std::string &method,
                         const std::string &basis,
                         real               watoms,
                         int                maxESP)
{
    std::string        mylot;
    auto qt          = pd->findForcesConst(InteractionType::CHARGEDISTRIBUTION);
    auto iChargeType = name2ChargeType(qt.optionValue("chargetype"));
    auto qp          = qTypeProps(qType::Calc);
    QgenResp *qgr = qp->qgenResp();
    qgr->setChargeType(iChargeType);
    qgr->setAtomInfo(atoms(), pd, state_->x, totalCharge());
    qp->setQ(atoms());
    qp->setX(state_->x);
    qgr->setAtomSymmetry(symmetric_charges_);
    qgr->summary(debug);

    auto myatoms = atoms();
    int natoms = 0;
    for (int aa = 0; aa < myatoms->nr; aa++)
    {
        if (myatoms->atom[aa].ptype == eptAtom ||
            myatoms->atom[aa].ptype == eptNucleus)
        {
            natoms++;
        }
    }
    std::random_device               rd;
    std::mt19937                     gen(rd());  
    std::uniform_real_distribution<> uniform(0.0, 1.0);
    double                           cutoff = 0.01*maxESP;
 
    auto ci = findExperimentConst(method, basis, "");
    if (ci)
    {
        int iesp = 0;
        for (auto &epi : ci->electrostaticPotentialConst())
        {
            auto val = uniform(gen);
            if ((iesp >= natoms || watoms > 0) && val <= cutoff)
            {
                auto xu = epi.getXYZunit();
                auto vu = epi.getVunit();
                qgr->addEspPoint(convertToGromacs(epi.getX(), xu),
                                 convertToGromacs(epi.getY(), xu),
                                 convertToGromacs(epi.getZ(), xu),
                                 convertToGromacs(epi.getV(), vu));
            }
            iesp++;
        }
        if (debug)
        {
            fprintf(debug, "%s added %zu out of %zu ESP points to the RESP structure.\n",
                    getMolname().c_str(), qgr->nEsp(),
                    ci->electrostaticPotentialConst().size());
        }
    }
}

QtypeProps *MyMol::qTypeProps(qType qt)
{
    auto qp = qProps_.find(qt);
    if (qp != qProps_.end())
    {
        return &qp->second;
    }
    return nullptr;
}

const QtypeProps *MyMol::qTypeProps(qType qt) const
{
    const auto qp = qProps_.find(qt);
    if (qp != qProps_.end())
    {
        return &qp->second;
    }
    return nullptr;
}

void MyMol::plotEspCorrelation(const char                *espcorr,
                               const gmx_output_env_t    *oenv)
{
    if (espcorr && oenv)
    {
        auto qgr   = qTypeProps(qType::Calc)->qgenResp();
        qgr->updateAtomCharges(atoms());
        qgr->updateAtomCoords(state_->x);
        double rmsf = 0;
        if (immStatus::OK == computeForces(&rmsf))
        {
            qgr->calcPot(1.0);
            qgr->plotLsq(oenv, espcorr);
        }
    }
}

CommunicationStatus MyMol::Send(const CommunicationRecord *cr, int dest) const
{
    auto cs = MolProp::Send(cr, dest);
    if (CommunicationStatus::OK == cs)
    {
        cr->send_int(dest, static_cast<int>(dataset_type_));
    }
    return cs;
}

CommunicationStatus MyMol::Receive(const CommunicationRecord *cr, int src)
{
    auto cs = MolProp::Receive(cr, src);
    if (CommunicationStatus::OK == cs)
    {
        set_datasetType(static_cast<iMolSelect>(cr->recv_int(src)));
    }
    return cs;
}

} // namespace alexandria<|MERGE_RESOLUTION|>--- conflicted
+++ resolved
@@ -37,7 +37,6 @@
 #include <map>
 #include <random>
 #include <string>
-
 
 #include "act/molprop/molprop_util.h"
 #include "act/molprop/multipole_names.h"
@@ -1165,6 +1164,20 @@
     }
 }
 
+bool MyMol::linearMolecule()
+{
+    const auto myatoms = atoms();
+    int ncore = 0;
+    for(int i = 0; i < myatoms->nr; i++)
+    {
+        if (myatoms->atom[i].ptype == eptAtom)
+        {
+            ncore += 1;
+        }
+    }
+    return ncore == 2;
+}
+
 void MyMol::addShells(FILE          *fp,
                       const Poldata *pd,
                       t_atoms       *atoms)
@@ -1579,214 +1592,6 @@
     return imm;
 }
 
-<<<<<<< HEAD
-double MyMol::computeHessian(const t_commrec        *crtmp,
-                             const std::vector<int> &atomIndex,
-                             MatrixWrapper          *hessian,
-                             std::vector<double>    *forceZero)
-{
-    std::vector<double> fneg;
-    fneg.resize(DIM*atomIndex.size(), 0.0);
-    
-    double shellForceRMS = 0;
-    (void) calculateEnergy(crtmp, &shellForceRMS);
-    double epot0  = enerd_->term[F_EPOT];
-
-    // Store central force vector
-    forceZero->clear();
-    for(auto &atom : atomIndex)
-    {
-        for(int m = 0; m < DIM; m++)
-        {
-            forceZero->push_back(f_[atom][m]);
-        }
-    }
-    double    stepSize     = 1e-6; // 1 pm
-    for(size_t ai = 0; ai < atomIndex.size(); ai++)
-    {
-        auto atomI = atomIndex[ai];
-        for(int atomXYZ = 0; atomXYZ < DIM; atomXYZ++)
-        {
-            double xyzRef = state_->x[atomI][atomXYZ];
-            for(int delta  = 0; delta <= 1; delta++)
-            {
-                state_->x[atomI][atomXYZ] = xyzRef + (2*delta-1)*stepSize;
-                (void) calculateEnergy(crtmp, &shellForceRMS);
-                if (delta == 0)
-                {
-                    for(size_t aj = 0; aj < atomIndex.size(); aj++)
-                    {
-                        int atomJ = atomIndex[aj];
-                        for (int d = 0; d < DIM; d++)
-                        {
-                            fneg[aj*DIM+d] = f_[atomJ][d];
-                        }
-                    }
-                }
-            }
-            state_->x[atomI][atomXYZ] = xyzRef;
-            {
-                int col = ai*DIM+atomXYZ;
-                for(size_t aj = 0; aj < atomIndex.size(); aj++)
-                {
-                    int    atomJ = atomIndex[aj];
-                    for(int d = 0; d < DIM; d++)
-                    {
-                        int    row   = aj*DIM+d;
-                        double value = -(f_[atomJ][d]-fneg[row])/(2*stepSize);
-                        if (false && debug)
-                        {
-                            fprintf(debug, "Setting H[%2d][%2d] = %10g\n", row, col, value); 
-                        }
-                        hessian->set(row, col, value);
-                    }
-                }
-            }
-        }
-    }
-    return epot0;
-}
-
-immStatus MyMol::minimizeCoordinates(double *rmsd)
-{
-    updateMDAtoms();
-    // We need to use a single core system for minimizing shells
-    t_commrec *crtmp = init_commrec();
-    crtmp->nnodes = 1;
-    crtmp->nodeid = 0;
-
-    // TODO check if this is really necessary
-    restoreCoordinates();
-    immStatus imm          = immStatus::OK;
-    auto      mdatoms      = MDatoms_->get()->mdatoms();
-    // Below is a Newton-Rhapson algorithm
-    bool      converged    = false;
-    double    myForceToler = inputrec_->em_tol; // kJ/mol nm
-    int       myIter       = 0;
-    int       maxIter      = 100;
-    // List of atoms (not shells) and weighting factors
-    std::vector<int> theAtoms;
-    std::vector<real> w_rls;
-    for(int atom = 0; atom < mdatoms->nr; atom++)
-    {
-        if (mdatoms->ptype[atom] == eptAtom)
-        {
-            theAtoms.push_back(atom);
-            w_rls.push_back(1);
-        }
-        else
-        {
-            w_rls.push_back(0);
-        }
-    }
-    MatrixWrapper       Hessian(DIM*theAtoms.size(), DIM*theAtoms.size());
-    std::vector<double> f0, f00;
-    double              epot0     = 0;
-    bool                firstStep = true;
-    // Now start the minimization loop.
-    do
-    {
-        double newEpot = computeHessian(crtmp, theAtoms, &Hessian, &f0);
-        if (firstStep)
-        {
-            epot0     = newEpot;
-            f00       = f0;
-            firstStep = false;
-        }
-        std::vector<double> deltaX;
-        deltaX.resize(DIM*theAtoms.size(), 0.0);
-        // Solve H delta X = -grad (E) = force(E)
-        int result = Hessian.solve(f0, &deltaX);
-        if (0 == result)
-        {
-            // Set a maximum displacement to prevent exploding molecules
-            double deltaXTolerance = 0.01; // nm
-            double normDeltaX = 0;
-            for(auto &dx : deltaX)
-            {
-                normDeltaX += dx*dx;
-            }
-            double rmsDeltaX = std::sqrt(normDeltaX/deltaX.size());
-            double scaleDeltaX = 1;
-            if (rmsDeltaX > deltaXTolerance)
-            {
-                scaleDeltaX = deltaXTolerance/rmsDeltaX;
-            }
-            int  i    = 0;
-            for (auto &atomI : theAtoms)
-            {
-                for (int m = 0; m < DIM; m++)
-                {
-                    state_->x[atomI][m] += scaleDeltaX*deltaX[i++];
-                }
-            }
-        }
-        else
-        {
-            break;
-        }
-                
-        // One more energy and force calculation with the new coordinates
-        double shellForceRMS = 0;
-        imm = calculateEnergy(crtmp, &shellForceRMS);
-        
-        double msAtomForce  = 0;
-        for(size_t kk = 0; kk < theAtoms.size(); kk++)
-        {
-            int atomI = theAtoms[kk];
-            msAtomForce  += iprod(f_[atomI], f_[atomI]);
-        }
-        msAtomForce /= theAtoms.size();
-        converged = msAtomForce <= myForceToler;
-        
-        if (debug)
-        {
-            fprintf(debug, "%s rmsForce %10g Epot before %10g now %10g\n", getMolname().c_str(),
-                    std::sqrt(msAtomForce), epot0, enerd_->term[F_EPOT]);
-        }
-        myIter += 1;
-    }
-    while (!converged && myIter < maxIter);
-    std::vector<gmx::RVec> xmin;
-    xmin.resize(mtop_->natoms);
-    for (auto &kk : theAtoms)
-    {
-        copy_rvec(state_->x[kk], xmin[kk]);
-        if (debug)
-        {
-            fprintf(debug, "force[%2d] = %10g %10g %10g\n", kk, f_[kk][XX], f_[kk][YY],f_[kk][ZZ]);
-        }
-    }
-    // Fetch back the input structure.
-    restoreCoordinates();
-    // Re-compute the energy
-    double shellForceRMS = 0;
-    imm = calculateEnergy(crtmp, &shellForceRMS);
-    printf("shellForceRMS %g\n", shellForceRMS);
-    // Compute the RMSD of the coordinates
-    std::vector<gmx::RVec> xp;
-    xp.resize(mtop_->natoms);
-    for (auto &kk : theAtoms)
-    {
-        copy_rvec(state_->x[kk], xp[kk]);
-    }
-    // Compute RMSD
-    do_fit(w_rls.size(), w_rls.data(),
-           as_rvec_array(xp.data()), as_rvec_array(xmin.data()));
-    double msd  = 0;
-    for (auto &kk : theAtoms)
-    {
-        rvec dx;
-        rvec_sub(xmin[kk], state_->x[kk], dx);
-        msd += iprod(dx, dx);
-    }
-    *rmsd = std::sqrt(msd/theAtoms.size());
-    done_commrec(crtmp);
-    return imm;
-}
-
-=======
->>>>>>> 388c82b8
 void MyMol::symmetrizeCharges(const Poldata  *pd,
                               bool            bSymmetricCharges,
                               const char     *symm_string)
