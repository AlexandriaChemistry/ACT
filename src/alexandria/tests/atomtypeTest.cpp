--- conflicted
+++ resolved
@@ -206,7 +206,6 @@
     testAtype("water-3-oep.log.pdb");
 }
 
-<<<<<<< HEAD
 TEST_F (AtomtypeTest, Aniline)
 {
     testAtype("aniline.sdf");
@@ -215,11 +214,11 @@
 TEST_F (AtomtypeTest, EthaneDiamine)
 {
     testAtype("ethane-12-diamine.sdf");
-=======
+}
+    
 TEST_F (AtomtypeTest, TrimethylImidazolium)
 {
     testAtype("123-trimethyl-imidazolium.sdf");
->>>>>>> 723fd3a7
 }
 
 }
