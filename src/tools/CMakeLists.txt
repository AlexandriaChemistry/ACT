add_library(gmxana 
            autocorr.c      expfit.c        polynomials.c   levenmar.c      
            anadih.c        pp2shift.c      dlist.c         
            eigio.c         cmat.c          
            eigensolver.c   nsc.c           
            hxprops.c       fitahx.c        
            geminate.c
            gmx_analyze.c   gmx_anaeig.c    gmx_angle.c     gmx_bond.c      
            gmx_bundle.c    gmx_chi.c       gmx_cluster.c   gmx_confrms.c   
            gmx_covar.c     gmx_current.c   
            gmx_density.c   gmx_densmap.c   gmx_dih.c       
            gmx_dielectric.c        
            gmx_kinetics.c  gmx_spatial.c   gmx_tune_pme.c
            gmx_dipoles.c   gmx_disre.c     gmx_dist.c      gmx_dyndom.c    
            gmx_enemat.c    gmx_energy.c    gmx_lie.c       gmx_filter.c    
            gmx_gyrate.c    gmx_h2order.c   gmx_hbond.c     gmx_helix.c     
            gmx_mindist.c   gmx_msd.c       gmx_morph.c     gmx_nmeig.c     
            gmx_nmens.c     gmx_order.c     gmx_principal.c 
            gmx_polystat.c  gmx_potential.c gmx_rama.c      
            gmx_rdf.c       gmx_rms.c       gmx_rmsf.c      
            gmx_rotacf.c    gmx_saltbr.c    gmx_sas.c              
            gmx_rmsdist.c	gmx_rotmat.c
            gmx_sgangle.c   gmx_sorient.c   gmx_spol.c      gmx_tcaf.c      
            gmx_traj.c      gmx_velacc.c    gmx_helixorient.c 
            gmx_clustsize.c gmx_mdmat.c     gmx_wham.c      
            correl.c        gmx_sham.c      gmx_nmtraj.c    
            gmx_trjconv.c   gmx_trjcat.c    gmx_trjorder.c  gmx_xpm2ps.c    
            gmx_editconf.c  gmx_genbox.c    gmx_genion.c    gmx_genconf.c   
            gmx_genpr.c     gmx_eneconv.c   gmx_vanhove.c   gmx_wheel.c     
            addconf.c       calcpot.c       edittop.c       gmx_bar.c
<<<<<<< HEAD
            gmx_pme_error.c	)


target_link_libraries(gmxana libgromacs ${GSL_LIBRARIES})
=======
            gmx_membed.c    gmx_pme_error.c gmx_options.c
            )


target_link_libraries(gmxana md gmx ${GSL_LIBRARIES})
>>>>>>> 4d200dc0
set_target_properties(gmxana PROPERTIES OUTPUT_NAME "gmxana${GMX_LIBS_SUFFIX}" SOVERSION ${SOVERSION} INSTALL_NAME_DIR "${LIB_INSTALL_DIR}")

# List of programs with single corresponding .c source file,
# used to create build rules automatically.
#
set(GMX_TOOLS_PROGRAMS
    do_dssp editconf eneconv genbox genconf genrestr g_nmtraj 
    make_ndx mk_angndx trjcat trjconv trjorder g_wheel 
    xpm2ps genion g_anadock make_edi g_analyze g_anaeig
    g_angle g_bond g_bundle g_chi g_cluster g_confrms g_covar
    g_current g_density g_densmap g_dih g_dielectric
    g_helixorient g_principal g_dipoles g_disre g_dist
    g_dyndom g_enemat g_energy g_lie g_filter g_gyrate
    g_h2order g_hbond g_helix g_mindist g_msd g_morph g_nmeig
    g_nmens g_order g_kinetics g_polystat g_potential g_rama g_rdf g_rms
    g_rmsf g_rotacf g_saltbr g_sas g_sgangle g_sham g_sorient
    g_spol g_spatial g_tcaf g_traj g_tune_pme g_vanhove
    g_velacc g_clustsize g_mdmat g_wham g_sigeps g_bar
<<<<<<< HEAD
    g_pme_error g_rmsdist g_rotmat)
=======
    g_membed g_pme_error g_rmsdist g_rotmat g_options
    )
>>>>>>> 4d200dc0

set(GMX_TOOLS_PROGRAMS_NOT_FOR_INSTALLATION
  # names of any executables that should be built but not installed can go here
    )


foreach(TOOL ${GMX_TOOLS_PROGRAMS} ${GMX_TOOLS_PROGRAMS_NOT_FOR_INSTALLATION})
    add_executable(${TOOL} ${TOOL}.c)
    target_link_libraries(${TOOL} gmxana)
    set_target_properties(${TOOL} PROPERTIES OUTPUT_NAME "${TOOL}${GMX_BINARY_SUFFIX}")
endforeach(TOOL ${GMX_TOOLS_PROGRAMS}) 


install(TARGETS gmxana DESTINATION ${LIB_INSTALL_DIR} COMPONENT runtime)
install(TARGETS ${GMX_TOOLS_PROGRAMS}
        DESTINATION ${BIN_INSTALL_DIR}
        COMPONENT runtime)

configure_file(${CMAKE_CURRENT_SOURCE_DIR}/libgmxana.pc.cmakein ${CMAKE_CURRENT_BINARY_DIR}/libgmxana.pc @ONLY)
install(FILES ${CMAKE_CURRENT_BINARY_DIR}/libgmxana.pc
        DESTINATION ${LIB_INSTALL_DIR}/pkgconfig
        RENAME "libgmxana${GMX_LIBS_SUFFIX}.pc"
        COMPONENT development)<|MERGE_RESOLUTION|>--- conflicted
+++ resolved
@@ -28,18 +28,11 @@
             gmx_editconf.c  gmx_genbox.c    gmx_genion.c    gmx_genconf.c   
             gmx_genpr.c     gmx_eneconv.c   gmx_vanhove.c   gmx_wheel.c     
             addconf.c       calcpot.c       edittop.c       gmx_bar.c
-<<<<<<< HEAD
-            gmx_pme_error.c	)
+            gmx_pme_error.c gmx_options.c	
+            )
 
 
 target_link_libraries(gmxana libgromacs ${GSL_LIBRARIES})
-=======
-            gmx_membed.c    gmx_pme_error.c gmx_options.c
-            )
-
-
-target_link_libraries(gmxana md gmx ${GSL_LIBRARIES})
->>>>>>> 4d200dc0
 set_target_properties(gmxana PROPERTIES OUTPUT_NAME "gmxana${GMX_LIBS_SUFFIX}" SOVERSION ${SOVERSION} INSTALL_NAME_DIR "${LIB_INSTALL_DIR}")
 
 # List of programs with single corresponding .c source file,
@@ -58,12 +51,8 @@
     g_rmsf g_rotacf g_saltbr g_sas g_sgangle g_sham g_sorient
     g_spol g_spatial g_tcaf g_traj g_tune_pme g_vanhove
     g_velacc g_clustsize g_mdmat g_wham g_sigeps g_bar
-<<<<<<< HEAD
-    g_pme_error g_rmsdist g_rotmat)
-=======
-    g_membed g_pme_error g_rmsdist g_rotmat g_options
+    g_pme_error g_rmsdist g_rotmat g_options
     )
->>>>>>> 4d200dc0
 
 set(GMX_TOOLS_PROGRAMS_NOT_FOR_INSTALLATION
   # names of any executables that should be built but not installed can go here
