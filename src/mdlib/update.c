/* -*- mode: c; tab-width: 4; indent-tabs-mode: nil; c-basic-offset: 4; c-file-style: "stroustrup"; -*-
 *
 * 
 *                This source code is part of
 * 
 *                 G   R   O   M   A   C   S
 * 
 *          GROningen MAchine for Chemical Simulations
 * 
 *                        VERSION 3.2.0
 * Written by David van der Spoel, Erik Lindahl, Berk Hess, and others.
 * Copyright (c) 1991-2000, University of Groningen, The Netherlands.
 * Copyright (c) 2001-2004, The GROMACS development team,
 * check out http://www.gromacs.org for more information.

 * This program is free software; you can redistribute it and/or
 * modify it under the terms of the GNU General Public License
 * as published by the Free Software Foundation; either version 2
 * of the License, or (at your option) any later version.
 * 
 * If you want to redistribute modifications, please consider that
 * scientific software is very special. Version control is crucial -
 * bugs must be traceable. We will be happy to consider code for
 * inclusion in the official distribution, but derived work must not
 * be called official GROMACS. Details are found in the README & COPYING
 * files - if they are missing, get the official version at www.gromacs.org.
 * 
 * To help us fund GROMACS development, we humbly ask that you cite
 * the papers on the package - you can find them in the top README file.
 * 
 * For more info, check our website at http://www.gromacs.org
 * 
 * And Hey:
 * GROwing Monsters And Cloning Shrimps
 */
#ifdef HAVE_CONFIG_H
#include <config.h>
#endif


#include <stdio.h>
#include <math.h>

#include "sysstuff.h"
#include "smalloc.h"
#include "typedefs.h"
#include "nrnb.h"
#include "physics.h"
#include "macros.h"
#include "vec.h"
#include "main.h"
#include "confio.h"
#include "update.h"
#include "gmx_random.h"
#include "futil.h"
#include "mshift.h"
#include "tgroup.h"
#include "force.h"
#include "names.h"
#include "txtdump.h"
#include "mdrun.h"
#include "copyrite.h"
#include "constr.h"
#include "edsam.h"
#include "pull.h"
#include "disre.h"
#include "orires.h"
#include "gmx_wallcycle.h"

/*For debugging, start at v(-dt/2) for velolcity verlet -- uncomment next line */
/*#define STARTFROMDT2*/

typedef struct {
  double gdt;
  double eph;
  double emh;
  double em;
  double b;
  double c;
  double d;
} gmx_sd_const_t;

typedef struct {
  real V;
  real X;
  real Yv;
  real Yx;
} gmx_sd_sigma_t;

typedef struct {
  /* The random state */
  gmx_rng_t gaussrand;
  /* BD stuff */
  real *bd_rf;
  /* SD stuff */
  gmx_sd_const_t *sdc;
  gmx_sd_sigma_t *sdsig;
  rvec *sd_V;
  int  sd_V_nalloc;
} gmx_stochd_t;

typedef struct gmx_update
{
    gmx_stochd_t *sd;
    rvec *xp;
    int  xp_nalloc;
    /* Variables for the deform algorithm */
    gmx_large_int_t deformref_step;
    matrix     deformref_box;
} t_gmx_update;


void store_rvec(rvec *from, rvec *to, int n) {
  int i;
  for (i=0;i<n;i++) {
    copy_rvec(from[i],to[i]);
  }
}

static void do_update_md(int start,int nrend,double dt,
                         t_grp_tcstat *tcstat,t_grp_acc *gstat,double nh_vxi[],
                         rvec accel[],ivec nFreeze[],real invmass[],
                         unsigned short ptype[],unsigned short cFREEZE[],
                         unsigned short cACC[],unsigned short cTC[],
                         rvec x[],rvec xprime[],rvec v[],
                         rvec f[],matrix M,
                         bool bNH,bool bPR)
{
  double imass,w_dt;
  int    gf=0,ga=0,gt=0;
  rvec   vrel;
  real   vn,vv,va,vb,vnrel;
  real   lg,vxi=0,u;
  int    n,d;

  if (bNH || bPR) 
  {
      /* Update with coupling to extended ensembles, used for                     
       * Nose-Hoover and Parrinello-Rahman coupling                               
       * Nose-Hoover uses the reversible leap-frog integrator from                
       * Holian et al. Phys Rev E 52(3) : 2338, 1995                              
       */
      for(n=start; n<nrend; n++) 
      {
          imass = invmass[n];
          if (cFREEZE) 
          {
              gf   = cFREEZE[n];
          }
          if (cACC) 
          {
              ga   = cACC[n];
          }
          if (cTC)
          {
              gt   = cTC[n];
          }
          lg   = tcstat[gt].lambda;
          if (bNH) {
              vxi   = nh_vxi[gt];
          }
          rvec_sub(v[n],gstat[ga].u,vrel);
          
          for(d=0; d<DIM; d++) 
          {
              if((ptype[n] != eptVSite) && (ptype[n] != eptShell) && !nFreeze[gf][d]) 
              {
                  vnrel = (lg*vrel[d] + dt*(imass*f[n][d] - 0.5*vxi*vrel[d]
                                            - iprod(M[d],vrel)))/(1 + 0.5*vxi*dt);  
                  /* do not scale the mean velocities u */
                  vn             = gstat[ga].u[d] + accel[ga][d]*dt + vnrel; 
                  v[n][d]        = vn;
                  xprime[n][d]   = x[n][d]+vn*dt;
              } 
              else 
              {
                  v[n][d]        = 0.0;
                  xprime[n][d]   = x[n][d];
              }
          }
      }
  } 
  else 
  {
      /* Classic version of update, used with berendsen coupling */
      for(n=start; n<nrend; n++) 
      {
          w_dt = invmass[n]*dt;
          if (cFREEZE) 
          {
              gf   = cFREEZE[n];
          }
          if (cACC)
          {
              ga   = cACC[n];
          }
          if (cTC) 
          {
              gt   = cTC[n];
          }
          lg   = tcstat[gt].lambda;
          
          for(d=0; d<DIM; d++) 
          {
              vn             = v[n][d];
              if((ptype[n] != eptVSite) && (ptype[n] != eptShell) && !nFreeze[gf][d]) 
              {
                  vv             = lg*vn + f[n][d]*w_dt;
                  
                  /* do not scale the mean velocities u */
                  u              = gstat[ga].u[d];
                  va             = vv + accel[ga][d]*dt;
                  vb             = va + (1.0-lg)*u;
                  v[n][d]        = vb;
                  xprime[n][d]   = x[n][d]+vb*dt;
              } 
              else 
              {
                  v[n][d]        = 0.0;
                  xprime[n][d]   = x[n][d];
              }
          }
      }
  }
}

static void do_update_vv_vel(int start,int nrend,double dt,
                             t_grp_tcstat *tcstat,t_grp_acc *gstat,
                             rvec accel[],ivec nFreeze[],real invmass[],
                             unsigned short ptype[],
                             unsigned short cFREEZE[],
                             unsigned short cACC[],unsigned short cTC[],
                             rvec v[],rvec f[],bool bExtended, real veta, real alpha)
{
    double imass,w_dt;
    int    gf=0,ga=0,gt=0;
    rvec   vrel,sumf;
    real   vn,vv,va,vb,vnrel;
    real   lg,u;
    int    n,d;
    double g,mv1,mv2;
    
    g        = 0.25*dt*veta*alpha;
    mv1      = exp(-g);
    mv2      = series_sinhx(g);
    
    for(n=start; n<nrend; n++) 
    {
        w_dt = invmass[n]*dt;
        if (cFREEZE)
        {
            gf   = cFREEZE[n];
        }
        if (cACC)
        {
            ga   = cACC[n];
        }
        if (cTC)
        {
            gt   = cTC[n];
        }
        lg   = tcstat[gt].lambda;
        rvec_sub(v[n],gstat[ga].u,vrel);
        
        for(d=0; d<DIM; d++) 
        {
            if((ptype[n] != eptVSite) && (ptype[n] != eptShell) && !nFreeze[gf][d]) 
            {
                if (bExtended) 
                {
                    vnrel             = mv1*(mv1*vrel[d] + 0.5*w_dt*mv2*f[n][d]);
                    /* do not scale the mean velocities u: MRS: may not be done correctly currently? */
                    vn             = gstat[ga].u[d] + accel[ga][d]*dt + vnrel; 
                    v[n][d]        = vn;
                } 
                else 
                {
                    vv             = lg*v[n][d] + 0.5*f[n][d]*w_dt;
                    /* do not scale the mean velocities u MRS: may not be done correctly currently? */
                    u              = gstat[ga].u[d];
                    va             = vv + 0.5*accel[ga][d]*dt;
                    vb             = va + (1.0-lg)*u;
                    v[n][d]        = vb;
                }
            } 
            else 
            {
                v[n][d]        = 0.0;
            }
        }
    }
} /* do_update_vv_vel */

static void do_update_vv_pos(int start,int nrend,double dt,
                               t_grp_tcstat *tcstat,t_grp_acc *gstat,
                               rvec accel[],ivec nFreeze[],real invmass[],
                               unsigned short ptype[],
                               unsigned short cFREEZE[],
                               unsigned short cACC[],unsigned short cTC[],
                               rvec x[],rvec xprime[],rvec v[],
                               rvec f[],bool bExtended, real veta, real alpha)
{
  double imass,w_dt;
  int    gf=0,ga=0,gt=0;
  rvec   vrel;
  real   vn,vv,va,vb,vnrel;
  real   lg,u,scale;
  int    n,d;
  double g,mr1,mr2,mv1,mv2;

  if (bExtended) {
      g        = 0.5*dt*veta;
      mr1      = exp(g);
      mr2      = series_sinhx(g);
  }
  else 
  {
      mr1      = 1.0;
      mr2      = 1.0;
  }
  
  for(n=start; n<nrend; n++) {
      if (cFREEZE)
      {
          gf   = cFREEZE[n];
      }
      
      for(d=0; d<DIM; d++) 
      {
          if ((ptype[n] != eptVSite) && (ptype[n] != eptShell) && !nFreeze[gf][d]) 
          {
              xprime[n][d]   = mr1*(mr1*x[n][d]+mr2*dt*v[n][d]);
          } 
          else 
          {
              xprime[n][d]   = x[n][d];
          }
      }
  }
}/* do_update_vv_pos */

static void do_update_visc(int start,int nrend,double dt,
                           t_grp_tcstat *tcstat,real invmass[],double nh_vxi[],
                           unsigned short ptype[],unsigned short cTC[],
                           rvec x[],rvec xprime[],rvec v[],
                           rvec f[],matrix M,matrix box,real
                           cos_accel,real vcos,
                           bool bNH,bool bPR)
{
    double imass,w_dt;
    int    gt=0;
    real   vn,vc;
    real   lg,vxi=0,vv;
    real   fac,cosz;
    rvec   vrel;
    int    n,d;
    
    fac = 2*M_PI/(box[ZZ][ZZ]);
    
    if (bNH || bPR) {
        /* Update with coupling to extended ensembles, used for
         * Nose-Hoover and Parrinello-Rahman coupling
         */
        for(n=start; n<nrend; n++) {
            imass = invmass[n];
            if (cTC) 
            {
                gt   = cTC[n];
            }
            lg   = tcstat[gt].lambda;
            cosz = cos(fac*x[n][ZZ]);
            
            copy_rvec(v[n],vrel);
            
            vc            = cosz*vcos;
            vrel[XX]     -= vc;
            if (bNH) 
            {
                vxi        = nh_vxi[gt];
            }
            for(d=0; d<DIM; d++) 
            {
                vn             = v[n][d];
                
                if((ptype[n] != eptVSite) && (ptype[n] != eptShell)) 
                {
                    vn  = (lg*vrel[d] + dt*(imass*f[n][d] - 0.5*vxi*vrel[d]
                                            - iprod(M[d],vrel)))/(1 + 0.5*vxi*dt);
                    if(d == XX) 
                    {
                        vn += vc + dt*cosz*cos_accel;
                    }
                    v[n][d]        = vn;
                    xprime[n][d]   = x[n][d]+vn*dt;
                } 
                else 
                {
                    xprime[n][d]   = x[n][d];
                }
            }
        }
    } 
    else 
    {
        /* Classic version of update, used with berendsen coupling */
        for(n=start; n<nrend; n++) 
        {
            w_dt = invmass[n]*dt;
            if (cTC) 
            {
                gt   = cTC[n];
            }
            lg   = tcstat[gt].lambda;
            cosz = cos(fac*x[n][ZZ]);
            
            for(d=0; d<DIM; d++) 
            {
                vn             = v[n][d];
                
                if((ptype[n] != eptVSite) && (ptype[n] != eptShell)) 
                {
                    if(d == XX) 
                    {
                        vc           = cosz*vcos;
                        /* Do not scale the cosine velocity profile */
                        vv           = vc + lg*(vn - vc + f[n][d]*w_dt);
                        /* Add the cosine accelaration profile */
                        vv          += dt*cosz*cos_accel;
                    } 
                    else 
                    {
                        vv           = lg*(vn + f[n][d]*w_dt);
                    }
                    v[n][d]        = vv;
                    xprime[n][d]   = x[n][d]+vv*dt;
                } 
                else 
                {
                    v[n][d]        = 0.0;
                    xprime[n][d]   = x[n][d];
                }
            }
        }
    }
}

static gmx_stochd_t *init_stochd(FILE *fplog,t_inputrec *ir)
{
    gmx_stochd_t *sd;
    gmx_sd_const_t *sdc;
    int  ngtc,n;
    real y;
    
  snew(sd,1);

  /* Initiate random number generator for langevin type dynamics,
   * for BD, SD or velocity rescaling temperature coupling.
   */
  sd->gaussrand = gmx_rng_init(ir->ld_seed);

  ngtc = ir->opts.ngtc;

  if (ir->eI == eiBD) {
    snew(sd->bd_rf,ngtc);
  } else if (EI_SD(ir->eI)) {
    snew(sd->sdc,ngtc);
    snew(sd->sdsig,ngtc);
    
    sdc = sd->sdc;
    for(n=0; n<ngtc; n++) {
      sdc[n].gdt = ir->delta_t/ir->opts.tau_t[n];
      sdc[n].eph = exp(sdc[n].gdt/2);
      sdc[n].emh = exp(-sdc[n].gdt/2);
      sdc[n].em  = exp(-sdc[n].gdt);
      if (sdc[n].gdt >= 0.05) {
	sdc[n].b = sdc[n].gdt*(sdc[n].eph*sdc[n].eph - 1) 
	  - 4*(sdc[n].eph - 1)*(sdc[n].eph - 1);
	sdc[n].c = sdc[n].gdt - 3 + 4*sdc[n].emh - sdc[n].em;
	sdc[n].d = 2 - sdc[n].eph - sdc[n].emh;
      } else {
	y = sdc[n].gdt/2;
	/* Seventh order expansions for small y */
	sdc[n].b = y*y*y*y*(1/3.0+y*(1/3.0+y*(17/90.0+y*7/9.0)));
	sdc[n].c = y*y*y*(2/3.0+y*(-1/2.0+y*(7/30.0+y*(-1/12.0+y*31/1260.0))));
	sdc[n].d = y*y*(-1+y*y*(-1/12.0-y*y/360.0));
      }
      if(debug)
	fprintf(debug,"SD const tc-grp %d: b %g  c %g  d %g\n",
		n,sdc[n].b,sdc[n].c,sdc[n].d);
    }
  }

  return sd;
}

void get_stochd_state(gmx_update_t upd,t_state *state)
{
    gmx_rng_get_state(upd->sd->gaussrand,state->ld_rng,state->ld_rngi);
}

void set_stochd_state(gmx_update_t upd,t_state *state)
{
    gmx_rng_set_state(upd->sd->gaussrand,state->ld_rng,state->ld_rngi[0]);
}

gmx_update_t init_update(FILE *fplog,t_inputrec *ir)
{
    t_gmx_update *upd;
    
    snew(upd,1);
    
    if (ir->eI == eiBD || EI_SD(ir->eI) || ir->etc == etcVRESCALE)
    {
        upd->sd = init_stochd(fplog,ir);
    }

    upd->xp = NULL;
    upd->xp_nalloc = 0;

    return upd;
}

static void do_update_sd1(gmx_stochd_t *sd,
                          int start,int homenr,double dt,
                          rvec accel[],ivec nFreeze[],
                          real invmass[],unsigned short ptype[],
                          unsigned short cFREEZE[],unsigned short cACC[],
                          unsigned short cTC[],
                          rvec x[],rvec xprime[],rvec v[],rvec f[],
                          rvec sd_X[],
                          int ngtc,real tau_t[],real ref_t[])
{
  gmx_sd_const_t *sdc;
  gmx_sd_sigma_t *sig;
  gmx_rng_t gaussrand;
  real   kT;
  int    gf=0,ga=0,gt=0;
  real   ism,sd_V;
  int    n,d;

  sdc = sd->sdc;
  sig = sd->sdsig;
  if (homenr > sd->sd_V_nalloc) 
  {
      sd->sd_V_nalloc = over_alloc_dd(homenr);
      srenew(sd->sd_V,sd->sd_V_nalloc);
  }
  gaussrand = sd->gaussrand;
  
  for(n=0; n<ngtc; n++) 
  {
      kT = BOLTZ*ref_t[n];
      /* The mass is encounted for later, since this differs per atom */
      sig[n].V  = sqrt(2*kT*(1 - sdc[n].em));
  }
  
  for(n=start; n<start+homenr; n++) 
  {
      ism = sqrt(invmass[n]);
      if (cFREEZE) 
      {
          gf  = cFREEZE[n];
      }
      if (cACC)
      {
          ga  = cACC[n];
      }
      if (cTC)
      {
          gt  = cTC[n];
      }
      
      for(d=0; d<DIM; d++) 
      {
          if((ptype[n] != eptVSite) && (ptype[n] != eptShell) && !nFreeze[gf][d]) 
          {
              sd_V = ism*sig[gt].V*gmx_rng_gaussian_table(gaussrand);
              
              v[n][d] = v[n][d]*sdc[gt].em 
                  + (invmass[n]*f[n][d] + accel[ga][d])*tau_t[gt]*(1 - sdc[gt].em)
                  + sd_V;
              
              xprime[n][d] = x[n][d] + v[n][d]*dt;
          } 
          else 
          {
              v[n][d]      = 0.0;
              xprime[n][d] = x[n][d];
          }
      }
  }
}

static void do_update_sd2(gmx_stochd_t *sd,bool bInitStep,
                          int start,int homenr,
                          rvec accel[],ivec nFreeze[],
                          real invmass[],unsigned short ptype[],
                          unsigned short cFREEZE[],unsigned short cACC[],
                          unsigned short cTC[],
                          rvec x[],rvec xprime[],rvec v[],rvec f[],
                          rvec sd_X[],
                          int ngtc,real tau_t[],real ref_t[],
                          bool bFirstHalf)
{
  gmx_sd_const_t *sdc;
  gmx_sd_sigma_t *sig;
  /* The random part of the velocity update, generated in the first
   * half of the update, needs to be remembered for the second half.
   */
  rvec *sd_V;
  gmx_rng_t gaussrand;
  real   kT;
  int    gf=0,ga=0,gt=0;
  real   vn=0,Vmh,Xmh;
  real   ism;
  int    n,d;

  sdc = sd->sdc;
  sig = sd->sdsig;
  if (homenr > sd->sd_V_nalloc) 
  {
      sd->sd_V_nalloc = over_alloc_dd(homenr);
      srenew(sd->sd_V,sd->sd_V_nalloc);
  }
  sd_V = sd->sd_V;
  gaussrand = sd->gaussrand;

  if (bFirstHalf) 
  {
      for (n=0; n<ngtc; n++) 
      {
          kT = BOLTZ*ref_t[n];
          /* The mass is encounted for later, since this differs per atom */
          sig[n].V  = sqrt(kT*(1-sdc[n].em));
          sig[n].X  = sqrt(kT*sqr(tau_t[n])*sdc[n].c);
          sig[n].Yv = sqrt(kT*sdc[n].b/sdc[n].c);
          sig[n].Yx = sqrt(kT*sqr(tau_t[n])*sdc[n].b/(1-sdc[n].em));
      }
  }
  
  for (n=start; n<start+homenr; n++) 
  {
      ism = sqrt(invmass[n]);
      if (cFREEZE) 
      {
          gf  = cFREEZE[n];
      }
      if (cACC) 
      {
          ga  = cACC[n];
      }
      if (cTC)
      {
          gt  = cTC[n];
      }
      
      for(d=0; d<DIM; d++) 
      {
          if (bFirstHalf) 
          {
              vn             = v[n][d];
          }
          if((ptype[n] != eptVSite) && (ptype[n] != eptShell) && !nFreeze[gf][d]) 
          {
              if (bFirstHalf) 
              {
                  if (bInitStep) 
                  {
                      sd_X[n][d] = ism*sig[gt].X*gmx_rng_gaussian_table(gaussrand);
                      
                      Vmh = sd_X[n][d]*sdc[gt].d/(tau_t[gt]*sdc[gt].c) 
                          + ism*sig[gt].Yv*gmx_rng_gaussian_table(gaussrand);
                      sd_V[n-start][d] = ism*sig[gt].V*gmx_rng_gaussian_table(gaussrand);
                      
                      v[n][d] = vn*sdc[gt].em 
                          + (invmass[n]*f[n][d] + accel[ga][d])*tau_t[gt]*(1 - sdc[gt].em)
                          + sd_V[n-start][d] - sdc[gt].em*Vmh;
                      
                      xprime[n][d] = x[n][d] + v[n][d]*tau_t[gt]*(sdc[gt].eph - sdc[gt].emh); 
                  } 
                  else 
                  {
                      
                      /* Correct the velocities for the constraints.
                       * This operation introduces some inaccuracy,
                       * since the velocity is determined from differences in coordinates.
                       */
                      v[n][d] = 
                          (xprime[n][d] - x[n][d])/(tau_t[gt]*(sdc[gt].eph - sdc[gt].emh));  
                      
                      Xmh = sd_V[n-start][d]*tau_t[gt]*sdc[gt].d/(sdc[gt].em-1) 
                          + ism*sig[gt].Yx*gmx_rng_gaussian_table(gaussrand);
                      sd_X[n][d] = ism*sig[gt].X*gmx_rng_gaussian_table(gaussrand);
                      
                      xprime[n][d] += sd_X[n][d] - Xmh;
                      
                  }
              } 
              else 
              {
                  if (bFirstHalf) 
                  {
                      v[n][d]        = 0.0;
                      xprime[n][d]   = x[n][d];
                  }
              }
          }
      }
  }
}

static void do_update_bd(int start,int nrend,double dt,
                         ivec nFreeze[],
                         real invmass[],unsigned short ptype[],
                         unsigned short cFREEZE[],unsigned short cTC[],
                         rvec x[],rvec xprime[],rvec v[],
                         rvec f[],real friction_coefficient,
                         int ngtc,real tau_t[],real ref_t[],
                         real *rf,gmx_rng_t gaussrand)
{
    /* note -- these appear to be full step velocities . . .  */
    int    gf=0,gt=0;
    real   vn;
    real   invfr=0;
    int    n,d;
    
    if (friction_coefficient != 0) 
    {
        invfr = 1.0/friction_coefficient;
        for(n=0; n<ngtc; n++) 
        {
            rf[n] = sqrt(2.0*BOLTZ*ref_t[n]/(friction_coefficient*dt));
        } 
    }
    else 
    {
        for(n=0; n<ngtc; n++) 
        {
            rf[n] = sqrt(2.0*BOLTZ*ref_t[n]);
        }
    }
    for(n=start; (n<nrend); n++) 
    {
        if (cFREEZE) 
        {
            gf = cFREEZE[n];
        }
        if (cTC)
        {
            gt = cTC[n];
        }
        for(d=0; (d<DIM); d++) 
        {
            if((ptype[n]!=eptVSite) && (ptype[n]!=eptShell) && !nFreeze[gf][d]) 
            {
                if (friction_coefficient != 0) {
                    vn = invfr*f[n][d] + rf[gt]*gmx_rng_gaussian_table(gaussrand);
                } 
                else 
                {
                    /* NOTE: invmass = 1/(mass*friction_constant*dt) */
                    vn = invmass[n]*f[n][d]*dt 
                        + sqrt(invmass[n])*rf[gt]*gmx_rng_gaussian_table(gaussrand);
                    
                    v[n][d]      = vn;
                    xprime[n][d] = x[n][d]+vn*dt;
                } 
            }
            else 
            {
                v[n][d]      = 0.0;
                xprime[n][d] = x[n][d];
            }
        }
    }
}

static void dump_it_all(FILE *fp,const char *title,
                        int natoms,rvec x[],rvec xp[],rvec v[],rvec f[])
{
#ifdef DEBUG
  if (fp) 
  {
    fprintf(fp,"%s\n",title);
    pr_rvecs(fp,0,"x",x,natoms);
    pr_rvecs(fp,0,"xp",xp,natoms);
    pr_rvecs(fp,0,"v",v,natoms);
    pr_rvecs(fp,0,"f",f,natoms);
  }
#endif
}

static void calc_ke_part_normal(rvec v[], t_grpopts *opts,t_mdatoms *md,
                                gmx_ekindata_t *ekind,t_nrnb *nrnb,bool bEkinAveVel, 
                                bool bSaveEkinOld)
{
  int          start=md->start,homenr=md->homenr;
  int          g,d,n,m,ga=0,gt=0;
  rvec         v_corrt;
  real         hm;
  t_grp_tcstat *tcstat=ekind->tcstat;
  t_grp_acc    *grpstat=ekind->grpstat;
  real         dekindl;

  /* three main: VV with AveVel, vv with AveEkin, leap with AveEkin.  Leap with AveVel is also
     an option, but not supported now.  Additionally, if we are doing iterations.  
     bEkinAveVel: If TRUE, we sum into ekin, if FALSE, into ekinh.
     bSavEkinOld: If TRUE (in the case of iteration = bIterate is TRUE), we don't copy over the ekinh_old.  
     If FALSE, we overrwrite it.
  */

  /* group velocities are calculated in update_ekindata and
   * accumulated in acumulate_groups.
   * Now the partial global and groups ekin.
   */
  for(g=0; (g<opts->ngtc); g++) 
  {
      
      if (!bSaveEkinOld) {
          copy_mat(tcstat[g].ekinh,tcstat[g].ekinh_old);
      } 
      if(bEkinAveVel) {
          clear_mat(tcstat[g].ekinf);
      } else {
          clear_mat(tcstat[g].ekinh);
      }
      if (bEkinAveVel) {
          tcstat[g].ekinscalef_nhc = 1.0;   /* need to clear this -- logic is complicated! */
      }
  }
  ekind->dekindl_old = ekind->dekindl;
  
  dekindl = 0;
  for(n=start; (n<start+homenr); n++) 
  {
      if (md->cACC)
      {
          ga = md->cACC[n];
      }
      if (md->cTC)
      {
          gt = md->cTC[n];
      }
      hm   = 0.5*md->massT[n];
      
      for(d=0; (d<DIM); d++) 
      {
          v_corrt[d]  = v[n][d]  - grpstat[ga].u[d];
      }
      for(d=0; (d<DIM); d++) 
      {
          for (m=0;(m<DIM); m++) 
          {
              /* if we're computing a full step velocity, v_corrt[d] has v(t).  Otherwise, v(t+dt/2) */
              if (bEkinAveVel) 
              {
                  tcstat[gt].ekinf[m][d]+=hm*v_corrt[m]*v_corrt[d];
              } 
              else 
              {
                  tcstat[gt].ekinh[m][d]+=hm*v_corrt[m]*v_corrt[d]; 
              }
          }
      }
      if (md->nMassPerturbed && md->bPerturbed[n]) 
      {
          dekindl -= 0.5*(md->massB[n] - md->massA[n])*iprod(v_corrt,v_corrt);
      }
  }
  ekind->dekindl = dekindl;
  inc_nrnb(nrnb,eNR_EKIN,homenr);
}

static void calc_ke_part_visc(matrix box,rvec x[],rvec v[],
                              t_grpopts *opts,t_mdatoms *md,
                              gmx_ekindata_t *ekind,
                              t_nrnb *nrnb, bool bEkinAveVel, bool bSaveEkinOld)
{
  int          start=md->start,homenr=md->homenr;
  int          g,d,n,m,gt=0;
  rvec         v_corrt;
  real         hm;
  t_grp_tcstat *tcstat=ekind->tcstat;
  t_cos_acc    *cosacc=&(ekind->cosacc);
  real         dekindl;
  real         fac,cosz;
  double       mvcos;

  for(g=0; g<opts->ngtc; g++) 
  {
      copy_mat(ekind->tcstat[g].ekinh,ekind->tcstat[g].ekinh_old);
      clear_mat(ekind->tcstat[g].ekinh);
  }
  ekind->dekindl_old = ekind->dekindl;

  fac = 2*M_PI/box[ZZ][ZZ];
  mvcos = 0;
  dekindl = 0;
  for(n=start; n<start+homenr; n++) 
  {
      if (md->cTC) 
      {
          gt = md->cTC[n];
      }
      hm   = 0.5*md->massT[n];
      
      /* Note that the times of x and v differ by half a step */
      /* MRS -- would have to be changed for VV */
      cosz         = cos(fac*x[n][ZZ]);
      /* Calculate the amplitude of the new velocity profile */
      mvcos       += 2*cosz*md->massT[n]*v[n][XX];
      
      copy_rvec(v[n],v_corrt);
      /* Subtract the profile for the kinetic energy */
      v_corrt[XX] -= cosz*cosacc->vcos;
      for (d=0; (d<DIM); d++) 
      {
          for (m=0; (m<DIM); m++) 
          {
              /* if we're computing a full step velocity, v_corrt[d] has v(t).  Otherwise, v(t+dt/2) */
              if (bEkinAveVel) 
              {
                  tcstat[gt].ekinf[m][d]+=hm*v_corrt[m]*v_corrt[d];
              } 
              else 
              {
                  tcstat[gt].ekinh[m][d]+=hm*v_corrt[m]*v_corrt[d];
              }
          }
      }
      if(md->nPerturbed && md->bPerturbed[n]) 
      {
          dekindl -= 0.5*(md->massB[n] - md->massA[n])*iprod(v_corrt,v_corrt);
      }
  }
  ekind->dekindl = dekindl;
  cosacc->mvcos = mvcos;
  
  inc_nrnb(nrnb,eNR_EKIN,homenr);
}

void calc_ke_part(t_state *state,t_grpopts *opts,t_mdatoms *md,
                  gmx_ekindata_t *ekind,t_nrnb *nrnb, bool bEkinAveVel, bool bSaveEkinOld)
{
    if (ekind->cosacc.cos_accel == 0)
    {
        calc_ke_part_normal(state->v,opts,md,ekind,nrnb,bEkinAveVel,bSaveEkinOld);
    }
    else
    {
        calc_ke_part_visc(state->box,state->x,state->v,opts,md,ekind,nrnb,bEkinAveVel,bSaveEkinOld);
    }
}

void init_ekinstate(ekinstate_t *ekinstate,t_inputrec *ir)
{
    ekinstate->ekin_n = ir->opts.ngtc;
    snew(ekinstate->ekinh,ekinstate->ekin_n);
    snew(ekinstate->ekinf,ekinstate->ekin_n);
    snew(ekinstate->ekinh_old,ekinstate->ekin_n);
    snew(ekinstate->ekinscalef_nhc,ekinstate->ekin_n);
    snew(ekinstate->ekinscaleh_nhc,ekinstate->ekin_n);
    snew(ekinstate->vscale_nhc,ekinstate->ekin_n);
    ekinstate->dekindl = 0;
    ekinstate->mvcos   = 0;
}

void update_ekinstate(ekinstate_t *ekinstate,gmx_ekindata_t *ekind)
{
  int i;
  
  for(i=0;i<ekinstate->ekin_n;i++) 
  {
      copy_mat(ekind->tcstat[i].ekinh,ekinstate->ekinh[i]);
      copy_mat(ekind->tcstat[i].ekinf,ekinstate->ekinf[i]); 
      copy_mat(ekind->tcstat[i].ekinh_old,ekinstate->ekinh_old[i]); 
      ekinstate->ekinscalef_nhc[i] = ekind->tcstat[i].ekinscalef_nhc;
      ekinstate->ekinscaleh_nhc[i] = ekind->tcstat[i].ekinscaleh_nhc;
      ekinstate->vscale_nhc[i] = ekind->tcstat[i].vscale_nhc;
  }

  copy_mat(ekind->ekin,ekinstate->ekin_total);
  ekinstate->dekindl = ekind->dekindl;
  ekinstate->mvcos = ekind->cosacc.mvcos;
  
}

void restore_ekinstate_from_state(t_commrec *cr,
                                  gmx_ekindata_t *ekind,ekinstate_t *ekinstate)
{
  int i,n;

  if (MASTER(cr)) 
  {
      for(i=0;i<ekinstate->ekin_n;i++) 
      {
          copy_mat(ekinstate->ekinh[i],ekind->tcstat[i].ekinh);
          copy_mat(ekinstate->ekinf[i],ekind->tcstat[i].ekinf);
          copy_mat(ekinstate->ekinh_old[i],ekind->tcstat[i].ekinh_old);
          ekind->tcstat[i].ekinscalef_nhc = ekinstate->ekinscalef_nhc[i];
          ekind->tcstat[i].ekinscaleh_nhc = ekinstate->ekinscaleh_nhc[i];
          ekind->tcstat[i].vscale_nhc = ekinstate->vscale_nhc[i];
      }
      
      copy_mat(ekinstate->ekin_total,ekind->ekin);

      ekind->dekindl = ekinstate->dekindl;
      ekind->cosacc.mvcos = ekinstate->mvcos;
      n = ekinstate->ekin_n;
  }
 
  if (PAR(cr)) 
  {
      gmx_bcast(sizeof(n),&n,cr);
      for(i=0;i<n;i++) 
      {
          gmx_bcast(DIM*DIM*sizeof(ekind->tcstat[i].ekinh[0][0]),
                    ekind->tcstat[i].ekinh[0],cr);
          gmx_bcast(DIM*DIM*sizeof(ekind->tcstat[i].ekinf[0][0]),
                    ekind->tcstat[i].ekinf[0],cr);
          gmx_bcast(DIM*DIM*sizeof(ekind->tcstat[i].ekinh_old[0][0]),
                    ekind->tcstat[i].ekinh_old[0],cr);

          gmx_bcast(sizeof(ekind->tcstat[i].ekinscalef_nhc),
                    &(ekind->tcstat[i].ekinscalef_nhc),cr);
          gmx_bcast(sizeof(ekind->tcstat[i].ekinscaleh_nhc),
                    &(ekind->tcstat[i].ekinscaleh_nhc),cr);
          gmx_bcast(sizeof(ekind->tcstat[i].vscale_nhc),
                    &(ekind->tcstat[i].vscale_nhc),cr);
      }
      gmx_bcast(DIM*DIM*sizeof(ekind->ekin[0][0]),
                ekind->ekin[0],cr);

      gmx_bcast(sizeof(ekind->dekindl),&ekind->dekindl,cr);
      gmx_bcast(sizeof(ekind->cosacc.mvcos),&ekind->cosacc.mvcos,cr);
  }
}

void set_deform_reference_box(gmx_update_t upd,gmx_large_int_t step,matrix box)
{
    upd->deformref_step = step;
    copy_mat(box,upd->deformref_box);
}

static void deform(gmx_update_t upd,
                   int start,int homenr,rvec x[],matrix box,matrix *scale_tot,
                   const t_inputrec *ir,gmx_large_int_t step)
{
    matrix bnew,invbox,mu;
    real   elapsed_time;
    int    i,j;  
    
    elapsed_time = (step + 1 - upd->deformref_step)*ir->delta_t;
    copy_mat(box,bnew);
    for(i=0; i<DIM; i++)
    {
        for(j=0; j<DIM; j++)
        {
            if (ir->deform[i][j] != 0)
            {
                bnew[i][j] =
                    upd->deformref_box[i][j] + elapsed_time*ir->deform[i][j];
            }
        }
    }
    /* We correct the off-diagonal elements,
     * which can grow indefinitely during shearing,
     * so the shifts do not get messed up.
     */
    for(i=1; i<DIM; i++)
    {
        for(j=i-1; j>=0; j--)
        {
            while (bnew[i][j] - box[i][j] > 0.5*bnew[j][j])
            {
                rvec_dec(bnew[i],bnew[j]);
            }
            while (bnew[i][j] - box[i][j] < -0.5*bnew[j][j])
            {
                rvec_inc(bnew[i],bnew[j]);
            }
        }
    }
    m_inv_ur0(box,invbox);
    copy_mat(bnew,box);
    mmul_ur0(box,invbox,mu);
  
    for(i=start; i<start+homenr; i++)
    {
        x[i][XX] = mu[XX][XX]*x[i][XX]+mu[YY][XX]*x[i][YY]+mu[ZZ][XX]*x[i][ZZ];
        x[i][YY] = mu[YY][YY]*x[i][YY]+mu[ZZ][YY]*x[i][ZZ];
        x[i][ZZ] = mu[ZZ][ZZ]*x[i][ZZ];
    }
    if (*scale_tot)
    {
        /* The transposes of the scaling matrices are stored,
         * so we need to do matrix multiplication in the inverse order.
         */
        mmul_ur0(*scale_tot,mu,*scale_tot);
    }
}

static void combine_forces(int nstlist,
                           gmx_constr_t constr,
                           t_inputrec *ir,t_mdatoms *md,t_idef *idef,
                           t_commrec *cr,gmx_large_int_t step,t_state *state,
                           int start,int nrend,
                           rvec f[],rvec f_lr[],
                           t_nrnb *nrnb)
{
    int  i,d,nm1;

    /* f contains the short-range forces + the long range forces
     * which are stored separately in f_lr.
     */

    if (constr != NULL && !(ir->eConstrAlg == econtSHAKE && ir->epc == epcNO))
    {
        /* We need to constrain the LR forces separately,
         * because due to the different pre-factor for the SR and LR
         * forces in the update algorithm, we can not determine
         * the constraint force for the coordinate constraining.
         * Constrain only the additional LR part of the force.
         */
<<<<<<< HEAD
        constrain(NULL,FALSE,FALSE,constr,idef,ir,cr,step,0,md,
                  state->x,f_lr,f_lr,state->box,state->lambda[efptBONDED],NULL,
                  NULL,NULL,nrnb,econqForce);
=======
        /* MRS -- need to make sure this works with trotter integration -- the constraint calls may not be right.*/
        constrain(NULL,FALSE,FALSE,constr,idef,ir,NULL,cr,step,0,md,
                  state->x,f_lr,f_lr,state->box,state->lambda,NULL,
                  NULL,NULL,nrnb,econqForce,ir->epc==epcMTTK,state->veta,state->veta);
>>>>>>> a40476a3
    }
    
    /* Add nstlist-1 times the LR force to the sum of both forces
     * and store the result in forces_lr.
     */
    nm1 = nstlist - 1;
    for(i=start; i<nrend; i++)
    {
        for(d=0; d<DIM; d++)
        {
            f_lr[i][d] = f[i][d] + nm1*f_lr[i][d];
        }
    }
}

<<<<<<< HEAD
void update(FILE         *fplog,
            gmx_large_int_t   step,
            real         *dvdl,    /* FEP stuff */
            t_inputrec   *inputrec,     /* input record and box stuff	*/
            t_mdatoms    *md,
            t_state      *state,
            t_graph      *graph,  
            rvec         *f,            /* forces on home particles */
            bool         bDoLR,
            rvec         *f_lr,
            t_fcdata     *fcd,
            t_idef       *idef,
            gmx_ekindata_t *ekind,
            matrix       *scale_tot,
            t_commrec    *cr,
            t_nrnb       *nrnb,
            gmx_wallcycle_t wcycle,
            gmx_update_t upd,
            gmx_constr_t constr,
            bool         bCalcVir,
            tensor       vir_part,
            bool         bNEMD,
            bool         bInitStep)
=======
void update_extended(FILE         *fplog,
                     gmx_large_int_t   step,
                     t_inputrec   *inputrec,   
                     t_mdatoms    *md,
                     t_state      *state,
                     gmx_ekindata_t *ekind,
                     matrix       pcoupl_mu,       /* pressure coupling */
                     matrix       M,
                     gmx_wallcycle_t wcycle,
                     gmx_update_t upd,
                     bool         bInitStep,
                     bool         bFirstHalf,
                     t_extmass    *MassQ)
>>>>>>> a40476a3
{
    bool             bExtended,bNH,bPR,bTrotter,bLastStep,bLog=FALSE,bEner=FALSE,bCouple;
    double           dt;
    real             dt_1,dtc;
    int              start,homenr,nrend,i,n,m,g;
    
    start  = md->start;
    homenr = md->homenr;
    nrend = start+homenr;
    
    /* if using vv, we do this elsewhere in the code */
    if ((IR_NVT_TROTTER(inputrec)) || (IR_NPT_TROTTER(inputrec)))
    {
        return;
    }
    
    /* We should only couple after a step where energies were determined */
    
    bCouple = (inputrec->nstcalcenergy == 1 ||
               do_per_step(step+inputrec->nstcalcenergy-1,
                           inputrec->nstcalcenergy));
    dtc = inputrec->nstcalcenergy*inputrec->delta_t;
    
    bNH = (inputrec->etc == etcNOSEHOOVER);
    bPR = (inputrec->epc == epcPARRINELLORAHMAN);
    bExtended = (bNH || bPR);
    
    dt   = inputrec->delta_t;
    dt_1 = 1.0/dt;
    clear_mat(pcoupl_mu);
    for(i=0; i<DIM; i++)
    {
        pcoupl_mu[i][i] = 1.0;
    }
    
    clear_mat(M);
    
    if (bCouple)  
    {
        switch (inputrec->etc) 
        {
        case etcNO:
            break;
        case etcBERENDSEN:
            berendsen_tcoupl(&(inputrec->opts),ekind,dtc);
            break;
        case etcNOSEHOOVER:
            nosehoover_tcoupl(&(inputrec->opts),ekind,dtc,
                              state->nosehoover_xi,state->nosehoover_vxi,MassQ);
            break;
        case etcVRESCALE:
            vrescale_tcoupl(&(inputrec->opts),ekind,dtc,
                            state->therm_integral,upd->sd->gaussrand);
            break;
        }
        
        switch (inputrec->epc) 
        {
            /* We can always pcoupl, even if we did not sum the energies
             * the previous step, since state->pres_prev is only updated
             * when the energies have been summed.
             */
        case (epcNO):
            break;
        case (epcBERENDSEN):
            if (!bInitStep) 
            {
                berendsen_pcoupl(fplog,step,inputrec,dtc,state->pres_prev,state->box,
                                 pcoupl_mu);
            }
            break;
        case (epcPARRINELLORAHMAN):
            parrinellorahman_pcoupl(fplog,step,inputrec,dtc,state->pres_prev,
                                    state->box,state->box_rel,state->boxv,
                                    M,pcoupl_mu,bInitStep);
            break;
        default:
            break;
        }  
    } 
    else 
    {
        /* Set the T scaling lambda to 1 to have no scaling */
        for(i=0; (i<inputrec->opts.ngtc); i++)
        {
            ekind->tcstat[i].lambda = 1.0;
        }
    }
}

void update_constraints(FILE         *fplog,
                        gmx_large_int_t   step,
                        real         *dvdlambda,    /* FEP stuff */
                        t_inputrec   *inputrec,      /* input record and box stuff	*/
                        gmx_ekindata_t *ekind,
                        t_mdatoms    *md,
                        t_state      *state,
                        t_graph      *graph,  
                        rvec         force[],        /* forces on home particles */
                        t_idef       *idef,
                        tensor       vir_part,
                        tensor       vir,            /* tensors for virial and ekin, needed for computing */
                        t_commrec    *cr,
                        t_nrnb       *nrnb,
                        gmx_wallcycle_t wcycle,
                        gmx_update_t upd,
                        gmx_constr_t constr,
                        bool         bInitStep,
                        bool         bFirstHalf,
                        bool         bCalcVir,
                        real         vetanew)
{
    bool             bExtended,bTrotter,bLastStep,bLog=FALSE,bEner=FALSE,bDoConstr=FALSE;
    double           dt;
    real             dt_1;
    int              start,homenr,nrend,i,n,m,g,d;
    tensor           vir_con;
    rvec             *vbuf,*xprime;
    
    if (constr) {bDoConstr=TRUE;}
    if (bFirstHalf && !EI_VV(inputrec->eI)) {bDoConstr=FALSE;} 

    /* for now, SD update is here -- though it really seems like it 
       should be reformulated as a velocity verlet method, since it has two parts */
    
    start  = md->start;
    homenr = md->homenr;
    nrend = start+homenr;
    
    dt   = inputrec->delta_t;
    dt_1 = 1.0/dt;
    
    /* 
     *  Steps (7C, 8C)
     *  APPLY CONSTRAINTS:
     *  BLOCK SHAKE 

     * When doing PR pressure coupling we have to constrain the
     * bonds in each iteration. If we are only using Nose-Hoover tcoupling
     * it is enough to do this once though, since the relative velocities 
     * after this will be normal to the bond vector
     */
    
    if (bDoConstr) 
    {
        /* clear out constraints before applying */
        clear_mat(vir_part);

        xprime = upd->xp;
        bLastStep = (step == inputrec->init_step+inputrec->nsteps);
        bLog  = (do_per_step(step,inputrec->nstlog) || bLastStep || (step < 0));
        bEner = (do_per_step(step,inputrec->nstenergy) || bLastStep);
        /* Constrain the coordinates xprime */
        wallcycle_start(wcycle,ewcCONSTR);
        if (EI_VV(inputrec->eI) && bFirstHalf) 
        {
            constrain(NULL,bLog,bEner,constr,idef,
                      inputrec,ekind,cr,step,1,md,
                      state->x,state->v,state->v,
                      state->box,state->lambda,dvdlambda,
                      NULL,bCalcVir ? &vir_con : NULL,nrnb,econqVeloc,
                      inputrec->epc==epcMTTK,state->veta,vetanew);
        } 
        else 
        {
            constrain(NULL,bLog,bEner,constr,idef,
                      inputrec,ekind,cr,step,1,md,
                      state->x,xprime,NULL,
<<<<<<< HEAD
                      state->box,state->lambda[efptBONDED],&(dvdl[efptBONDED]),
                      state->v,bCalcVir ? &vir_con : NULL,nrnb,econqCoord);
            wallcycle_stop(wcycle,ewcCONSTR);
=======
                      state->box,state->lambda,dvdlambda,
                      state->v,bCalcVir ? &vir_con : NULL ,nrnb,econqCoord,
                      inputrec->epc==epcMTTK,state->veta,state->veta);
>>>>>>> a40476a3
        }
        wallcycle_stop(wcycle,ewcCONSTR);
        
        where();
    
        dump_it_all(fplog,"After Shake",
                    state->natoms,state->x,xprime,state->v,force);
        
        if (bCalcVir) 
        {
            if (inputrec->eI == eiSD2) 
            {
                /* A correction factor eph is needed for the SD constraint force */
                /* Here we can, unfortunately, not have proper corrections
                 * for different friction constants, so we use the first one.
                 */
                for(i=0; i<DIM; i++) 
                {
                    for(m=0; m<DIM; m++)
                    {
                        vir_part[i][m] += upd->sd->sdc[0].eph*vir_con[i][m];
                    }
                }
            } 
            else 
            {
                m_add(vir_part,vir_con,vir_part);
            }
            if (debug) 
            {
                pr_rvecs(debug,0,"constraint virial",vir_part,DIM);
            }
        }
    }
    
    where();
    if (inputrec->eI == eiSD2) 
    {
        /* The second part of the SD integration */
        do_update_sd2(upd->sd,FALSE,start,homenr,
                      inputrec->opts.acc,inputrec->opts.nFreeze,
                      md->invmass,md->ptype,
                      md->cFREEZE,md->cACC,md->cTC,
                      state->x,xprime,state->v,force,state->sd_X,
                      inputrec->opts.ngtc,inputrec->opts.tau_t,
                      inputrec->opts.ref_t,FALSE);
        inc_nrnb(nrnb, eNR_UPDATE, homenr);
        
        if (bDoConstr) 
        {
            /* Constrain the coordinates xprime */
            wallcycle_start(wcycle,ewcCONSTR);
            constrain(NULL,bLog,bEner,constr,idef,
                      inputrec,NULL,cr,step,1,md,
                      state->x,xprime,NULL,
<<<<<<< HEAD
                      state->box,
                      state->lambda[efptBONDED],
                      &(dvdl[efptBONDED]),
                      NULL,NULL,nrnb,econqCoord);
=======
                      state->box,state->lambda,dvdlambda,
                      NULL,NULL,nrnb,econqCoord,FALSE,0,0);
>>>>>>> a40476a3
            wallcycle_stop(wcycle,ewcCONSTR);
        }
    }    

    /* We must always unshift after updating coordinates; if we did not shake
       x was shifted in do_force */
    
    if (!(bFirstHalf)) /* in the first half of vv, no shift. */
    {
        if (graph && (graph->nnodes > 0)) 
        {
            unshift_x(graph,state->box,state->x,upd->xp);
            if (TRICLINIC(state->box)) 
            {
                inc_nrnb(nrnb,eNR_SHIFTX,2*graph->nnodes);
            }
            else
            {
                inc_nrnb(nrnb,eNR_SHIFTX,graph->nnodes);    
            }
            copy_rvecn(upd->xp,state->x,start,graph->start);
            copy_rvecn(upd->xp,state->x,graph->start+graph->nnodes,nrend);
        }
        else 
        {
            copy_rvecn(upd->xp,state->x,start,nrend);
        }
        
        dump_it_all(fplog,"After unshift",
                    state->natoms,state->x,upd->xp,state->v,force);
    }
/* ############# END the update of velocities and positions ######### */
}

<<<<<<< HEAD
  update_ekindata(start,homenr,ekind,&(inputrec->opts),state->v,md,
		  state->lambda[efptMASS],bNEMD);
=======
void update_box(FILE         *fplog,
                gmx_large_int_t   step,
                t_inputrec   *inputrec,      /* input record and box stuff	*/
                t_mdatoms    *md,
                t_state      *state,
                t_graph      *graph,
                rvec         force[],        /* forces on home particles */
                matrix       *scale_tot,
                matrix       pcoupl_mu,
                t_nrnb       *nrnb,
                gmx_wallcycle_t wcycle,
                gmx_update_t upd,
                bool         bInitStep,
                bool         bFirstHalf)
{
    bool             bExtended,bTrotter,bLastStep,bLog=FALSE,bEner=FALSE;
    double           dt;
    real             dt_1;
    int              start,homenr,nrend,i,n,m,g;
    tensor           vir_con;
    
    start  = md->start;
    homenr = md->homenr;
    nrend = start+homenr;
    
    bExtended =
        (inputrec->etc == etcNOSEHOOVER) ||
        (inputrec->epc == epcPARRINELLORAHMAN) ||
        (inputrec->epc == epcMTTK);
    
    dt = inputrec->delta_t;
    
    where();
>>>>>>> a40476a3

    /* now update boxes */
    switch (inputrec->epc) {
    case (epcNO):
        break;
    case (epcBERENDSEN):
        berendsen_pscale(inputrec,pcoupl_mu,state->box,state->box_rel,
                         start,homenr,state->x,md->cFREEZE,nrnb);
        break;
    case (epcPARRINELLORAHMAN): 
        /* The box velocities were updated in do_pr_pcoupl in the update
         * iteration, but we dont change the box vectors until we get here
         * since we need to be able to shift/unshift above.
         */
        for(i=0;i<DIM;i++)
        {
            for(m=0;m<=i;m++)
            {
                state->box[i][m] += dt*state->boxv[i][m];
            }
        }
        preserve_box_shape(inputrec,state->box_rel,state->box);
        
        /* Scale the coordinates */
        for(n=start; (n<start+homenr); n++) 
        {
            tmvmul_ur0(pcoupl_mu,state->x[n],state->x[n]);
        }
        break;
    case (epcMTTK):
        switch (inputrec->epct) 
        {
        case (epctISOTROPIC):
            /* DIM * eta = ln V.  so DIM*eta_new = DIM*eta_old + DIM*dt*veta => 
               ln V_new = ln V_old + 3*dt*veta => V_new = V_old*exp(3*dt*veta) => 
               Side length scales as exp(veta*dt) */
            
            msmul(state->box,exp(state->veta*dt),state->box);
            
            /* Relate veta to boxv.  veta = d(eta)/dT = (1/DIM)*1/V dV/dT.
o               If we assume isotropic scaling, and box length scaling
               factor L, then V = L^DIM (det(M)).  So dV/dt = DIM
               L^(DIM-1) dL/dt det(M), and veta = (1/L) dL/dt.  The
               determinant of B is L^DIM det(M), and the determinant
               of dB/dt is (dL/dT)^DIM det (M).  veta will be
               (det(dB/dT)/det(B))^(1/3).  Then since M =
               B_new*(vol_new)^(1/3), dB/dT_new = (veta_new)*B(new). */
            
            msmul(state->box,state->veta,state->boxv);
            break;
        default:
            break;
        }
        break;
    default:
        break;
    }
    
    if ((!(IR_NPT_TROTTER(inputrec))) && scale_tot) 
    {
        /* The transposes of the scaling matrices are stored,
         * therefore we need to reverse the order in the multiplication.
         */
        mmul_ur0(*scale_tot,pcoupl_mu,*scale_tot);
    }

    if (DEFORM(*inputrec)) 
    {
        deform(upd,start,homenr,state->x,state->box,scale_tot,inputrec,step);
    }
    where();
    inc_nrnb(nrnb, bExtended ? eNR_EXTUPDATE : eNR_UPDATE, homenr);
    dump_it_all(fplog,"After update",
                state->natoms,state->x,upd->xp,state->v,force);
}

void update_coords(FILE         *fplog,
                   gmx_large_int_t   step,
                   t_inputrec   *inputrec,      /* input record and box stuff	*/
                   t_mdatoms    *md,
                   t_state      *state,
                   rvec         *f,        /* forces on home particles */
                   bool         bDoLR,
                   rvec         *f_lr,
                   t_fcdata     *fcd,
                   gmx_ekindata_t *ekind,
                   matrix       M,
                   gmx_wallcycle_t wcycle,
                   gmx_update_t upd,
                   bool         bInitStep,
                   int          UpdatePart,
                   t_commrec    *cr,  /* these shouldn't be here -- need to think about it */
                   t_nrnb       *nrnb,
                   gmx_constr_t constr,
                   t_idef       *idef)
{
    bool             bExtended,bNH,bPR,bTrotter,bLastStep,bLog=FALSE,bEner=FALSE;
    double           dt,alpha;
    real             *imass,*imassin;
    rvec             *force;
    real             dt_1;
    int              start,homenr,nrend,i,j,d,n,m,g;
    int              blen0,blen1,iatom,jatom,nshake,nsettle,nconstr,nexpand;
    int              *icom = NULL;
    tensor           vir_con;
    rvec             *vcom,*xcom,*vall,*xall,*xin,*vin,*forcein,*fall,*xpall,*xprimein,*xprime;
    

    /* Running the velocity half does nothing except for velocity verlet */
    if (UpdatePart == etrtVELOCITY) 
    {
        if (!EI_VV(inputrec->eI)) {return;}   /*THIS IS FOR STARTING AT v(t=0)*/
    }

    start  = md->start;
    homenr = md->homenr;
    nrend = start+homenr;
    
    if (state->nalloc > upd->xp_nalloc)
    {
        upd->xp_nalloc = state->nalloc;
        srenew(upd->xp,upd->xp_nalloc);
    }
    xprime = upd->xp;
    
    dt   = inputrec->delta_t;
    dt_1 = 1.0/dt;

    /* We need to update the NMR restraint history when time averaging is used */
    if (state->flags & (1<<estDISRE_RM3TAV)) 
    {
        update_disres_history(fcd,&state->hist);
    }
    if (state->flags & (1<<estORIRE_DTAV)) 
    {
        update_orires_history(fcd,&state->hist);
    }
    
    bNH = inputrec->etc == etcNOSEHOOVER;
    bPR = ((inputrec->epc == epcPARRINELLORAHMAN) || (inputrec->epc == epcMTTK)); 

    bExtended = bNH || bPR;
    
    if (bDoLR && inputrec->nstlist > 1 && !EI_VV(inputrec->eI))  /* get this working with VV? */
    {
        /* Store the total force + nstlist-1 times the LR force
         * in forces_lr, so it can be used in a normal update algorithm
         * to produce twin time stepping.
         */
        /* is this correct in the new construction? MRS */
        combine_forces(inputrec->nstlist,constr,inputrec,md,idef,cr,step,state,
                       start,nrend,f,f_lr,nrnb);
        force = f_lr;
    }
    else
    {
        force = f;
    }

    /* ############# START The update of velocities and positions ######### */
    where();
    dump_it_all(fplog,"Before update",
                state->natoms,state->x,xprime,state->v,force);
    
    switch (inputrec->eI) {
    case (eiMD):
        if (ekind->cosacc.cos_accel == 0) {
            /* use normal version of update */
            do_update_md(start,nrend,dt,
                         ekind->tcstat,ekind->grpstat,state->nosehoover_vxi,
                         inputrec->opts.acc,inputrec->opts.nFreeze,md->invmass,md->ptype,
                         md->cFREEZE,md->cACC,md->cTC,
                         state->x,xprime,state->v,force,M,
                         bNH,bPR);
        } 
        else 
        {
            do_update_visc(start,nrend,dt,
                           ekind->tcstat,md->invmass,state->nosehoover_vxi,
                           md->ptype,md->cTC,state->x,xprime,state->v,force,M,
                           state->box,ekind->cosacc.cos_accel,ekind->cosacc.vcos,bNH,bPR);
        }
        break;
    case (eiSD1):
        do_update_sd1(upd->sd,start,homenr,dt,
                      inputrec->opts.acc,inputrec->opts.nFreeze,
                      md->invmass,md->ptype,
                      md->cFREEZE,md->cACC,md->cTC,
                      state->x,xprime,state->v,force,state->sd_X,
                      inputrec->opts.ngtc,inputrec->opts.tau_t,inputrec->opts.ref_t);
        break;
    case (eiSD2):
        /* The SD update is done in 2 parts, because an extra constraint step
         * is needed 
         */
        do_update_sd2(upd->sd,bInitStep,start,homenr,
                      inputrec->opts.acc,inputrec->opts.nFreeze,
                      md->invmass,md->ptype,
                      md->cFREEZE,md->cACC,md->cTC,
                      state->x,xprime,state->v,force,state->sd_X,
                      inputrec->opts.ngtc,inputrec->opts.tau_t,inputrec->opts.ref_t,
                      TRUE);
        break;
    case (eiBD):
        do_update_bd(start,nrend,dt,
                     inputrec->opts.nFreeze,md->invmass,md->ptype,
                     md->cFREEZE,md->cTC,
                     state->x,xprime,state->v,force,
                     inputrec->bd_fric,
                     inputrec->opts.ngtc,inputrec->opts.tau_t,inputrec->opts.ref_t,
                     upd->sd->bd_rf,upd->sd->gaussrand);
        break;
    case (eiVV):
    case (eiVVAK):
        alpha = 1.0 + DIM/((double)inputrec->opts.nrdf[0]); /* assuming barostat coupled to group 0. */
        switch (UpdatePart) {
        case (etrtVELOCITY):
            do_update_vv_vel(start,nrend,dt,
                             ekind->tcstat,ekind->grpstat,
                             inputrec->opts.acc,inputrec->opts.nFreeze,
                             md->invmass,md->ptype,
                             md->cFREEZE,md->cACC,md->cTC,
                             state->v,force,bExtended,state->veta,alpha);  
            break;
        case (etrtPOSITION):
            do_update_vv_pos(start,nrend,dt,
                             ekind->tcstat,ekind->grpstat,
                             inputrec->opts.acc,inputrec->opts.nFreeze,
                             md->invmass,md->ptype,
                             md->cFREEZE,md->cACC,md->cTC,
                             state->x,xprime,state->v,force,
                             bExtended,state->veta,alpha);
            break;
        }
        break;
    default:
        gmx_fatal(FARGS,"Don't know how to update coordinates");
        break;
    }
}


void correct_ekin(FILE *log,int start,int end,rvec v[],rvec vcm,real mass[],
                  real tmass,tensor ekin)
{
  /* 
   * This is a debugging routine. It should not be called for production code
   *
   * The kinetic energy should calculated according to:
   *   Ekin = 1/2 m (v-vcm)^2
   * However the correction is not always applied, since vcm may not be
   * known in time and we compute
   *   Ekin' = 1/2 m v^2 instead
   * This can be corrected afterwards by computing
   *   Ekin = Ekin' + 1/2 m ( -2 v vcm + vcm^2)
   * or in hsorthand:
   *   Ekin = Ekin' - m v vcm + 1/2 m vcm^2
   */
  int    i,j,k;
  real   m,tm;
  rvec   hvcm,mv;
  tensor dekin;

  /* Local particles */  
  clear_rvec(mv);

  /* Processor dependent part. */
  tm = 0;
  for(i=start; (i<end); i++) 
  {
    m      = mass[i];
    tm    += m;
    for(j=0; (j<DIM); j++) 
    {
        mv[j] += m*v[i][j];
    }
  }
  /* Shortcut */ 
  svmul(1/tmass,vcm,vcm); 
  svmul(0.5,vcm,hvcm);
  clear_mat(dekin);
  for(j=0; (j<DIM); j++) 
  {
      for(k=0; (k<DIM); k++) 
      {
          dekin[j][k] += vcm[k]*(tm*hvcm[j]-mv[j]);
      }
  }
  pr_rvecs(log,0,"dekin",dekin,DIM);
  pr_rvecs(log,0," ekin", ekin,DIM);
  fprintf(log,"dekin = %g, ekin = %g  vcm = (%8.4f %8.4f %8.4f)\n",
          trace(dekin),trace(ekin),vcm[XX],vcm[YY],vcm[ZZ]);
  fprintf(log,"mv = (%8.4f %8.4f %8.4f)\n",
          mv[XX],mv[YY],mv[ZZ]);
}<|MERGE_RESOLUTION|>--- conflicted
+++ resolved
@@ -1122,16 +1122,9 @@
          * the constraint force for the coordinate constraining.
          * Constrain only the additional LR part of the force.
          */
-<<<<<<< HEAD
-        constrain(NULL,FALSE,FALSE,constr,idef,ir,cr,step,0,md,
+        constrain(NULL,FALSE,FALSE,constr,idef,ir,NULL,cr,step,0,md,
                   state->x,f_lr,f_lr,state->box,state->lambda[efptBONDED],NULL,
-                  NULL,NULL,nrnb,econqForce);
-=======
-        /* MRS -- need to make sure this works with trotter integration -- the constraint calls may not be right.*/
-        constrain(NULL,FALSE,FALSE,constr,idef,ir,NULL,cr,step,0,md,
-                  state->x,f_lr,f_lr,state->box,state->lambda,NULL,
                   NULL,NULL,nrnb,econqForce,ir->epc==epcMTTK,state->veta,state->veta);
->>>>>>> a40476a3
     }
     
     /* Add nstlist-1 times the LR force to the sum of both forces
@@ -1147,31 +1140,6 @@
     }
 }
 
-<<<<<<< HEAD
-void update(FILE         *fplog,
-            gmx_large_int_t   step,
-            real         *dvdl,    /* FEP stuff */
-            t_inputrec   *inputrec,     /* input record and box stuff	*/
-            t_mdatoms    *md,
-            t_state      *state,
-            t_graph      *graph,  
-            rvec         *f,            /* forces on home particles */
-            bool         bDoLR,
-            rvec         *f_lr,
-            t_fcdata     *fcd,
-            t_idef       *idef,
-            gmx_ekindata_t *ekind,
-            matrix       *scale_tot,
-            t_commrec    *cr,
-            t_nrnb       *nrnb,
-            gmx_wallcycle_t wcycle,
-            gmx_update_t upd,
-            gmx_constr_t constr,
-            bool         bCalcVir,
-            tensor       vir_part,
-            bool         bNEMD,
-            bool         bInitStep)
-=======
 void update_extended(FILE         *fplog,
                      gmx_large_int_t   step,
                      t_inputrec   *inputrec,   
@@ -1185,7 +1153,6 @@
                      bool         bInitStep,
                      bool         bFirstHalf,
                      t_extmass    *MassQ)
->>>>>>> a40476a3
 {
     bool             bExtended,bNH,bPR,bTrotter,bLastStep,bLog=FALSE,bEner=FALSE,bCouple;
     double           dt;
@@ -1354,15 +1321,9 @@
             constrain(NULL,bLog,bEner,constr,idef,
                       inputrec,ekind,cr,step,1,md,
                       state->x,xprime,NULL,
-<<<<<<< HEAD
                       state->box,state->lambda[efptBONDED],&(dvdl[efptBONDED]),
-                      state->v,bCalcVir ? &vir_con : NULL,nrnb,econqCoord);
-            wallcycle_stop(wcycle,ewcCONSTR);
-=======
-                      state->box,state->lambda,dvdlambda,
                       state->v,bCalcVir ? &vir_con : NULL ,nrnb,econqCoord,
                       inputrec->epc==epcMTTK,state->veta,state->veta);
->>>>>>> a40476a3
         }
         wallcycle_stop(wcycle,ewcCONSTR);
         
@@ -1418,15 +1379,10 @@
             constrain(NULL,bLog,bEner,constr,idef,
                       inputrec,NULL,cr,step,1,md,
                       state->x,xprime,NULL,
-<<<<<<< HEAD
                       state->box,
                       state->lambda[efptBONDED],
-                      &(dvdl[efptBONDED]),
-                      NULL,NULL,nrnb,econqCoord);
-=======
-                      state->box,state->lambda,dvdlambda,
+                      &(dvdlambda[efptBONDED]),
                       NULL,NULL,nrnb,econqCoord,FALSE,0,0);
->>>>>>> a40476a3
             wallcycle_stop(wcycle,ewcCONSTR);
         }
     }    
@@ -1461,10 +1417,6 @@
 /* ############# END the update of velocities and positions ######### */
 }
 
-<<<<<<< HEAD
-  update_ekindata(start,homenr,ekind,&(inputrec->opts),state->v,md,
-		  state->lambda[efptMASS],bNEMD);
-=======
 void update_box(FILE         *fplog,
                 gmx_large_int_t   step,
                 t_inputrec   *inputrec,      /* input record and box stuff	*/
@@ -1498,7 +1450,6 @@
     dt = inputrec->delta_t;
     
     where();
->>>>>>> a40476a3
 
     /* now update boxes */
     switch (inputrec->epc) {
